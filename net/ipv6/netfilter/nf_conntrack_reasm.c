--- conflicted
+++ resolved
@@ -261,10 +261,6 @@
 
 	prev = fq->q.fragments_tail;
 	err = inet_frag_queue_insert(&fq->q, skb, offset, end);
-<<<<<<< HEAD
-	if (err)
-		goto insert_error;
-=======
 	if (err) {
 		if (err == IPFRAG_DUP) {
 			/* No error for duplicates, pretend they got queued. */
@@ -273,7 +269,6 @@
 		}
 		goto insert_error;
 	}
->>>>>>> 0ecfebd2
 
 	if (dev)
 		fq->iif = dev->ifindex;
@@ -300,26 +295,17 @@
 		skb->_skb_refdst = 0UL;
 		err = nf_ct_frag6_reasm(fq, skb, prev, dev);
 		skb->_skb_refdst = orefdst;
-<<<<<<< HEAD
-		return err;
-=======
 
 		/* After queue has assumed skb ownership, only 0 or
 		 * -EINPROGRESS must be returned.
 		 */
 		return err ? -EINPROGRESS : 0;
->>>>>>> 0ecfebd2
 	}
 
 	skb_dst_drop(skb);
 	return -EINPROGRESS;
 
 insert_error:
-<<<<<<< HEAD
-	if (err == IPFRAG_DUP)
-		goto err;
-=======
->>>>>>> 0ecfebd2
 	inet_frag_kill(&fq->q);
 err:
 	skb_dst_drop(skb);
@@ -366,19 +352,11 @@
 		(skb->data - skb->head) - sizeof(struct frag_hdr));
 	skb->mac_header += sizeof(struct frag_hdr);
 	skb->network_header += sizeof(struct frag_hdr);
-<<<<<<< HEAD
 
 	skb_reset_transport_header(skb);
 
 	inet_frag_reasm_finish(&fq->q, skb, reasm_data);
 
-=======
-
-	skb_reset_transport_header(skb);
-
-	inet_frag_reasm_finish(&fq->q, skb, reasm_data);
-
->>>>>>> 0ecfebd2
 	skb->ignore_df = 1;
 	skb->dev = dev;
 	ipv6_hdr(skb)->payload_len = htons(payload_len);
@@ -394,15 +372,9 @@
 	fq->q.rb_fragments = RB_ROOT;
 	fq->q.fragments_tail = NULL;
 	fq->q.last_run_head = NULL;
-<<<<<<< HEAD
 
 	return 0;
 
-=======
-
-	return 0;
-
->>>>>>> 0ecfebd2
 err:
 	inet_frag_kill(&fq->q);
 	return -EINVAL;
@@ -511,15 +483,6 @@
 		skb->transport_header = savethdr;
 		ret = 0;
 	}
-<<<<<<< HEAD
-
-	/* after queue has assumed skb ownership, only 0 or -EINPROGRESS
-	 * must be returned.
-	 */
-	if (ret)
-		ret = -EINPROGRESS;
-=======
->>>>>>> 0ecfebd2
 
 	spin_unlock_bh(&fq->q.lock);
 	inet_frag_put(&fq->q);
