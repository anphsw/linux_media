// SPDX-License-Identifier: GPL-2.0

#include <linux/spinlock.h>
#include <linux/percpu.h>
#include <linux/kallsyms.h>
#include <linux/kcore.h>

#include <asm/cpu_entry_area.h>
#include <asm/pgtable.h>
#include <asm/fixmap.h>
#include <asm/desc.h>

static DEFINE_PER_CPU_PAGE_ALIGNED(struct entry_stack_page, entry_stack_storage);

#ifdef CONFIG_X86_64
static DEFINE_PER_CPU_PAGE_ALIGNED(struct exception_stacks, exception_stacks);
DEFINE_PER_CPU(struct cea_exception_stacks*, cea_exception_stacks);
#endif

struct cpu_entry_area *get_cpu_entry_area(int cpu)
{
	unsigned long va = CPU_ENTRY_AREA_PER_CPU + cpu * CPU_ENTRY_AREA_SIZE;
	BUILD_BUG_ON(sizeof(struct cpu_entry_area) % PAGE_SIZE != 0);

	return (struct cpu_entry_area *) va;
}
EXPORT_SYMBOL(get_cpu_entry_area);

void cea_set_pte(void *cea_vaddr, phys_addr_t pa, pgprot_t flags)
{
	unsigned long va = (unsigned long) cea_vaddr;
	pte_t pte = pfn_pte(pa >> PAGE_SHIFT, flags);

	/*
	 * The cpu_entry_area is shared between the user and kernel
	 * page tables.  All of its ptes can safely be global.
	 * _PAGE_GLOBAL gets reused to help indicate PROT_NONE for
	 * non-present PTEs, so be careful not to set it in that
	 * case to avoid confusion.
	 */
	if (boot_cpu_has(X86_FEATURE_PGE) &&
	    (pgprot_val(flags) & _PAGE_PRESENT))
		pte = pte_set_flags(pte, _PAGE_GLOBAL);

	set_pte_vaddr(va, pte);
}

static void __init
cea_map_percpu_pages(void *cea_vaddr, void *ptr, int pages, pgprot_t prot)
{
	for ( ; pages; pages--, cea_vaddr+= PAGE_SIZE, ptr += PAGE_SIZE)
		cea_set_pte(cea_vaddr, per_cpu_ptr_to_phys(ptr), prot);
}

<<<<<<< HEAD
static void __init percpu_setup_debug_store(int cpu)
=======
static void __init percpu_setup_debug_store(unsigned int cpu)
>>>>>>> 0ecfebd2
{
#ifdef CONFIG_CPU_SUP_INTEL
	unsigned int npages;
	void *cea;

	if (boot_cpu_data.x86_vendor != X86_VENDOR_INTEL)
		return;

	cea = &get_cpu_entry_area(cpu)->cpu_debug_store;
	npages = sizeof(struct debug_store) / PAGE_SIZE;
	BUILD_BUG_ON(sizeof(struct debug_store) % PAGE_SIZE != 0);
	cea_map_percpu_pages(cea, &per_cpu(cpu_debug_store, cpu), npages,
			     PAGE_KERNEL);

	cea = &get_cpu_entry_area(cpu)->cpu_debug_buffers;
	/*
	 * Force the population of PMDs for not yet allocated per cpu
	 * memory like debug store buffers.
	 */
	npages = sizeof(struct debug_store_buffers) / PAGE_SIZE;
	for (; npages; npages--, cea += PAGE_SIZE)
		cea_set_pte(cea, 0, PAGE_NONE);
#endif
}

#ifdef CONFIG_X86_64

#define cea_map_stack(name) do {					\
	npages = sizeof(estacks->name## _stack) / PAGE_SIZE;		\
	cea_map_percpu_pages(cea->estacks.name## _stack,		\
			estacks->name## _stack, npages, PAGE_KERNEL);	\
	} while (0)

static void __init percpu_setup_exception_stacks(unsigned int cpu)
{
	struct exception_stacks *estacks = per_cpu_ptr(&exception_stacks, cpu);
	struct cpu_entry_area *cea = get_cpu_entry_area(cpu);
	unsigned int npages;

	BUILD_BUG_ON(sizeof(exception_stacks) % PAGE_SIZE != 0);

	per_cpu(cea_exception_stacks, cpu) = &cea->estacks;

	/*
	 * The exceptions stack mappings in the per cpu area are protected
	 * by guard pages so each stack must be mapped separately. DB2 is
	 * not mapped; it just exists to catch triple nesting of #DB.
	 */
	cea_map_stack(DF);
	cea_map_stack(NMI);
	cea_map_stack(DB1);
	cea_map_stack(DB);
	cea_map_stack(MCE);
}
#else
static inline void percpu_setup_exception_stacks(unsigned int cpu) {}
#endif

/* Setup the fixmap mappings only once per-processor */
static void __init setup_cpu_entry_area(unsigned int cpu)
{
	struct cpu_entry_area *cea = get_cpu_entry_area(cpu);
#ifdef CONFIG_X86_64
	/* On 64-bit systems, we use a read-only fixmap GDT and TSS. */
	pgprot_t gdt_prot = PAGE_KERNEL_RO;
	pgprot_t tss_prot = PAGE_KERNEL_RO;
#else
	/*
	 * On native 32-bit systems, the GDT cannot be read-only because
	 * our double fault handler uses a task gate, and entering through
	 * a task gate needs to change an available TSS to busy.  If the
	 * GDT is read-only, that will triple fault.  The TSS cannot be
	 * read-only because the CPU writes to it on task switches.
	 *
	 * On Xen PV, the GDT must be read-only because the hypervisor
	 * requires it.
	 */
	pgprot_t gdt_prot = boot_cpu_has(X86_FEATURE_XENPV) ?
		PAGE_KERNEL_RO : PAGE_KERNEL;
	pgprot_t tss_prot = PAGE_KERNEL;
#endif

	cea_set_pte(&cea->gdt, get_cpu_gdt_paddr(cpu), gdt_prot);

	cea_map_percpu_pages(&cea->entry_stack_page,
			     per_cpu_ptr(&entry_stack_storage, cpu), 1,
			     PAGE_KERNEL);

	/*
	 * The Intel SDM says (Volume 3, 7.2.1):
	 *
	 *  Avoid placing a page boundary in the part of the TSS that the
	 *  processor reads during a task switch (the first 104 bytes). The
	 *  processor may not correctly perform address translations if a
	 *  boundary occurs in this area. During a task switch, the processor
	 *  reads and writes into the first 104 bytes of each TSS (using
	 *  contiguous physical addresses beginning with the physical address
	 *  of the first byte of the TSS). So, after TSS access begins, if
	 *  part of the 104 bytes is not physically contiguous, the processor
	 *  will access incorrect information without generating a page-fault
	 *  exception.
	 *
	 * There are also a lot of errata involving the TSS spanning a page
	 * boundary.  Assert that we're not doing that.
	 */
	BUILD_BUG_ON((offsetof(struct tss_struct, x86_tss) ^
		      offsetofend(struct tss_struct, x86_tss)) & PAGE_MASK);
	BUILD_BUG_ON(sizeof(struct tss_struct) % PAGE_SIZE != 0);
	cea_map_percpu_pages(&cea->tss, &per_cpu(cpu_tss_rw, cpu),
			     sizeof(struct tss_struct) / PAGE_SIZE, tss_prot);

#ifdef CONFIG_X86_32
	per_cpu(cpu_entry_area, cpu) = cea;
#endif

	percpu_setup_exception_stacks(cpu);

	percpu_setup_debug_store(cpu);
}

static __init void setup_cpu_entry_area_ptes(void)
{
#ifdef CONFIG_X86_32
	unsigned long start, end;

	BUILD_BUG_ON(CPU_ENTRY_AREA_PAGES * PAGE_SIZE < CPU_ENTRY_AREA_MAP_SIZE);
	BUG_ON(CPU_ENTRY_AREA_BASE & ~PMD_MASK);

	start = CPU_ENTRY_AREA_BASE;
	end = start + CPU_ENTRY_AREA_MAP_SIZE;

	/* Careful here: start + PMD_SIZE might wrap around */
	for (; start < end && start >= CPU_ENTRY_AREA_BASE; start += PMD_SIZE)
		populate_extra_pte(start);
#endif
}

void __init setup_cpu_entry_areas(void)
{
	unsigned int cpu;

	setup_cpu_entry_area_ptes();

	for_each_possible_cpu(cpu)
		setup_cpu_entry_area(cpu);

	/*
	 * This is the last essential update to swapper_pgdir which needs
	 * to be synchronized to initial_page_table on 32bit.
	 */
	sync_initial_page_table();
}<|MERGE_RESOLUTION|>--- conflicted
+++ resolved
@@ -52,11 +52,7 @@
 		cea_set_pte(cea_vaddr, per_cpu_ptr_to_phys(ptr), prot);
 }
 
-<<<<<<< HEAD
-static void __init percpu_setup_debug_store(int cpu)
-=======
 static void __init percpu_setup_debug_store(unsigned int cpu)
->>>>>>> 0ecfebd2
 {
 #ifdef CONFIG_CPU_SUP_INTEL
 	unsigned int npages;
