--- conflicted
+++ resolved
@@ -141,13 +141,7 @@
 void perf_callchain_kernel(struct perf_callchain_entry_ctx *entry,
 			   struct pt_regs *regs)
 {
-<<<<<<< HEAD
-	if (perf_guest_cbs && perf_guest_cbs->is_in_guest()) {
-=======
-	struct stackframe frame;
-
 	if (perf_guest_state()) {
->>>>>>> a9f4a6e9
 		/* We don't support guest os callchain now */
 		return;
 	}
