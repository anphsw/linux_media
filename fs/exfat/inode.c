// SPDX-License-Identifier: GPL-2.0-or-later
/*
 * Copyright (C) 2012-2013 Samsung Electronics Co., Ltd.
 */

#include <linux/init.h>
#include <linux/buffer_head.h>
#include <linux/mpage.h>
#include <linux/bio.h>
#include <linux/blkdev.h>
#include <linux/time.h>
#include <linux/writeback.h>
#include <linux/uio.h>
#include <linux/random.h>
#include <linux/iversion.h>

#include "exfat_raw.h"
#include "exfat_fs.h"

static int __exfat_write_inode(struct inode *inode, int sync)
{
	unsigned long long on_disk_size;
	struct exfat_dentry *ep, *ep2;
	struct exfat_entry_set_cache *es = NULL;
	struct super_block *sb = inode->i_sb;
	struct exfat_sb_info *sbi = EXFAT_SB(sb);
	struct exfat_inode_info *ei = EXFAT_I(inode);
	bool is_dir = (ei->type == TYPE_DIR) ? true : false;

	if (inode->i_ino == EXFAT_ROOT_INO)
		return 0;

	/*
	 * If the inode is already unlinked, there is no need for updating it.
	 */
	if (ei->dir.dir == DIR_DELETED)
		return 0;

	if (is_dir && ei->dir.dir == sbi->root_dir && ei->entry == -1)
		return 0;

	exfat_set_volume_dirty(sb);

	/* get the directory entry of given file or directory */
	es = exfat_get_dentry_set(sb, &(ei->dir), ei->entry, ES_ALL_ENTRIES);
	if (!es)
		return -EIO;
	ep = exfat_get_dentry_cached(es, 0);
	ep2 = exfat_get_dentry_cached(es, 1);

	ep->dentry.file.attr = cpu_to_le16(exfat_make_attr(inode));

	/* set FILE_INFO structure using the acquired struct exfat_dentry */
	exfat_set_entry_time(sbi, &ei->i_crtime,
			&ep->dentry.file.create_tz,
			&ep->dentry.file.create_time,
			&ep->dentry.file.create_date,
			&ep->dentry.file.create_time_cs);
	exfat_set_entry_time(sbi, &inode->i_mtime,
			&ep->dentry.file.modify_tz,
			&ep->dentry.file.modify_time,
			&ep->dentry.file.modify_date,
			&ep->dentry.file.modify_time_cs);
	exfat_set_entry_time(sbi, &inode->i_atime,
			&ep->dentry.file.access_tz,
			&ep->dentry.file.access_time,
			&ep->dentry.file.access_date,
			NULL);

	/* File size should be zero if there is no cluster allocated */
	on_disk_size = i_size_read(inode);

	if (ei->start_clu == EXFAT_EOF_CLUSTER)
		on_disk_size = 0;

	ep2->dentry.stream.valid_size = cpu_to_le64(on_disk_size);
	ep2->dentry.stream.size = ep2->dentry.stream.valid_size;

	exfat_update_dir_chksum_with_entry_set(es);
	return exfat_free_dentry_set(es, sync);
}

int exfat_write_inode(struct inode *inode, struct writeback_control *wbc)
{
	int ret;

	mutex_lock(&EXFAT_SB(inode->i_sb)->s_lock);
	ret = __exfat_write_inode(inode, wbc->sync_mode == WB_SYNC_ALL);
	mutex_unlock(&EXFAT_SB(inode->i_sb)->s_lock);

	return ret;
}

void exfat_sync_inode(struct inode *inode)
{
	lockdep_assert_held(&EXFAT_SB(inode->i_sb)->s_lock);
	__exfat_write_inode(inode, 1);
}

/*
 * Input: inode, (logical) clu_offset, target allocation area
 * Output: errcode, cluster number
 * *clu = (~0), if it's unable to allocate a new cluster
 */
static int exfat_map_cluster(struct inode *inode, unsigned int clu_offset,
		unsigned int *clu, int create)
{
	int ret, modified = false;
	unsigned int last_clu;
	struct exfat_chain new_clu;
	struct super_block *sb = inode->i_sb;
	struct exfat_sb_info *sbi = EXFAT_SB(sb);
	struct exfat_inode_info *ei = EXFAT_I(inode);
	unsigned int local_clu_offset = clu_offset;
	unsigned int num_to_be_allocated = 0, num_clusters = 0;

	if (ei->i_size_ondisk > 0)
		num_clusters =
			EXFAT_B_TO_CLU_ROUND_UP(ei->i_size_ondisk, sbi);

	if (clu_offset >= num_clusters)
		num_to_be_allocated = clu_offset - num_clusters + 1;

	if (!create && (num_to_be_allocated > 0)) {
		*clu = EXFAT_EOF_CLUSTER;
		return 0;
	}

	*clu = last_clu = ei->start_clu;

	if (ei->flags == ALLOC_NO_FAT_CHAIN) {
		if (clu_offset > 0 && *clu != EXFAT_EOF_CLUSTER) {
			last_clu += clu_offset - 1;

			if (clu_offset == num_clusters)
				*clu = EXFAT_EOF_CLUSTER;
			else
				*clu += clu_offset;
		}
	} else if (ei->type == TYPE_FILE) {
		unsigned int fclus = 0;
		int err = exfat_get_cluster(inode, clu_offset,
				&fclus, clu, &last_clu, 1);
		if (err)
			return -EIO;

		clu_offset -= fclus;
	} else {
		/* hint information */
		if (clu_offset > 0 && ei->hint_bmap.off != EXFAT_EOF_CLUSTER &&
		    ei->hint_bmap.off > 0 && clu_offset >= ei->hint_bmap.off) {
			clu_offset -= ei->hint_bmap.off;
			/* hint_bmap.clu should be valid */
			WARN_ON(ei->hint_bmap.clu < 2);
			*clu = ei->hint_bmap.clu;
		}

		while (clu_offset > 0 && *clu != EXFAT_EOF_CLUSTER) {
			last_clu = *clu;
			if (exfat_get_next_cluster(sb, clu))
				return -EIO;
			clu_offset--;
		}
	}

	if (*clu == EXFAT_EOF_CLUSTER) {
		exfat_set_volume_dirty(sb);

		new_clu.dir = (last_clu == EXFAT_EOF_CLUSTER) ?
				EXFAT_EOF_CLUSTER : last_clu + 1;
		new_clu.size = 0;
		new_clu.flags = ei->flags;

		/* allocate a cluster */
		if (num_to_be_allocated < 1) {
			/* Broken FAT (i_sze > allocated FAT) */
			exfat_fs_error(sb, "broken FAT chain.");
			return -EIO;
		}

		ret = exfat_alloc_cluster(inode, num_to_be_allocated, &new_clu,
				inode_needs_sync(inode));
		if (ret)
			return ret;

		if (new_clu.dir == EXFAT_EOF_CLUSTER ||
		    new_clu.dir == EXFAT_FREE_CLUSTER) {
			exfat_fs_error(sb,
				"bogus cluster new allocated (last_clu : %u, new_clu : %u)",
				last_clu, new_clu.dir);
			return -EIO;
		}

		/* append to the FAT chain */
		if (last_clu == EXFAT_EOF_CLUSTER) {
			if (new_clu.flags == ALLOC_FAT_CHAIN)
				ei->flags = ALLOC_FAT_CHAIN;
			ei->start_clu = new_clu.dir;
			modified = true;
		} else {
			if (new_clu.flags != ei->flags) {
				/* no-fat-chain bit is disabled,
				 * so fat-chain should be synced with
				 * alloc-bitmap
				 */
				exfat_chain_cont_cluster(sb, ei->start_clu,
					num_clusters);
				ei->flags = ALLOC_FAT_CHAIN;
				modified = true;
			}
			if (new_clu.flags == ALLOC_FAT_CHAIN)
				if (exfat_ent_set(sb, last_clu, new_clu.dir))
					return -EIO;
		}

		num_clusters += num_to_be_allocated;
		*clu = new_clu.dir;

		if (ei->dir.dir != DIR_DELETED && modified) {
			struct exfat_dentry *ep;
			struct exfat_entry_set_cache *es;
			int err;

			es = exfat_get_dentry_set(sb, &(ei->dir), ei->entry,
				ES_ALL_ENTRIES);
			if (!es)
				return -EIO;
			/* get stream entry */
			ep = exfat_get_dentry_cached(es, 1);

			/* update directory entry */
			ep->dentry.stream.flags = ei->flags;
			ep->dentry.stream.start_clu =
				cpu_to_le32(ei->start_clu);
			ep->dentry.stream.valid_size =
				cpu_to_le64(i_size_read(inode));
			ep->dentry.stream.size =
				ep->dentry.stream.valid_size;

			exfat_update_dir_chksum_with_entry_set(es);
			err = exfat_free_dentry_set(es, inode_needs_sync(inode));
			if (err)
				return err;
		} /* end of if != DIR_DELETED */

		inode->i_blocks +=
			num_to_be_allocated << sbi->sect_per_clus_bits;

		/*
		 * Move *clu pointer along FAT chains (hole care) because the
		 * caller of this function expect *clu to be the last cluster.
		 * This only works when num_to_be_allocated >= 2,
		 * *clu = (the first cluster of the allocated chain) =>
		 * (the last cluster of ...)
		 */
		if (ei->flags == ALLOC_NO_FAT_CHAIN) {
			*clu += num_to_be_allocated - 1;
		} else {
			while (num_to_be_allocated > 1) {
				if (exfat_get_next_cluster(sb, clu))
					return -EIO;
				num_to_be_allocated--;
			}
		}

	}

	/* hint information */
	ei->hint_bmap.off = local_clu_offset;
	ei->hint_bmap.clu = *clu;

	return 0;
}

static int exfat_map_new_buffer(struct exfat_inode_info *ei,
		struct buffer_head *bh, loff_t pos)
{
	if (buffer_delay(bh) && pos > ei->i_size_aligned)
		return -EIO;
	set_buffer_new(bh);

	/*
	 * Adjust i_size_aligned if i_size_ondisk is bigger than it.
	 */
	if (ei->i_size_ondisk > ei->i_size_aligned)
		ei->i_size_aligned = ei->i_size_ondisk;
	return 0;
}

static int exfat_get_block(struct inode *inode, sector_t iblock,
		struct buffer_head *bh_result, int create)
{
	struct exfat_inode_info *ei = EXFAT_I(inode);
	struct super_block *sb = inode->i_sb;
	struct exfat_sb_info *sbi = EXFAT_SB(sb);
	unsigned long max_blocks = bh_result->b_size >> inode->i_blkbits;
	int err = 0;
	unsigned long mapped_blocks = 0;
	unsigned int cluster, sec_offset;
	sector_t last_block;
	sector_t phys = 0;
	loff_t pos;

	mutex_lock(&sbi->s_lock);
	last_block = EXFAT_B_TO_BLK_ROUND_UP(i_size_read(inode), sb);
	if (iblock >= last_block && !create)
		goto done;

	/* Is this block already allocated? */
	err = exfat_map_cluster(inode, iblock >> sbi->sect_per_clus_bits,
			&cluster, create);
	if (err) {
		if (err != -ENOSPC)
			exfat_fs_error_ratelimit(sb,
				"failed to bmap (inode : %p iblock : %llu, err : %d)",
				inode, (unsigned long long)iblock, err);
		goto unlock_ret;
	}

	if (cluster == EXFAT_EOF_CLUSTER)
		goto done;

	/* sector offset in cluster */
	sec_offset = iblock & (sbi->sect_per_clus - 1);

	phys = exfat_cluster_to_sector(sbi, cluster) + sec_offset;
	mapped_blocks = sbi->sect_per_clus - sec_offset;
	max_blocks = min(mapped_blocks, max_blocks);

	/* Treat newly added block / cluster */
	if (iblock < last_block)
		create = 0;

	if (create || buffer_delay(bh_result)) {
		pos = EXFAT_BLK_TO_B((iblock + 1), sb);
		if (ei->i_size_ondisk < pos)
			ei->i_size_ondisk = pos;
	}

	if (create) {
		err = exfat_map_new_buffer(ei, bh_result, pos);
		if (err) {
			exfat_fs_error(sb,
					"requested for bmap out of range(pos : (%llu) > i_size_aligned(%llu)\n",
					pos, ei->i_size_aligned);
			goto unlock_ret;
		}
	}

	if (buffer_delay(bh_result))
		clear_buffer_delay(bh_result);
	map_bh(bh_result, sb, phys);
done:
	bh_result->b_size = EXFAT_BLK_TO_B(max_blocks, sb);
unlock_ret:
	mutex_unlock(&sbi->s_lock);
	return err;
}

static int exfat_read_folio(struct file *file, struct folio *folio)
{
	return mpage_read_folio(folio, exfat_get_block);
}

static void exfat_readahead(struct readahead_control *rac)
{
	mpage_readahead(rac, exfat_get_block);
}

static int exfat_writepage(struct page *page, struct writeback_control *wbc)
{
	return block_write_full_page(page, exfat_get_block, wbc);
}

static int exfat_writepages(struct address_space *mapping,
		struct writeback_control *wbc)
{
	return mpage_writepages(mapping, wbc, exfat_get_block);
}

static void exfat_write_failed(struct address_space *mapping, loff_t to)
{
	struct inode *inode = mapping->host;

	if (to > i_size_read(inode)) {
		truncate_pagecache(inode, i_size_read(inode));
		exfat_truncate(inode, EXFAT_I(inode)->i_size_aligned);
	}
}

static int exfat_write_begin(struct file *file, struct address_space *mapping,
		loff_t pos, unsigned int len,
		struct page **pagep, void **fsdata)
{
	int ret;

	*pagep = NULL;
	ret = cont_write_begin(file, mapping, pos, len, pagep, fsdata,
			       exfat_get_block,
			       &EXFAT_I(mapping->host)->i_size_ondisk);

	if (ret < 0)
		exfat_write_failed(mapping, pos+len);

	return ret;
}

static int exfat_write_end(struct file *file, struct address_space *mapping,
		loff_t pos, unsigned int len, unsigned int copied,
		struct page *pagep, void *fsdata)
{
	struct inode *inode = mapping->host;
	struct exfat_inode_info *ei = EXFAT_I(inode);
	int err;

	err = generic_write_end(file, mapping, pos, len, copied, pagep, fsdata);

	if (ei->i_size_aligned < i_size_read(inode)) {
		exfat_fs_error(inode->i_sb,
			"invalid size(size(%llu) > aligned(%llu)\n",
			i_size_read(inode), ei->i_size_aligned);
		return -EIO;
	}

	if (err < len)
		exfat_write_failed(mapping, pos+len);

	if (!(err < 0) && !(ei->attr & ATTR_ARCHIVE)) {
		inode->i_mtime = inode->i_ctime = current_time(inode);
		ei->attr |= ATTR_ARCHIVE;
		mark_inode_dirty(inode);
	}

	return err;
}

static ssize_t exfat_direct_IO(struct kiocb *iocb, struct iov_iter *iter)
{
	struct address_space *mapping = iocb->ki_filp->f_mapping;
	struct inode *inode = mapping->host;
	loff_t size = iocb->ki_pos + iov_iter_count(iter);
	int rw = iov_iter_rw(iter);
	ssize_t ret;

	if (rw == WRITE) {
		/*
		 * FIXME: blockdev_direct_IO() doesn't use ->write_begin(),
		 * so we need to update the ->i_size_aligned to block boundary.
		 *
		 * But we must fill the remaining area or hole by nul for
		 * updating ->i_size_aligned
		 *
		 * Return 0, and fallback to normal buffered write.
		 */
		if (EXFAT_I(inode)->i_size_aligned < size)
			return 0;
	}

	/*
	 * Need to use the DIO_LOCKING for avoiding the race
	 * condition of exfat_get_block() and ->truncate().
	 */
	ret = blockdev_direct_IO(iocb, inode, iter, exfat_get_block);
	if (ret < 0 && (rw & WRITE))
		exfat_write_failed(mapping, size);
	return ret;
}

static sector_t exfat_aop_bmap(struct address_space *mapping, sector_t block)
{
	sector_t blocknr;

	/* exfat_get_cluster() assumes the requested blocknr isn't truncated. */
	down_read(&EXFAT_I(mapping->host)->truncate_lock);
	blocknr = generic_block_bmap(mapping, block, exfat_get_block);
	up_read(&EXFAT_I(mapping->host)->truncate_lock);
	return blocknr;
}

/*
 * exfat_block_truncate_page() zeroes out a mapping from file offset `from'
 * up to the end of the block which corresponds to `from'.
 * This is required during truncate to physically zeroout the tail end
 * of that block so it doesn't yield old data if the file is later grown.
 * Also, avoid causing failure from fsx for cases of "data past EOF"
 */
int exfat_block_truncate_page(struct inode *inode, loff_t from)
{
	return block_truncate_page(inode->i_mapping, from, exfat_get_block);
}

static const struct address_space_operations exfat_aops = {
	.dirty_folio	= block_dirty_folio,
	.invalidate_folio = block_invalidate_folio,
<<<<<<< HEAD
	.readpage	= exfat_readpage,
=======
	.read_folio	= exfat_read_folio,
>>>>>>> 88084a3d
	.readahead	= exfat_readahead,
	.writepage	= exfat_writepage,
	.writepages	= exfat_writepages,
	.write_begin	= exfat_write_begin,
	.write_end	= exfat_write_end,
	.direct_IO	= exfat_direct_IO,
	.bmap		= exfat_aop_bmap
};

static inline unsigned long exfat_hash(loff_t i_pos)
{
	return hash_32(i_pos, EXFAT_HASH_BITS);
}

void exfat_hash_inode(struct inode *inode, loff_t i_pos)
{
	struct exfat_sb_info *sbi = EXFAT_SB(inode->i_sb);
	struct hlist_head *head = sbi->inode_hashtable + exfat_hash(i_pos);

	spin_lock(&sbi->inode_hash_lock);
	EXFAT_I(inode)->i_pos = i_pos;
	hlist_add_head(&EXFAT_I(inode)->i_hash_fat, head);
	spin_unlock(&sbi->inode_hash_lock);
}

void exfat_unhash_inode(struct inode *inode)
{
	struct exfat_sb_info *sbi = EXFAT_SB(inode->i_sb);

	spin_lock(&sbi->inode_hash_lock);
	hlist_del_init(&EXFAT_I(inode)->i_hash_fat);
	EXFAT_I(inode)->i_pos = 0;
	spin_unlock(&sbi->inode_hash_lock);
}

struct inode *exfat_iget(struct super_block *sb, loff_t i_pos)
{
	struct exfat_sb_info *sbi = EXFAT_SB(sb);
	struct exfat_inode_info *info;
	struct hlist_head *head = sbi->inode_hashtable + exfat_hash(i_pos);
	struct inode *inode = NULL;

	spin_lock(&sbi->inode_hash_lock);
	hlist_for_each_entry(info, head, i_hash_fat) {
		WARN_ON(info->vfs_inode.i_sb != sb);

		if (i_pos != info->i_pos)
			continue;
		inode = igrab(&info->vfs_inode);
		if (inode)
			break;
	}
	spin_unlock(&sbi->inode_hash_lock);
	return inode;
}

/* doesn't deal with root inode */
static int exfat_fill_inode(struct inode *inode, struct exfat_dir_entry *info)
{
	struct exfat_sb_info *sbi = EXFAT_SB(inode->i_sb);
	struct exfat_inode_info *ei = EXFAT_I(inode);
	loff_t size = info->size;

	ei->dir = info->dir;
	ei->entry = info->entry;
	ei->attr = info->attr;
	ei->start_clu = info->start_clu;
	ei->flags = info->flags;
	ei->type = info->type;

	ei->version = 0;
	ei->hint_stat.eidx = 0;
	ei->hint_stat.clu = info->start_clu;
	ei->hint_femp.eidx = EXFAT_HINT_NONE;
	ei->hint_bmap.off = EXFAT_EOF_CLUSTER;
	ei->i_pos = 0;

	inode->i_uid = sbi->options.fs_uid;
	inode->i_gid = sbi->options.fs_gid;
	inode_inc_iversion(inode);
	inode->i_generation = prandom_u32();

	if (info->attr & ATTR_SUBDIR) { /* directory */
		inode->i_generation &= ~1;
		inode->i_mode = exfat_make_mode(sbi, info->attr, 0777);
		inode->i_op = &exfat_dir_inode_operations;
		inode->i_fop = &exfat_dir_operations;
		set_nlink(inode, info->num_subdirs);
	} else { /* regular file */
		inode->i_generation |= 1;
		inode->i_mode = exfat_make_mode(sbi, info->attr, 0777);
		inode->i_op = &exfat_file_inode_operations;
		inode->i_fop = &exfat_file_operations;
		inode->i_mapping->a_ops = &exfat_aops;
		inode->i_mapping->nrpages = 0;
	}

	i_size_write(inode, size);

	/* ondisk and aligned size should be aligned with block size */
	if (size & (inode->i_sb->s_blocksize - 1)) {
		size |= (inode->i_sb->s_blocksize - 1);
		size++;
	}

	ei->i_size_aligned = size;
	ei->i_size_ondisk = size;

	exfat_save_attr(inode, info->attr);

	inode->i_blocks = round_up(i_size_read(inode), sbi->cluster_size) >>
				inode->i_blkbits;
	inode->i_mtime = info->mtime;
	inode->i_ctime = info->mtime;
	ei->i_crtime = info->crtime;
	inode->i_atime = info->atime;

	return 0;
}

struct inode *exfat_build_inode(struct super_block *sb,
		struct exfat_dir_entry *info, loff_t i_pos)
{
	struct inode *inode;
	int err;

	inode = exfat_iget(sb, i_pos);
	if (inode)
		goto out;
	inode = new_inode(sb);
	if (!inode) {
		inode = ERR_PTR(-ENOMEM);
		goto out;
	}
	inode->i_ino = iunique(sb, EXFAT_ROOT_INO);
	inode_set_iversion(inode, 1);
	err = exfat_fill_inode(inode, info);
	if (err) {
		iput(inode);
		inode = ERR_PTR(err);
		goto out;
	}
	exfat_hash_inode(inode, i_pos);
	insert_inode_hash(inode);
out:
	return inode;
}

void exfat_evict_inode(struct inode *inode)
{
	truncate_inode_pages(&inode->i_data, 0);

	if (!inode->i_nlink) {
		i_size_write(inode, 0);
		mutex_lock(&EXFAT_SB(inode->i_sb)->s_lock);
		__exfat_truncate(inode, 0);
		mutex_unlock(&EXFAT_SB(inode->i_sb)->s_lock);
	}

	invalidate_inode_buffers(inode);
	clear_inode(inode);
	exfat_cache_inval_inode(inode);
	exfat_unhash_inode(inode);
}<|MERGE_RESOLUTION|>--- conflicted
+++ resolved
@@ -492,11 +492,7 @@
 static const struct address_space_operations exfat_aops = {
 	.dirty_folio	= block_dirty_folio,
 	.invalidate_folio = block_invalidate_folio,
-<<<<<<< HEAD
-	.readpage	= exfat_readpage,
-=======
 	.read_folio	= exfat_read_folio,
->>>>>>> 88084a3d
 	.readahead	= exfat_readahead,
 	.writepage	= exfat_writepage,
 	.writepages	= exfat_writepages,
