--- conflicted
+++ resolved
@@ -518,11 +518,7 @@
 			else
 				last = key.objectid + key.offset;
 
-<<<<<<< HEAD
 			if (total_found > CACHING_CTL_WAKE_UP) {
-=======
-			if (total_found > SZ_2M) {
->>>>>>> a7ca4225
 				total_found = 0;
 				if (wakeup)
 					wake_up(&caching_ctl->wait);
