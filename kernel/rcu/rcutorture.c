--- conflicted
+++ resolved
@@ -3157,11 +3157,8 @@
 					     rcutorture_booster_init,
 					     rcutorture_booster_cleanup);
 		rcutor_hp = firsterr;
-<<<<<<< HEAD
-=======
 		if (torture_init_error(firsterr))
 			goto unwind;
->>>>>>> df0cc57e
 
 		// Testing RCU priority boosting requires rcutorture do
 		// some serious abuse.  Counter this by running ksoftirqd
