--- conflicted
+++ resolved
@@ -28,8 +28,6 @@
 
 #define DPCM_MAX_BE_USERS	8
 
-<<<<<<< HEAD
-=======
 #ifdef CONFIG_DEBUG_FS
 static const char *dpcm_state_string(enum snd_soc_dpcm_state state)
 {
@@ -204,7 +202,6 @@
 }
 #endif
 
->>>>>>> 04d5ce62
 static int soc_rtd_startup(struct snd_soc_pcm_runtime *rtd,
 			   struct snd_pcm_substream *substream)
 {
@@ -259,8 +256,6 @@
 	return 0;
 }
 
-<<<<<<< HEAD
-=======
 static void snd_soc_runtime_action(struct snd_soc_pcm_runtime *rtd,
 				   int stream, int action)
 {
@@ -276,7 +271,6 @@
 	}
 }
 
->>>>>>> 04d5ce62
 /**
  * snd_soc_runtime_activate() - Increment active count for PCM runtime components
  * @rtd: ASoC PCM runtime that is activated
@@ -673,8 +667,6 @@
 {
 	struct snd_pcm_hardware *hw = &substream->runtime->hw;
 	struct snd_soc_pcm_runtime *rtd = substream->private_data;
-<<<<<<< HEAD
-=======
 	u64 formats = hw->formats;
 
 	/*
@@ -692,16 +684,11 @@
 {
 	struct snd_soc_pcm_runtime *rtd = substream->private_data;
 	struct snd_soc_component *last = NULL;
->>>>>>> 04d5ce62
 	struct snd_soc_component *component;
 	int i, ret = 0;
 
 	for_each_rtd_components(rtd, i, component) {
-<<<<<<< HEAD
-		*last = component;
-=======
 		last = component;
->>>>>>> 04d5ce62
 
 		ret = snd_soc_component_module_get_when_open(component);
 		if (ret < 0) {
@@ -739,20 +726,12 @@
 {
 	struct snd_soc_pcm_runtime *rtd = substream->private_data;
 	struct snd_soc_component *component;
-<<<<<<< HEAD
-	int i, ret = 0;
-
-	for_each_rtd_components(rtd, i, component) {
-		if (component == last)
-			break;
-=======
 	int i, r, ret = 0;
 
 	for_each_rtd_components(rtd, i, component) {
 		r = snd_soc_component_close(component, substream);
 		if (r < 0)
 			ret = r; /* use last ret */
->>>>>>> 04d5ce62
 
 		snd_soc_component_module_put_when_close(component);
 	}
@@ -809,12 +788,7 @@
 	struct snd_soc_pcm_runtime *rtd = substream->private_data;
 	struct snd_pcm_runtime *runtime = substream->runtime;
 	struct snd_soc_component *component;
-<<<<<<< HEAD
-	struct snd_soc_dai *cpu_dai = rtd->cpu_dai;
-	struct snd_soc_dai *codec_dai;
-=======
 	struct snd_soc_dai *dai;
->>>>>>> 04d5ce62
 	const char *codec_dai_name = "multicodec";
 	const char *cpu_dai_name = "multicpu";
 	int i, ret = 0;
@@ -838,13 +812,6 @@
 		goto rtd_startup_err;
 	}
 
-<<<<<<< HEAD
-	ret = soc_rtd_startup(rtd, substream);
-	if (ret < 0) {
-		pr_err("ASoC: %s startup failed: %d\n",
-		       rtd->dai_link->name, ret);
-		goto machine_err;
-=======
 	/* startup the audio subsystem */
 	for_each_rtd_dais(rtd, i, dai) {
 		ret = snd_soc_dai_startup(dai, substream);
@@ -859,7 +826,6 @@
 			dai->tx_mask = 0;
 		else
 			dai->rx_mask = 0;
->>>>>>> 04d5ce62
 	}
 
 	/* Dynamic PCM DAI links compat checks use dynamic capabilities */
@@ -923,19 +889,8 @@
 	return 0;
 
 config_err:
-<<<<<<< HEAD
-	soc_rtd_shutdown(rtd, substream);
-
-machine_err:
-	i = rtd->num_codecs;
-
-codec_dai_err:
-	for_each_rtd_codec_dai_rollback(rtd, i, codec_dai)
-		snd_soc_dai_shutdown(codec_dai, substream);
-=======
 	for_each_rtd_dais(rtd, i, dai)
 		snd_soc_dai_shutdown(dai, substream);
->>>>>>> 04d5ce62
 
 	soc_rtd_shutdown(rtd, substream);
 rtd_startup_err:
@@ -966,62 +921,6 @@
 }
 
 /*
-<<<<<<< HEAD
- * Called by ALSA when a PCM substream is closed. Private data can be
- * freed here. The cpu DAI, codec DAI, machine and components are also
- * shutdown.
- */
-static int soc_pcm_close(struct snd_pcm_substream *substream)
-{
-	struct snd_soc_pcm_runtime *rtd = substream->private_data;
-	struct snd_soc_component *component;
-	struct snd_soc_dai *cpu_dai = rtd->cpu_dai;
-	struct snd_soc_dai *codec_dai;
-	int i;
-
-	mutex_lock_nested(&rtd->card->pcm_mutex, rtd->card->pcm_subclass);
-
-	snd_soc_runtime_deactivate(rtd, substream->stream);
-
-	/* clear the corresponding DAIs rate when inactive */
-	if (!cpu_dai->active)
-		cpu_dai->rate = 0;
-
-	for_each_rtd_codec_dai(rtd, i, codec_dai) {
-		if (!codec_dai->active)
-			codec_dai->rate = 0;
-	}
-
-	snd_soc_dai_digital_mute(cpu_dai, 1, substream->stream);
-
-	snd_soc_dai_shutdown(cpu_dai, substream);
-
-	for_each_rtd_codec_dai(rtd, i, codec_dai)
-		snd_soc_dai_shutdown(codec_dai, substream);
-
-	soc_rtd_shutdown(rtd, substream);
-
-	soc_pcm_components_close(substream, NULL);
-
-	snd_soc_dapm_stream_stop(rtd, substream->stream);
-
-	mutex_unlock(&rtd->card->pcm_mutex);
-
-	for_each_rtd_components(rtd, i, component) {
-		pm_runtime_mark_last_busy(component->dev);
-		pm_runtime_put_autosuspend(component->dev);
-	}
-
-	for_each_rtd_components(rtd, i, component)
-		if (!component->active)
-			pinctrl_pm_select_sleep_state(component->dev);
-
-	return 0;
-}
-
-/*
-=======
->>>>>>> 04d5ce62
  * Called by ALSA when the PCM substream is prepared, can set format, sample
  * rate, etc.  This function is non atomic and can be called multiple times,
  * it can refer to the runtime info.
@@ -1030,12 +929,7 @@
 {
 	struct snd_soc_pcm_runtime *rtd = substream->private_data;
 	struct snd_soc_component *component;
-<<<<<<< HEAD
-	struct snd_soc_dai *cpu_dai = rtd->cpu_dai;
-	struct snd_soc_dai *codec_dai;
-=======
 	struct snd_soc_dai *dai;
->>>>>>> 04d5ce62
 	int i, ret = 0;
 
 	mutex_lock_nested(&rtd->card->pcm_mutex, rtd->card->pcm_subclass);
@@ -1099,11 +993,7 @@
 {
 	struct snd_soc_pcm_runtime *rtd = substream->private_data;
 	struct snd_soc_component *component;
-<<<<<<< HEAD
-	int i, ret = 0;
-=======
 	int i, r, ret = 0;
->>>>>>> 04d5ce62
 
 	for_each_rtd_components(rtd, i, component) {
 		if (component == last)
@@ -1127,11 +1017,7 @@
 {
 	struct snd_soc_pcm_runtime *rtd = substream->private_data;
 	struct snd_soc_component *component;
-<<<<<<< HEAD
-	struct snd_soc_dai *cpu_dai = rtd->cpu_dai;
-=======
 	struct snd_soc_dai *cpu_dai;
->>>>>>> 04d5ce62
 	struct snd_soc_dai *codec_dai;
 	int i, ret = 0;
 
@@ -1309,12 +1195,7 @@
 {
 	struct snd_soc_pcm_runtime *rtd = substream->private_data;
 	struct snd_soc_component *component;
-<<<<<<< HEAD
-	struct snd_soc_dai *cpu_dai = rtd->cpu_dai;
-	struct snd_soc_dai *codec_dai;
-=======
 	struct snd_soc_dai *dai;
->>>>>>> 04d5ce62
 	int i, ret;
 
 	ret = soc_rtd_trigger(rtd, substream, cmd);
@@ -1340,12 +1221,7 @@
 {
 	struct snd_soc_pcm_runtime *rtd = substream->private_data;
 	struct snd_soc_component *component;
-<<<<<<< HEAD
-	struct snd_soc_dai *cpu_dai = rtd->cpu_dai;
-	struct snd_soc_dai *codec_dai;
-=======
 	struct snd_soc_dai *dai;
->>>>>>> 04d5ce62
 	int i, ret;
 
 	for_each_rtd_dais(rtd, i, dai) {
@@ -1354,13 +1230,6 @@
 			return ret;
 	}
 
-<<<<<<< HEAD
-	ret = snd_soc_dai_trigger(cpu_dai, substream, cmd);
-	if (ret < 0)
-		return ret;
-
-=======
->>>>>>> 04d5ce62
 	for_each_rtd_components(rtd, i, component) {
 		ret = snd_soc_component_trigger(component, substream, cmd);
 		if (ret < 0)
@@ -3034,11 +2903,7 @@
 int soc_new_pcm(struct snd_soc_pcm_runtime *rtd, int num)
 {
 	struct snd_soc_dai *codec_dai;
-<<<<<<< HEAD
-	struct snd_soc_dai *cpu_dai = rtd->cpu_dai;
-=======
 	struct snd_soc_dai *cpu_dai;
->>>>>>> 04d5ce62
 	struct snd_soc_component *component;
 	struct snd_pcm *pcm;
 	char new_name[64];
@@ -3076,17 +2941,10 @@
 			}
 
 			if (snd_soc_dai_stream_valid(codec_dai, SNDRV_PCM_STREAM_PLAYBACK) &&
-<<<<<<< HEAD
-			    snd_soc_dai_stream_valid(cpu_dai,   SNDRV_PCM_STREAM_CAPTURE))
-				playback = 1;
-			if (snd_soc_dai_stream_valid(codec_dai, SNDRV_PCM_STREAM_CAPTURE) &&
-			    snd_soc_dai_stream_valid(cpu_dai,   SNDRV_PCM_STREAM_PLAYBACK))
-=======
 			    snd_soc_dai_stream_valid(cpu_dai,   cpu_playback))
 				playback = 1;
 			if (snd_soc_dai_stream_valid(codec_dai, SNDRV_PCM_STREAM_CAPTURE) &&
 			    snd_soc_dai_stream_valid(cpu_dai,   cpu_capture))
->>>>>>> 04d5ce62
 				capture = 1;
 		}
 	}
@@ -3274,140 +3132,11 @@
 int snd_soc_dpcm_can_be_free_stop(struct snd_soc_pcm_runtime *fe,
 		struct snd_soc_pcm_runtime *be, int stream)
 {
-<<<<<<< HEAD
-	struct snd_soc_dpcm *dpcm;
-	int state;
-	int ret = 1;
-	unsigned long flags;
-
-	spin_lock_irqsave(&fe->card->dpcm_lock, flags);
-	for_each_dpcm_fe(be, stream, dpcm) {
-
-		if (dpcm->fe == fe)
-			continue;
-
-		state = dpcm->fe->dpcm[stream].state;
-		if (state == SND_SOC_DPCM_STATE_START ||
-			state == SND_SOC_DPCM_STATE_PAUSED ||
-			state == SND_SOC_DPCM_STATE_SUSPEND ||
-			state == SND_SOC_DPCM_STATE_PREPARE) {
-			ret = 0;
-			break;
-		}
-	}
-	spin_unlock_irqrestore(&fe->card->dpcm_lock, flags);
-
-	/* it's safe to change hw_params */
-	return ret;
-}
-EXPORT_SYMBOL_GPL(snd_soc_dpcm_can_be_params);
-
-#ifdef CONFIG_DEBUG_FS
-static const char *dpcm_state_string(enum snd_soc_dpcm_state state)
-{
-	switch (state) {
-	case SND_SOC_DPCM_STATE_NEW:
-		return "new";
-	case SND_SOC_DPCM_STATE_OPEN:
-		return "open";
-	case SND_SOC_DPCM_STATE_HW_PARAMS:
-		return "hw_params";
-	case SND_SOC_DPCM_STATE_PREPARE:
-		return "prepare";
-	case SND_SOC_DPCM_STATE_START:
-		return "start";
-	case SND_SOC_DPCM_STATE_STOP:
-		return "stop";
-	case SND_SOC_DPCM_STATE_SUSPEND:
-		return "suspend";
-	case SND_SOC_DPCM_STATE_PAUSED:
-		return "paused";
-	case SND_SOC_DPCM_STATE_HW_FREE:
-		return "hw_free";
-	case SND_SOC_DPCM_STATE_CLOSE:
-		return "close";
-	}
-
-	return "unknown";
-}
-
-static ssize_t dpcm_show_state(struct snd_soc_pcm_runtime *fe,
-				int stream, char *buf, size_t size)
-{
-	struct snd_pcm_hw_params *params = &fe->dpcm[stream].hw_params;
-	struct snd_soc_dpcm *dpcm;
-	ssize_t offset = 0;
-	unsigned long flags;
-
-	/* FE state */
-	offset += scnprintf(buf + offset, size - offset,
-			"[%s - %s]\n", fe->dai_link->name,
-			stream ? "Capture" : "Playback");
-
-	offset += scnprintf(buf + offset, size - offset, "State: %s\n",
-	                dpcm_state_string(fe->dpcm[stream].state));
-
-	if ((fe->dpcm[stream].state >= SND_SOC_DPCM_STATE_HW_PARAMS) &&
-	    (fe->dpcm[stream].state <= SND_SOC_DPCM_STATE_STOP))
-		offset += scnprintf(buf + offset, size - offset,
-				"Hardware Params: "
-				"Format = %s, Channels = %d, Rate = %d\n",
-				snd_pcm_format_name(params_format(params)),
-				params_channels(params),
-				params_rate(params));
-
-	/* BEs state */
-	offset += scnprintf(buf + offset, size - offset, "Backends:\n");
-
-	if (list_empty(&fe->dpcm[stream].be_clients)) {
-		offset += scnprintf(buf + offset, size - offset,
-				" No active DSP links\n");
-		goto out;
-	}
-
-	spin_lock_irqsave(&fe->card->dpcm_lock, flags);
-	for_each_dpcm_be(fe, stream, dpcm) {
-		struct snd_soc_pcm_runtime *be = dpcm->be;
-		params = &dpcm->hw_params;
-
-		offset += scnprintf(buf + offset, size - offset,
-				"- %s\n", be->dai_link->name);
-
-		offset += scnprintf(buf + offset, size - offset,
-				"   State: %s\n",
-				dpcm_state_string(be->dpcm[stream].state));
-
-		if ((be->dpcm[stream].state >= SND_SOC_DPCM_STATE_HW_PARAMS) &&
-		    (be->dpcm[stream].state <= SND_SOC_DPCM_STATE_STOP))
-			offset += scnprintf(buf + offset, size - offset,
-				"   Hardware Params: "
-				"Format = %s, Channels = %d, Rate = %d\n",
-				snd_pcm_format_name(params_format(params)),
-				params_channels(params),
-				params_rate(params));
-	}
-	spin_unlock_irqrestore(&fe->card->dpcm_lock, flags);
-out:
-	return offset;
-}
-
-static ssize_t dpcm_state_read_file(struct file *file, char __user *user_buf,
-				size_t count, loff_t *ppos)
-{
-	struct snd_soc_pcm_runtime *fe = file->private_data;
-	ssize_t out_count = PAGE_SIZE, offset = 0, ret = 0;
-	char *buf;
-
-	buf = kmalloc(out_count, GFP_KERNEL);
-	if (!buf)
-		return -ENOMEM;
-=======
 	const enum snd_soc_dpcm_state state[] = {
 		SND_SOC_DPCM_STATE_START,
 		SND_SOC_DPCM_STATE_PAUSED,
 		SND_SOC_DPCM_STATE_SUSPEND,
 	};
->>>>>>> 04d5ce62
 
 	return snd_soc_dpcm_check_state(fe, be, stream, state, ARRAY_SIZE(state));
 }
