--- conflicted
+++ resolved
@@ -491,21 +491,12 @@
 }
 
 /*
-<<<<<<< HEAD
- * Stop waiting if either state is not BP_EAGAIN and ballooning action is
- * needed, or if the credit has changed while state is BP_EAGAIN.
- */
-static bool balloon_thread_cond(enum bp_state state, long credit)
-{
-	if (state != BP_EAGAIN)
-=======
  * Stop waiting if either state is BP_DONE and ballooning action is
  * needed, or if the credit has changed while state is not BP_DONE.
  */
 static bool balloon_thread_cond(enum bp_state state, long credit)
 {
 	if (state == BP_DONE)
->>>>>>> 6195eb15
 		credit = 0;
 
 	return current_credit() != credit || kthread_should_stop();
@@ -525,12 +516,6 @@
 
 	set_freezable();
 	for (;;) {
-<<<<<<< HEAD
-		if (state == BP_EAGAIN)
-			timeout = balloon_stats.schedule_delay * HZ;
-		else
-			timeout = 3600 * HZ;
-=======
 		switch (state) {
 		case BP_DONE:
 		case BP_ECANCELED:
@@ -544,7 +529,6 @@
 			break;
 		}
 
->>>>>>> 6195eb15
 		credit = current_credit();
 
 		wait_event_freezable_timeout(balloon_thread_wq,
