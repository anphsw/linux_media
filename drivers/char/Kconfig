--- conflicted
+++ resolved
@@ -451,14 +451,6 @@
 	bool "Initialize RNG using bootloader-supplied seed"
 	default y
 	help
-<<<<<<< HEAD
-	Some bootloaders can provide entropy to increase the kernel's initial
-	device randomness. Say Y here to assume the entropy provided by the
-	booloader is trustworthy so it will be added to the kernel's entropy
-	pool. Otherwise, say N here so it will be regarded as device input that
-	only mixes the entropy pool. This can also be configured at boot with
-	"random.trust_bootloader=on/off".
-=======
 	  Initialize the RNG using a seed supplied by the bootloader or boot
 	  environment (e.g. EFI or a bootloader-generated device tree). This
 	  seed is not used directly, but is rather hashed into the main input
@@ -472,6 +464,5 @@
 	  Say Y here unless you have reason to mistrust your bootloader or
 	  believe its RNG facilities may be faulty. This may also be configured
 	  at boot time with "random.trust_bootloader=on/off".
->>>>>>> 88084a3d
 
 endmenu