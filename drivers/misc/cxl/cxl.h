/*
 * Copyright 2014 IBM Corp.
 *
 * This program is free software; you can redistribute it and/or
 * modify it under the terms of the GNU General Public License
 * as published by the Free Software Foundation; either version
 * 2 of the License, or (at your option) any later version.
 */

#ifndef _CXL_H_
#define _CXL_H_

#include <linux/interrupt.h>
#include <linux/semaphore.h>
#include <linux/device.h>
#include <linux/types.h>
#include <linux/cdev.h>
#include <linux/pid.h>
#include <linux/io.h>
#include <linux/pci.h>
#include <linux/fs.h>
#include <asm/cputable.h>
#include <asm/mmu.h>
#include <asm/reg.h>
#include <misc/cxl-base.h>

#include <uapi/misc/cxl.h>

extern uint cxl_verbose;

#define CXL_TIMEOUT 5

/*
 * Bump version each time a user API change is made, whether it is
 * backwards compatible ot not.
 */
#define CXL_API_VERSION 2
#define CXL_API_VERSION_COMPATIBLE 1

/*
 * Opaque types to avoid accidentally passing registers for the wrong MMIO
 *
 * At the end of the day, I'm not married to using typedef here, but it might
 * (and has!) help avoid bugs like mixing up CXL_PSL_CtxTime and
 * CXL_PSL_CtxTime_An, or calling cxl_p1n_write instead of cxl_p1_write.
 *
 * I'm quite happy if these are changed back to #defines before upstreaming, it
 * should be little more than a regexp search+replace operation in this file.
 */
typedef struct {
	const int x;
} cxl_p1_reg_t;
typedef struct {
	const int x;
} cxl_p1n_reg_t;
typedef struct {
	const int x;
} cxl_p2n_reg_t;
#define cxl_reg_off(reg) \
	(reg.x)

/* Memory maps. Ref CXL Appendix A */

/* PSL Privilege 1 Memory Map */
/* Configuration and Control area */
static const cxl_p1_reg_t CXL_PSL_CtxTime = {0x0000};
static const cxl_p1_reg_t CXL_PSL_ErrIVTE = {0x0008};
static const cxl_p1_reg_t CXL_PSL_KEY1    = {0x0010};
static const cxl_p1_reg_t CXL_PSL_KEY2    = {0x0018};
static const cxl_p1_reg_t CXL_PSL_Control = {0x0020};
/* Downloading */
static const cxl_p1_reg_t CXL_PSL_DLCNTL  = {0x0060};
static const cxl_p1_reg_t CXL_PSL_DLADDR  = {0x0068};

/* PSL Lookaside Buffer Management Area */
static const cxl_p1_reg_t CXL_PSL_LBISEL  = {0x0080};
static const cxl_p1_reg_t CXL_PSL_SLBIE   = {0x0088};
static const cxl_p1_reg_t CXL_PSL_SLBIA   = {0x0090};
static const cxl_p1_reg_t CXL_PSL_TLBIE   = {0x00A0};
static const cxl_p1_reg_t CXL_PSL_TLBIA   = {0x00A8};
static const cxl_p1_reg_t CXL_PSL_AFUSEL  = {0x00B0};

/* 0x00C0:7EFF Implementation dependent area */
static const cxl_p1_reg_t CXL_PSL_FIR1      = {0x0100};
static const cxl_p1_reg_t CXL_PSL_FIR2      = {0x0108};
static const cxl_p1_reg_t CXL_PSL_Timebase  = {0x0110};
static const cxl_p1_reg_t CXL_PSL_VERSION   = {0x0118};
static const cxl_p1_reg_t CXL_PSL_RESLCKTO  = {0x0128};
static const cxl_p1_reg_t CXL_PSL_TB_CTLSTAT = {0x0140};
static const cxl_p1_reg_t CXL_PSL_FIR_CNTL  = {0x0148};
static const cxl_p1_reg_t CXL_PSL_DSNDCTL   = {0x0150};
static const cxl_p1_reg_t CXL_PSL_SNWRALLOC = {0x0158};
static const cxl_p1_reg_t CXL_PSL_TRACE     = {0x0170};
/* 0x7F00:7FFF Reserved PCIe MSI-X Pending Bit Array area */
/* 0x8000:FFFF Reserved PCIe MSI-X Table Area */

/* PSL Slice Privilege 1 Memory Map */
/* Configuration Area */
static const cxl_p1n_reg_t CXL_PSL_SR_An          = {0x00};
static const cxl_p1n_reg_t CXL_PSL_LPID_An        = {0x08};
static const cxl_p1n_reg_t CXL_PSL_AMBAR_An       = {0x10};
static const cxl_p1n_reg_t CXL_PSL_SPOffset_An    = {0x18};
static const cxl_p1n_reg_t CXL_PSL_ID_An          = {0x20};
static const cxl_p1n_reg_t CXL_PSL_SERR_An        = {0x28};
/* Memory Management and Lookaside Buffer Management */
static const cxl_p1n_reg_t CXL_PSL_SDR_An         = {0x30};
static const cxl_p1n_reg_t CXL_PSL_AMOR_An        = {0x38};
/* Pointer Area */
static const cxl_p1n_reg_t CXL_HAURP_An           = {0x80};
static const cxl_p1n_reg_t CXL_PSL_SPAP_An        = {0x88};
static const cxl_p1n_reg_t CXL_PSL_LLCMD_An       = {0x90};
/* Control Area */
static const cxl_p1n_reg_t CXL_PSL_SCNTL_An       = {0xA0};
static const cxl_p1n_reg_t CXL_PSL_CtxTime_An     = {0xA8};
static const cxl_p1n_reg_t CXL_PSL_IVTE_Offset_An = {0xB0};
static const cxl_p1n_reg_t CXL_PSL_IVTE_Limit_An  = {0xB8};
/* 0xC0:FF Implementation Dependent Area */
static const cxl_p1n_reg_t CXL_PSL_FIR_SLICE_An   = {0xC0};
static const cxl_p1n_reg_t CXL_AFU_DEBUG_An       = {0xC8};
static const cxl_p1n_reg_t CXL_PSL_APCALLOC_A     = {0xD0};
static const cxl_p1n_reg_t CXL_PSL_COALLOC_A      = {0xD8};
static const cxl_p1n_reg_t CXL_PSL_RXCTL_A        = {0xE0};
static const cxl_p1n_reg_t CXL_PSL_SLICE_TRACE    = {0xE8};

/* PSL Slice Privilege 2 Memory Map */
/* Configuration and Control Area */
static const cxl_p2n_reg_t CXL_PSL_PID_TID_An = {0x000};
static const cxl_p2n_reg_t CXL_CSRP_An        = {0x008};
static const cxl_p2n_reg_t CXL_AURP0_An       = {0x010};
static const cxl_p2n_reg_t CXL_AURP1_An       = {0x018};
static const cxl_p2n_reg_t CXL_SSTP0_An       = {0x020};
static const cxl_p2n_reg_t CXL_SSTP1_An       = {0x028};
static const cxl_p2n_reg_t CXL_PSL_AMR_An     = {0x030};
/* Segment Lookaside Buffer Management */
static const cxl_p2n_reg_t CXL_SLBIE_An       = {0x040};
static const cxl_p2n_reg_t CXL_SLBIA_An       = {0x048};
static const cxl_p2n_reg_t CXL_SLBI_Select_An = {0x050};
/* Interrupt Registers */
static const cxl_p2n_reg_t CXL_PSL_DSISR_An   = {0x060};
static const cxl_p2n_reg_t CXL_PSL_DAR_An     = {0x068};
static const cxl_p2n_reg_t CXL_PSL_DSR_An     = {0x070};
static const cxl_p2n_reg_t CXL_PSL_TFC_An     = {0x078};
static const cxl_p2n_reg_t CXL_PSL_PEHandle_An = {0x080};
static const cxl_p2n_reg_t CXL_PSL_ErrStat_An = {0x088};
/* AFU Registers */
static const cxl_p2n_reg_t CXL_AFU_Cntl_An    = {0x090};
static const cxl_p2n_reg_t CXL_AFU_ERR_An     = {0x098};
/* Work Element Descriptor */
static const cxl_p2n_reg_t CXL_PSL_WED_An     = {0x0A0};
/* 0x0C0:FFF Implementation Dependent Area */

#define CXL_PSL_SPAP_Addr 0x0ffffffffffff000ULL
#define CXL_PSL_SPAP_Size 0x0000000000000ff0ULL
#define CXL_PSL_SPAP_Size_Shift 4
#define CXL_PSL_SPAP_V    0x0000000000000001ULL

/****** CXL_PSL_Control ****************************************************/
#define CXL_PSL_Control_tb 0x0000000000000001ULL

/****** CXL_PSL_DLCNTL *****************************************************/
#define CXL_PSL_DLCNTL_D (0x1ull << (63-28))
#define CXL_PSL_DLCNTL_C (0x1ull << (63-29))
#define CXL_PSL_DLCNTL_E (0x1ull << (63-30))
#define CXL_PSL_DLCNTL_S (0x1ull << (63-31))
#define CXL_PSL_DLCNTL_CE (CXL_PSL_DLCNTL_C | CXL_PSL_DLCNTL_E)
#define CXL_PSL_DLCNTL_DCES (CXL_PSL_DLCNTL_D | CXL_PSL_DLCNTL_CE | CXL_PSL_DLCNTL_S)

/****** CXL_PSL_SR_An ******************************************************/
#define CXL_PSL_SR_An_SF  MSR_SF            /* 64bit */
#define CXL_PSL_SR_An_TA  (1ull << (63-1))  /* Tags active,   GA1: 0 */
#define CXL_PSL_SR_An_HV  MSR_HV            /* Hypervisor,    GA1: 0 */
#define CXL_PSL_SR_An_PR  MSR_PR            /* Problem state, GA1: 1 */
#define CXL_PSL_SR_An_ISL (1ull << (63-53)) /* Ignore Segment Large Page */
#define CXL_PSL_SR_An_TC  (1ull << (63-54)) /* Page Table secondary hash */
#define CXL_PSL_SR_An_US  (1ull << (63-56)) /* User state,    GA1: X */
#define CXL_PSL_SR_An_SC  (1ull << (63-58)) /* Segment Table secondary hash */
#define CXL_PSL_SR_An_R   MSR_DR            /* Relocate,      GA1: 1 */
#define CXL_PSL_SR_An_MP  (1ull << (63-62)) /* Master Process */
#define CXL_PSL_SR_An_LE  (1ull << (63-63)) /* Little Endian */

/****** CXL_PSL_ID_An ****************************************************/
#define CXL_PSL_ID_An_F	(1ull << (63-31))
#define CXL_PSL_ID_An_L	(1ull << (63-30))

/****** CXL_PSL_SCNTL_An ****************************************************/
#define CXL_PSL_SCNTL_An_CR          (0x1ull << (63-15))
/* Programming Modes: */
#define CXL_PSL_SCNTL_An_PM_MASK     (0xffffull << (63-31))
#define CXL_PSL_SCNTL_An_PM_Shared   (0x0000ull << (63-31))
#define CXL_PSL_SCNTL_An_PM_OS       (0x0001ull << (63-31))
#define CXL_PSL_SCNTL_An_PM_Process  (0x0002ull << (63-31))
#define CXL_PSL_SCNTL_An_PM_AFU      (0x0004ull << (63-31))
#define CXL_PSL_SCNTL_An_PM_AFU_PBT  (0x0104ull << (63-31))
/* Purge Status (ro) */
#define CXL_PSL_SCNTL_An_Ps_MASK     (0x3ull << (63-39))
#define CXL_PSL_SCNTL_An_Ps_Pending  (0x1ull << (63-39))
#define CXL_PSL_SCNTL_An_Ps_Complete (0x3ull << (63-39))
/* Purge */
#define CXL_PSL_SCNTL_An_Pc          (0x1ull << (63-48))
/* Suspend Status (ro) */
#define CXL_PSL_SCNTL_An_Ss_MASK     (0x3ull << (63-55))
#define CXL_PSL_SCNTL_An_Ss_Pending  (0x1ull << (63-55))
#define CXL_PSL_SCNTL_An_Ss_Complete (0x3ull << (63-55))
/* Suspend Control */
#define CXL_PSL_SCNTL_An_Sc          (0x1ull << (63-63))

/* AFU Slice Enable Status (ro) */
#define CXL_AFU_Cntl_An_ES_MASK     (0x7ull << (63-2))
#define CXL_AFU_Cntl_An_ES_Disabled (0x0ull << (63-2))
#define CXL_AFU_Cntl_An_ES_Enabled  (0x4ull << (63-2))
/* AFU Slice Enable */
#define CXL_AFU_Cntl_An_E           (0x1ull << (63-3))
/* AFU Slice Reset status (ro) */
#define CXL_AFU_Cntl_An_RS_MASK     (0x3ull << (63-5))
#define CXL_AFU_Cntl_An_RS_Pending  (0x1ull << (63-5))
#define CXL_AFU_Cntl_An_RS_Complete (0x2ull << (63-5))
/* AFU Slice Reset */
#define CXL_AFU_Cntl_An_RA          (0x1ull << (63-7))

/****** CXL_SSTP0/1_An ******************************************************/
/* These top bits are for the segment that CONTAINS the segment table */
#define CXL_SSTP0_An_B_SHIFT    SLB_VSID_SSIZE_SHIFT
#define CXL_SSTP0_An_KS             (1ull << (63-2))
#define CXL_SSTP0_An_KP             (1ull << (63-3))
#define CXL_SSTP0_An_N              (1ull << (63-4))
#define CXL_SSTP0_An_L              (1ull << (63-5))
#define CXL_SSTP0_An_C              (1ull << (63-6))
#define CXL_SSTP0_An_TA             (1ull << (63-7))
#define CXL_SSTP0_An_LP_SHIFT                (63-9)  /* 2 Bits */
/* And finally, the virtual address & size of the segment table: */
#define CXL_SSTP0_An_SegTableSize_SHIFT      (63-31) /* 12 Bits */
#define CXL_SSTP0_An_SegTableSize_MASK \
	(((1ull << 12) - 1) << CXL_SSTP0_An_SegTableSize_SHIFT)
#define CXL_SSTP0_An_STVA_U_MASK   ((1ull << (63-49))-1)
#define CXL_SSTP1_An_STVA_L_MASK (~((1ull << (63-55))-1))
#define CXL_SSTP1_An_V              (1ull << (63-63))

/****** CXL_PSL_SLBIE_[An] **************************************************/
/* write: */
#define CXL_SLBIE_C        PPC_BIT(36)         /* Class */
#define CXL_SLBIE_SS       PPC_BITMASK(37, 38) /* Segment Size */
#define CXL_SLBIE_SS_SHIFT PPC_BITLSHIFT(38)
#define CXL_SLBIE_TA       PPC_BIT(38)         /* Tags Active */
/* read: */
#define CXL_SLBIE_MAX      PPC_BITMASK(24, 31)
#define CXL_SLBIE_PENDING  PPC_BITMASK(56, 63)

/****** Common to all CXL_TLBIA/SLBIA_[An] **********************************/
#define CXL_TLB_SLB_P          (1ull) /* Pending (read) */

/****** Common to all CXL_TLB/SLB_IA/IE_[An] registers **********************/
#define CXL_TLB_SLB_IQ_ALL     (0ull) /* Inv qualifier */
#define CXL_TLB_SLB_IQ_LPID    (1ull) /* Inv qualifier */
#define CXL_TLB_SLB_IQ_LPIDPID (3ull) /* Inv qualifier */

/****** CXL_PSL_AFUSEL ******************************************************/
#define CXL_PSL_AFUSEL_A (1ull << (63-55)) /* Adapter wide invalidates affect all AFUs */

/****** CXL_PSL_DSISR_An ****************************************************/
#define CXL_PSL_DSISR_An_DS (1ull << (63-0))  /* Segment not found */
#define CXL_PSL_DSISR_An_DM (1ull << (63-1))  /* PTE not found (See also: M) or protection fault */
#define CXL_PSL_DSISR_An_ST (1ull << (63-2))  /* Segment Table PTE not found */
#define CXL_PSL_DSISR_An_UR (1ull << (63-3))  /* AURP PTE not found */
#define CXL_PSL_DSISR_TRANS (CXL_PSL_DSISR_An_DS | CXL_PSL_DSISR_An_DM | CXL_PSL_DSISR_An_ST | CXL_PSL_DSISR_An_UR)
#define CXL_PSL_DSISR_An_PE (1ull << (63-4))  /* PSL Error (implementation specific) */
#define CXL_PSL_DSISR_An_AE (1ull << (63-5))  /* AFU Error */
#define CXL_PSL_DSISR_An_OC (1ull << (63-6))  /* OS Context Warning */
#define CXL_PSL_DSISR_PENDING (CXL_PSL_DSISR_TRANS | CXL_PSL_DSISR_An_PE | CXL_PSL_DSISR_An_AE | CXL_PSL_DSISR_An_OC)
/* NOTE: Bits 32:63 are undefined if DSISR[DS] = 1 */
#define CXL_PSL_DSISR_An_M  DSISR_NOHPTE      /* PTE not found */
#define CXL_PSL_DSISR_An_P  DSISR_PROTFAULT   /* Storage protection violation */
#define CXL_PSL_DSISR_An_A  (1ull << (63-37)) /* AFU lock access to write through or cache inhibited storage */
#define CXL_PSL_DSISR_An_S  DSISR_ISSTORE     /* Access was afu_wr or afu_zero */
#define CXL_PSL_DSISR_An_K  DSISR_KEYFAULT    /* Access not permitted by virtual page class key protection */

/****** CXL_PSL_TFC_An ******************************************************/
#define CXL_PSL_TFC_An_A  (1ull << (63-28)) /* Acknowledge non-translation fault */
#define CXL_PSL_TFC_An_C  (1ull << (63-29)) /* Continue (abort transaction) */
#define CXL_PSL_TFC_An_AE (1ull << (63-30)) /* Restart PSL with address error */
#define CXL_PSL_TFC_An_R  (1ull << (63-31)) /* Restart PSL transaction */

/* cxl_process_element->software_status */
#define CXL_PE_SOFTWARE_STATE_V (1ul << (31 -  0)) /* Valid */
#define CXL_PE_SOFTWARE_STATE_C (1ul << (31 - 29)) /* Complete */
#define CXL_PE_SOFTWARE_STATE_S (1ul << (31 - 30)) /* Suspend */
#define CXL_PE_SOFTWARE_STATE_T (1ul << (31 - 31)) /* Terminate */

/****** CXL_PSL_RXCTL_An (Implementation Specific) **************************
 * Controls AFU Hang Pulse, which sets the timeout for the AFU to respond to
 * the PSL for any response (except MMIO). Timeouts will occur between 1x to 2x
 * of the hang pulse frequency.
 */
#define CXL_PSL_RXCTL_AFUHP_4S      0x7000000000000000ULL

/* SPA->sw_command_status */
#define CXL_SPA_SW_CMD_MASK         0xffff000000000000ULL
#define CXL_SPA_SW_CMD_TERMINATE    0x0001000000000000ULL
#define CXL_SPA_SW_CMD_REMOVE       0x0002000000000000ULL
#define CXL_SPA_SW_CMD_SUSPEND      0x0003000000000000ULL
#define CXL_SPA_SW_CMD_RESUME       0x0004000000000000ULL
#define CXL_SPA_SW_CMD_ADD          0x0005000000000000ULL
#define CXL_SPA_SW_CMD_UPDATE       0x0006000000000000ULL
#define CXL_SPA_SW_STATE_MASK       0x0000ffff00000000ULL
#define CXL_SPA_SW_STATE_TERMINATED 0x0000000100000000ULL
#define CXL_SPA_SW_STATE_REMOVED    0x0000000200000000ULL
#define CXL_SPA_SW_STATE_SUSPENDED  0x0000000300000000ULL
#define CXL_SPA_SW_STATE_RESUMED    0x0000000400000000ULL
#define CXL_SPA_SW_STATE_ADDED      0x0000000500000000ULL
#define CXL_SPA_SW_STATE_UPDATED    0x0000000600000000ULL
#define CXL_SPA_SW_PSL_ID_MASK      0x00000000ffff0000ULL
#define CXL_SPA_SW_LINK_MASK        0x000000000000ffffULL

#define CXL_MAX_SLICES 4
#define MAX_AFU_MMIO_REGS 3

#define CXL_MODE_TIME_SLICED 0x4
#define CXL_SUPPORTED_MODES (CXL_MODE_DEDICATED | CXL_MODE_DIRECTED)

#define CXL_DEV_MINORS 13   /* 1 control + 4 AFUs * 3 (dedicated/master/shared) */
#define CXL_CARD_MINOR(adapter) (adapter->adapter_num * CXL_DEV_MINORS)
#define CXL_DEVT_ADAPTER(dev) (MINOR(dev) / CXL_DEV_MINORS)

enum cxl_context_status {
	CLOSED,
	OPENED,
	STARTED
};

enum prefault_modes {
	CXL_PREFAULT_NONE,
	CXL_PREFAULT_WED,
	CXL_PREFAULT_ALL,
};

enum cxl_attrs {
	CXL_ADAPTER_ATTRS,
	CXL_AFU_MASTER_ATTRS,
	CXL_AFU_ATTRS,
};

struct cxl_sste {
	__be64 esid_data;
	__be64 vsid_data;
};

#define to_cxl_adapter(d) container_of(d, struct cxl, dev)
#define to_cxl_afu(d) container_of(d, struct cxl_afu, dev)

struct cxl_afu_native {
	void __iomem *p1n_mmio;
	void __iomem *afu_desc_mmio;
	irq_hw_number_t psl_hwirq;
	unsigned int psl_virq;
	struct mutex spa_mutex;
	/*
	 * Only the first part of the SPA is used for the process element
	 * linked list. The only other part that software needs to worry about
	 * is sw_command_status, which we store a separate pointer to.
	 * Everything else in the SPA is only used by hardware
	 */
	struct cxl_process_element *spa;
	__be64 *sw_command_status;
	unsigned int spa_size;
	int spa_order;
	int spa_max_procs;
	u64 pp_offset;
};

struct cxl_afu_guest {
<<<<<<< HEAD
=======
	struct cxl_afu *parent;
>>>>>>> 138a0764
	u64 handle;
	phys_addr_t p2n_phys;
	u64 p2n_size;
	int max_ints;
<<<<<<< HEAD
	struct mutex recovery_lock;
=======
	bool handle_err;
	struct delayed_work work_err;
>>>>>>> 138a0764
	int previous_state;
};

struct cxl_afu {
	struct cxl_afu_native *native;
	struct cxl_afu_guest *guest;
	irq_hw_number_t serr_hwirq;
	unsigned int serr_virq;
	char *psl_irq_name;
	char *err_irq_name;
	void __iomem *p2n_mmio;
	phys_addr_t psn_phys;
	u64 pp_size;

	struct cxl *adapter;
	struct device dev;
	struct cdev afu_cdev_s, afu_cdev_m, afu_cdev_d;
	struct device *chardev_s, *chardev_m, *chardev_d;
	struct idr contexts_idr;
	struct dentry *debugfs;
	struct mutex contexts_lock;
	spinlock_t afu_cntl_lock;

	/* AFU error buffer fields and bin attribute for sysfs */
	u64 eb_len, eb_offset;
	struct bin_attribute attr_eb;

	/* pointer to the vphb */
	struct pci_controller *phb;

	int pp_irqs;
	int irqs_max;
	int num_procs;
	int max_procs_virtualised;
	int slice;
	int modes_supported;
	int current_mode;
	int crs_num;
	u64 crs_len;
	u64 crs_offset;
	struct list_head crs;
	enum prefault_modes prefault_mode;
	bool psa;
	bool pp_psa;
	bool enabled;
};

/* AFU refcount management */
static inline struct cxl_afu *cxl_afu_get(struct cxl_afu *afu)
{

	return (get_device(&afu->dev) == NULL) ? NULL : afu;
}

static inline void  cxl_afu_put(struct cxl_afu *afu)
{
	put_device(&afu->dev);
}


struct cxl_irq_name {
	struct list_head list;
	char *name;
};

struct irq_avail {
	irq_hw_number_t offset;
	irq_hw_number_t range;
	unsigned long   *bitmap;
};

/*
 * This is a cxl context.  If the PSL is in dedicated mode, there will be one
 * of these per AFU.  If in AFU directed there can be lots of these.
 */
struct cxl_context {
	struct cxl_afu *afu;

	/* Problem state MMIO */
	phys_addr_t psn_phys;
	u64 psn_size;

	/* Used to unmap any mmaps when force detaching */
	struct address_space *mapping;
	struct mutex mapping_lock;
	struct page *ff_page;
	bool mmio_err_ff;
	bool kernelapi;

	spinlock_t sste_lock; /* Protects segment table entries */
	struct cxl_sste *sstp;
	u64 sstp0, sstp1;
	unsigned int sst_size, sst_lru;

	wait_queue_head_t wq;
	/* pid of the group leader associated with the pid */
	struct pid *glpid;
	/* use mm context associated with this pid for ds faults */
	struct pid *pid;
	spinlock_t lock; /* Protects pending_irq_mask, pending_fault and fault_addr */
	/* Only used in PR mode */
	u64 process_token;

	unsigned long *irq_bitmap; /* Accessed from IRQ context */
	struct cxl_irq_ranges irqs;
	struct list_head irq_names;
	u64 fault_addr;
	u64 fault_dsisr;
	u64 afu_err;

	/*
	 * This status and it's lock pretects start and detach context
	 * from racing.  It also prevents detach from racing with
	 * itself
	 */
	enum cxl_context_status status;
	struct mutex status_mutex;


	/* XXX: Is it possible to need multiple work items at once? */
	struct work_struct fault_work;
	u64 dsisr;
	u64 dar;

	struct cxl_process_element *elem;

	/*
	 * pe is the process element handle, assigned by this driver when the
	 * context is initialized.
	 *
	 * external_pe is the PE shown outside of cxl.
	 * On bare-metal, pe=external_pe, because we decide what the handle is.
	 * In a guest, we only find out about the pe used by pHyp when the
	 * context is attached, and that's the value we want to report outside
	 * of cxl.
	 */
	int pe;
	int external_pe;

	u32 irq_count;
	bool pe_inserted;
	bool master;
	bool kernel;
	bool real_mode;
	bool pending_irq;
	bool pending_fault;
	bool pending_afu_err;

	struct rcu_head rcu;
};

struct cxl_native {
	u64 afu_desc_off;
	u64 afu_desc_size;
	void __iomem *p1_mmio;
	void __iomem *p2_mmio;
	irq_hw_number_t err_hwirq;
	unsigned int err_virq;
	u64 ps_off;
};

struct cxl_guest {
	struct platform_device *pdev;
	int irq_nranges;
	struct cdev cdev;
	irq_hw_number_t irq_base_offset;
	struct irq_avail *irq_avail;
	spinlock_t irq_alloc_lock;
	u64 handle;
	char *status;
	u16 vendor;
	u16 device;
	u16 subsystem_vendor;
	u16 subsystem;
};

struct cxl {
	struct cxl_native *native;
	struct cxl_guest *guest;
	spinlock_t afu_list_lock;
	struct cxl_afu *afu[CXL_MAX_SLICES];
	struct device dev;
	struct dentry *trace;
	struct dentry *psl_err_chk;
	struct dentry *debugfs;
	char *irq_name;
	struct bin_attribute cxl_attr;
	int adapter_num;
	int user_irqs;
	u64 ps_size;
	u16 psl_rev;
	u16 base_image;
	u8 vsec_status;
	u8 caia_major;
	u8 caia_minor;
	u8 slices;
	bool user_image_loaded;
	bool perst_loads_image;
	bool perst_select_user;
	bool perst_same_image;
	bool psl_timebase_synced;
};

int cxl_pci_alloc_one_irq(struct cxl *adapter);
void cxl_pci_release_one_irq(struct cxl *adapter, int hwirq);
int cxl_pci_alloc_irq_ranges(struct cxl_irq_ranges *irqs, struct cxl *adapter, unsigned int num);
void cxl_pci_release_irq_ranges(struct cxl_irq_ranges *irqs, struct cxl *adapter);
int cxl_pci_setup_irq(struct cxl *adapter, unsigned int hwirq, unsigned int virq);
int cxl_update_image_control(struct cxl *adapter);
int cxl_pci_reset(struct cxl *adapter);
void cxl_pci_release_afu(struct device *dev);
ssize_t cxl_pci_read_adapter_vpd(struct cxl *adapter, void *buf, size_t len);

/* common == phyp + powernv */
struct cxl_process_element_common {
	__be32 tid;
	__be32 pid;
	__be64 csrp;
	__be64 aurp0;
	__be64 aurp1;
	__be64 sstp0;
	__be64 sstp1;
	__be64 amr;
	u8     reserved3[4];
	__be64 wed;
} __packed;

/* just powernv */
struct cxl_process_element {
	__be64 sr;
	__be64 SPOffset;
	__be64 sdr;
	__be64 haurp;
	__be32 ctxtime;
	__be16 ivte_offsets[4];
	__be16 ivte_ranges[4];
	__be32 lpid;
	struct cxl_process_element_common common;
	__be32 software_state;
} __packed;

static inline bool cxl_adapter_link_ok(struct cxl *cxl, struct cxl_afu *afu)
{
	struct pci_dev *pdev;

	if (cpu_has_feature(CPU_FTR_HVMODE)) {
		pdev = to_pci_dev(cxl->dev.parent);
		return !pci_channel_offline(pdev);
	}
	return true;
}

static inline void __iomem *_cxl_p1_addr(struct cxl *cxl, cxl_p1_reg_t reg)
{
	WARN_ON(!cpu_has_feature(CPU_FTR_HVMODE));
	return cxl->native->p1_mmio + cxl_reg_off(reg);
}

static inline void cxl_p1_write(struct cxl *cxl, cxl_p1_reg_t reg, u64 val)
{
	if (likely(cxl_adapter_link_ok(cxl, NULL)))
		out_be64(_cxl_p1_addr(cxl, reg), val);
}

static inline u64 cxl_p1_read(struct cxl *cxl, cxl_p1_reg_t reg)
{
	if (likely(cxl_adapter_link_ok(cxl, NULL)))
		return in_be64(_cxl_p1_addr(cxl, reg));
	else
		return ~0ULL;
}

static inline void __iomem *_cxl_p1n_addr(struct cxl_afu *afu, cxl_p1n_reg_t reg)
{
	WARN_ON(!cpu_has_feature(CPU_FTR_HVMODE));
	return afu->native->p1n_mmio + cxl_reg_off(reg);
}

static inline void cxl_p1n_write(struct cxl_afu *afu, cxl_p1n_reg_t reg, u64 val)
{
	if (likely(cxl_adapter_link_ok(afu->adapter, afu)))
		out_be64(_cxl_p1n_addr(afu, reg), val);
}

static inline u64 cxl_p1n_read(struct cxl_afu *afu, cxl_p1n_reg_t reg)
{
	if (likely(cxl_adapter_link_ok(afu->adapter, afu)))
		return in_be64(_cxl_p1n_addr(afu, reg));
	else
		return ~0ULL;
}

static inline void __iomem *_cxl_p2n_addr(struct cxl_afu *afu, cxl_p2n_reg_t reg)
{
	return afu->p2n_mmio + cxl_reg_off(reg);
}

static inline void cxl_p2n_write(struct cxl_afu *afu, cxl_p2n_reg_t reg, u64 val)
{
	if (likely(cxl_adapter_link_ok(afu->adapter, afu)))
		out_be64(_cxl_p2n_addr(afu, reg), val);
}

static inline u64 cxl_p2n_read(struct cxl_afu *afu, cxl_p2n_reg_t reg)
{
	if (likely(cxl_adapter_link_ok(afu->adapter, afu)))
		return in_be64(_cxl_p2n_addr(afu, reg));
	else
		return ~0ULL;
}

ssize_t cxl_pci_afu_read_err_buffer(struct cxl_afu *afu, char *buf,
				loff_t off, size_t count);


struct cxl_calls {
	void (*cxl_slbia)(struct mm_struct *mm);
	struct module *owner;
};
int register_cxl_calls(struct cxl_calls *calls);
void unregister_cxl_calls(struct cxl_calls *calls);
int cxl_update_properties(struct device_node *dn, struct property *new_prop);

void cxl_remove_adapter_nr(struct cxl *adapter);

int cxl_alloc_spa(struct cxl_afu *afu);
void cxl_release_spa(struct cxl_afu *afu);

dev_t cxl_get_dev(void);
int cxl_file_init(void);
void cxl_file_exit(void);
int cxl_register_adapter(struct cxl *adapter);
int cxl_register_afu(struct cxl_afu *afu);
int cxl_chardev_d_afu_add(struct cxl_afu *afu);
int cxl_chardev_m_afu_add(struct cxl_afu *afu);
int cxl_chardev_s_afu_add(struct cxl_afu *afu);
void cxl_chardev_afu_remove(struct cxl_afu *afu);

void cxl_context_detach_all(struct cxl_afu *afu);
void cxl_context_free(struct cxl_context *ctx);
void cxl_context_detach(struct cxl_context *ctx);

int cxl_sysfs_adapter_add(struct cxl *adapter);
void cxl_sysfs_adapter_remove(struct cxl *adapter);
int cxl_sysfs_afu_add(struct cxl_afu *afu);
void cxl_sysfs_afu_remove(struct cxl_afu *afu);
int cxl_sysfs_afu_m_add(struct cxl_afu *afu);
void cxl_sysfs_afu_m_remove(struct cxl_afu *afu);

struct cxl *cxl_alloc_adapter(void);
struct cxl_afu *cxl_alloc_afu(struct cxl *adapter, int slice);
int cxl_afu_select_best_mode(struct cxl_afu *afu);

int cxl_native_register_psl_irq(struct cxl_afu *afu);
void cxl_native_release_psl_irq(struct cxl_afu *afu);
int cxl_native_register_psl_err_irq(struct cxl *adapter);
void cxl_native_release_psl_err_irq(struct cxl *adapter);
int cxl_native_register_serr_irq(struct cxl_afu *afu);
void cxl_native_release_serr_irq(struct cxl_afu *afu);
int afu_register_irqs(struct cxl_context *ctx, u32 count);
void afu_release_irqs(struct cxl_context *ctx, void *cookie);
void afu_irq_name_free(struct cxl_context *ctx);

int cxl_debugfs_init(void);
void cxl_debugfs_exit(void);
int cxl_debugfs_adapter_add(struct cxl *adapter);
void cxl_debugfs_adapter_remove(struct cxl *adapter);
int cxl_debugfs_afu_add(struct cxl_afu *afu);
void cxl_debugfs_afu_remove(struct cxl_afu *afu);

void cxl_handle_fault(struct work_struct *work);
void cxl_prefault(struct cxl_context *ctx, u64 wed);

struct cxl *get_cxl_adapter(int num);
int cxl_alloc_sst(struct cxl_context *ctx);
void cxl_dump_debug_buffer(void *addr, size_t size);

void init_cxl_native(void);

struct cxl_context *cxl_context_alloc(void);
int cxl_context_init(struct cxl_context *ctx, struct cxl_afu *afu, bool master,
		     struct address_space *mapping);
void cxl_context_free(struct cxl_context *ctx);
int cxl_context_iomap(struct cxl_context *ctx, struct vm_area_struct *vma);
unsigned int cxl_map_irq(struct cxl *adapter, irq_hw_number_t hwirq,
			 irq_handler_t handler, void *cookie, const char *name);
void cxl_unmap_irq(unsigned int virq, void *cookie);
int __detach_context(struct cxl_context *ctx);

/*
 * This must match the layout of the H_COLLECT_CA_INT_INFO retbuf defined
 * in PAPR.
 * A word about endianness: a pointer to this structure is passed when
 * calling the hcall. However, it is not a block of memory filled up by
 * the hypervisor. The return values are found in registers, and copied
 * one by one when returning from the hcall. See the end of the call to
 * plpar_hcall9() in hvCall.S
 * As a consequence:
 * - we don't need to do any endianness conversion
 * - the pid and tid are an exception. They are 32-bit values returned in
 *   the same 64-bit register. So we do need to worry about byte ordering.
 */
struct cxl_irq_info {
	u64 dsisr;
	u64 dar;
	u64 dsr;
#ifndef CONFIG_CPU_LITTLE_ENDIAN
	u32 pid;
	u32 tid;
#else
	u32 tid;
	u32 pid;
#endif
	u64 afu_err;
	u64 errstat;
	u64 proc_handle;
	u64 padding[2]; /* to match the expected retbuf size for plpar_hcall9 */
};

void cxl_assign_psn_space(struct cxl_context *ctx);
irqreturn_t cxl_irq(int irq, struct cxl_context *ctx, struct cxl_irq_info *irq_info);
int cxl_register_one_irq(struct cxl *adapter, irq_handler_t handler,
			void *cookie, irq_hw_number_t *dest_hwirq,
			unsigned int *dest_virq, const char *name);

int cxl_check_error(struct cxl_afu *afu);
int cxl_afu_slbia(struct cxl_afu *afu);
int cxl_tlb_slb_invalidate(struct cxl *adapter);
int cxl_afu_disable(struct cxl_afu *afu);
int cxl_psl_purge(struct cxl_afu *afu);

void cxl_stop_trace(struct cxl *cxl);
int cxl_pci_vphb_add(struct cxl_afu *afu);
void cxl_pci_vphb_remove(struct cxl_afu *afu);

extern struct pci_driver cxl_pci_driver;
extern struct platform_driver cxl_of_driver;
int afu_allocate_irqs(struct cxl_context *ctx, u32 count);

int afu_open(struct inode *inode, struct file *file);
int afu_release(struct inode *inode, struct file *file);
long afu_ioctl(struct file *file, unsigned int cmd, unsigned long arg);
int afu_mmap(struct file *file, struct vm_area_struct *vm);
unsigned int afu_poll(struct file *file, struct poll_table_struct *poll);
ssize_t afu_read(struct file *file, char __user *buf, size_t count, loff_t *off);
extern const struct file_operations afu_fops;

struct cxl *cxl_guest_init_adapter(struct device_node *np, struct platform_device *dev);
void cxl_guest_remove_adapter(struct cxl *adapter);
int cxl_of_read_adapter_handle(struct cxl *adapter, struct device_node *np);
int cxl_of_read_adapter_properties(struct cxl *adapter, struct device_node *np);
ssize_t cxl_guest_read_adapter_vpd(struct cxl *adapter, void *buf, size_t len);
ssize_t cxl_guest_read_afu_vpd(struct cxl_afu *afu, void *buf, size_t len);
int cxl_guest_init_afu(struct cxl *adapter, int slice, struct device_node *afu_np);
void cxl_guest_remove_afu(struct cxl_afu *afu);
int cxl_of_read_afu_handle(struct cxl_afu *afu, struct device_node *afu_np);
int cxl_of_read_afu_properties(struct cxl_afu *afu, struct device_node *afu_np);
int cxl_guest_add_chardev(struct cxl *adapter);
void cxl_guest_remove_chardev(struct cxl *adapter);
void cxl_guest_reload_module(struct cxl *adapter);
int cxl_of_probe(struct platform_device *pdev);

struct cxl_backend_ops {
	struct module *module;
	int (*adapter_reset)(struct cxl *adapter);
	int (*alloc_one_irq)(struct cxl *adapter);
	void (*release_one_irq)(struct cxl *adapter, int hwirq);
	int (*alloc_irq_ranges)(struct cxl_irq_ranges *irqs,
				struct cxl *adapter, unsigned int num);
	void (*release_irq_ranges)(struct cxl_irq_ranges *irqs,
				struct cxl *adapter);
	int (*setup_irq)(struct cxl *adapter, unsigned int hwirq,
			unsigned int virq);
	irqreturn_t (*handle_psl_slice_error)(struct cxl_context *ctx,
					u64 dsisr, u64 errstat);
	irqreturn_t (*psl_interrupt)(int irq, void *data);
	int (*ack_irq)(struct cxl_context *ctx, u64 tfc, u64 psl_reset_mask);
<<<<<<< HEAD
	void (*irq_wait)(struct cxl_context *ctx);
=======
>>>>>>> 138a0764
	int (*attach_process)(struct cxl_context *ctx, bool kernel,
			u64 wed, u64 amr);
	int (*detach_process)(struct cxl_context *ctx);
	bool (*support_attributes)(const char *attr_name, enum cxl_attrs type);
	bool (*link_ok)(struct cxl *cxl, struct cxl_afu *afu);
	void (*release_afu)(struct device *dev);
	ssize_t (*afu_read_err_buffer)(struct cxl_afu *afu, char *buf,
				loff_t off, size_t count);
	int (*afu_check_and_enable)(struct cxl_afu *afu);
	int (*afu_activate_mode)(struct cxl_afu *afu, int mode);
	int (*afu_deactivate_mode)(struct cxl_afu *afu, int mode);
	int (*afu_reset)(struct cxl_afu *afu);
	int (*afu_cr_read8)(struct cxl_afu *afu, int cr_idx, u64 offset, u8 *val);
	int (*afu_cr_read16)(struct cxl_afu *afu, int cr_idx, u64 offset, u16 *val);
	int (*afu_cr_read32)(struct cxl_afu *afu, int cr_idx, u64 offset, u32 *val);
	int (*afu_cr_read64)(struct cxl_afu *afu, int cr_idx, u64 offset, u64 *val);
	int (*afu_cr_write8)(struct cxl_afu *afu, int cr_idx, u64 offset, u8 val);
	int (*afu_cr_write16)(struct cxl_afu *afu, int cr_idx, u64 offset, u16 val);
	int (*afu_cr_write32)(struct cxl_afu *afu, int cr_idx, u64 offset, u32 val);
	ssize_t (*read_adapter_vpd)(struct cxl *adapter, void *buf, size_t count);
};
extern const struct cxl_backend_ops cxl_native_ops;
extern const struct cxl_backend_ops cxl_guest_ops;
extern const struct cxl_backend_ops *cxl_ops;

/* check if the given pci_dev is on the the cxl vphb bus */
bool cxl_pci_is_vphb_device(struct pci_dev *dev);
#endif<|MERGE_RESOLUTION|>--- conflicted
+++ resolved
@@ -367,20 +367,13 @@
 };
 
 struct cxl_afu_guest {
-<<<<<<< HEAD
-=======
 	struct cxl_afu *parent;
->>>>>>> 138a0764
 	u64 handle;
 	phys_addr_t p2n_phys;
 	u64 p2n_size;
 	int max_ints;
-<<<<<<< HEAD
-	struct mutex recovery_lock;
-=======
 	bool handle_err;
 	struct delayed_work work_err;
->>>>>>> 138a0764
 	int previous_state;
 };
 
@@ -858,10 +851,7 @@
 					u64 dsisr, u64 errstat);
 	irqreturn_t (*psl_interrupt)(int irq, void *data);
 	int (*ack_irq)(struct cxl_context *ctx, u64 tfc, u64 psl_reset_mask);
-<<<<<<< HEAD
 	void (*irq_wait)(struct cxl_context *ctx);
-=======
->>>>>>> 138a0764
 	int (*attach_process)(struct cxl_context *ctx, bool kernel,
 			u64 wed, u64 amr);
 	int (*detach_process)(struct cxl_context *ctx);
