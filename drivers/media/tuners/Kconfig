--- conflicted
+++ resolved
@@ -269,26 +269,25 @@
 	help
 	  Rafael Micro R820T silicon tuner driver.
 
-<<<<<<< HEAD
+config MEDIA_TUNER_MXL301RF
+	tristate "MaxLinear MxL301RF tuner"
+	depends on MEDIA_SUPPORT && I2C
+	default m if !MEDIA_SUBDRV_AUTOSELECT
+	help
+	  MaxLinear MxL301RF OFDM tuner driver.
+
+config MEDIA_TUNER_QM1D1C0042
+	tristate "Sharp QM1D1C0042 tuner"
+	depends on MEDIA_SUPPORT && I2C
+	default m if !MEDIA_SUBDRV_AUTOSELECT
+	help
+	  Sharp QM1D1C0042 trellis coded 8PSK tuner driver.
+
 config MEDIA_TUNER_AV201X
 	tristate "Airoha Technology AV201x silicon tuner"
 	depends on MEDIA_SUPPORT && I2C
 	default m if !MEDIA_SUBDRV_AUTOSELECT
 	help
 	  Airoha Technology AV201x silicon tuner driver.
-=======
-config MEDIA_TUNER_MXL301RF
-	tristate "MaxLinear MxL301RF tuner"
-	depends on MEDIA_SUPPORT && I2C
-	default m if !MEDIA_SUBDRV_AUTOSELECT
-	help
-	  MaxLinear MxL301RF OFDM tuner driver.
-
-config MEDIA_TUNER_QM1D1C0042
-	tristate "Sharp QM1D1C0042 tuner"
-	depends on MEDIA_SUPPORT && I2C
-	default m if !MEDIA_SUBDRV_AUTOSELECT
-	help
-	  Sharp QM1D1C0042 trellis coded 8PSK tuner driver.
->>>>>>> 4895cc47
+
 endmenu