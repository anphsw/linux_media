# Analog TV tuners, auto-loaded via tuner.ko
config MEDIA_TUNER
	tristate
	depends on (MEDIA_ANALOG_TV_SUPPORT || MEDIA_DIGITAL_TV_SUPPORT || MEDIA_RADIO_SUPPORT || MEDIA_SDR_SUPPORT) && I2C
	default y
	select MEDIA_TUNER_XC2028 if MEDIA_SUBDRV_AUTOSELECT
	select MEDIA_TUNER_XC5000 if MEDIA_SUBDRV_AUTOSELECT
	select MEDIA_TUNER_XC4000 if MEDIA_SUBDRV_AUTOSELECT
	select MEDIA_TUNER_MT20XX if MEDIA_SUBDRV_AUTOSELECT
	select MEDIA_TUNER_TDA8290 if MEDIA_SUBDRV_AUTOSELECT
	select MEDIA_TUNER_TEA5761 if MEDIA_SUBDRV_AUTOSELECT && MEDIA_RADIO_SUPPORT
	select MEDIA_TUNER_TEA5767 if MEDIA_SUBDRV_AUTOSELECT && MEDIA_RADIO_SUPPORT
	select MEDIA_TUNER_SIMPLE if MEDIA_SUBDRV_AUTOSELECT
	select MEDIA_TUNER_TDA9887 if MEDIA_SUBDRV_AUTOSELECT
	select MEDIA_TUNER_MC44S803 if MEDIA_SUBDRV_AUTOSELECT

menu "Customize TV tuners"
	visible if !MEDIA_SUBDRV_AUTOSELECT || COMPILE_TEST
	depends on MEDIA_ANALOG_TV_SUPPORT || MEDIA_DIGITAL_TV_SUPPORT || MEDIA_RADIO_SUPPORT || MEDIA_SDR_SUPPORT

config MEDIA_TUNER_SIMPLE
	tristate "Simple tuner support"
	depends on MEDIA_SUPPORT && I2C
	select MEDIA_TUNER_TDA9887
	default m if !MEDIA_SUBDRV_AUTOSELECT
	help
	  Say Y here to include support for various simple tuners.

config MEDIA_TUNER_TDA18250
	tristate "NXP TDA18250 silicon tuner"
	depends on MEDIA_SUPPORT && I2C
	default m if !MEDIA_SUBDRV_AUTOSELECT
	help
	  Say Y here to include support for TDA18250 tuner.

config MEDIA_TUNER_TDA8290
	tristate "TDA 8290/8295 + 8275(a)/18271 tuner combo"
	depends on MEDIA_SUPPORT && I2C
	select MEDIA_TUNER_TDA827X
	select MEDIA_TUNER_TDA18271
	default m if !MEDIA_SUBDRV_AUTOSELECT
	help
	  Say Y here to include support for Philips TDA8290+8275(a) tuner.

config MEDIA_TUNER_TDA827X
	tristate "Philips TDA827X silicon tuner"
	depends on MEDIA_SUPPORT && I2C
	default m if !MEDIA_SUBDRV_AUTOSELECT
	help
	  A DVB-T silicon tuner module. Say Y when you want to support this tuner.

config MEDIA_TUNER_TDA18271
	tristate "NXP TDA18271 silicon tuner"
	depends on MEDIA_SUPPORT && I2C
	default m if !MEDIA_SUBDRV_AUTOSELECT
	help
	  A silicon tuner module. Say Y when you want to support this tuner.

config MEDIA_TUNER_TDA18273
	tristate "NXP TDA18273 silicon tuner"
	depends on MEDIA_SUPPORT && I2C
	default m if !MEDIA_SUBDRV_AUTOSELECT
	help
	  A silicon tuner module. Say Y when you want to support this tuner.

config MEDIA_TUNER_TDA9887
	tristate "TDA 9885/6/7 analog IF demodulator"
	depends on MEDIA_SUPPORT && I2C
	default m if !MEDIA_SUBDRV_AUTOSELECT
	help
	  Say Y here to include support for Philips TDA9885/6/7
	  analog IF demodulator.

config MEDIA_TUNER_TEA5761
	tristate "TEA 5761 radio tuner"
	depends on MEDIA_SUPPORT && I2C
	default m if !MEDIA_SUBDRV_AUTOSELECT
	help
	  Say Y here to include support for the Philips TEA5761 radio tuner.

config MEDIA_TUNER_TEA5767
	tristate "TEA 5767 radio tuner"
	depends on MEDIA_SUPPORT && I2C
	default m if !MEDIA_SUBDRV_AUTOSELECT
	help
	  Say Y here to include support for the Philips TEA5767 radio tuner.

config MEDIA_TUNER_MSI001
	tristate "Mirics MSi001"
	depends on MEDIA_SUPPORT && SPI && VIDEO_V4L2
	default m if !MEDIA_SUBDRV_AUTOSELECT
	help
	  Mirics MSi001 silicon tuner driver.

config MEDIA_TUNER_MT20XX
	tristate "Microtune 2032 / 2050 tuners"
	depends on MEDIA_SUPPORT && I2C
	default m if !MEDIA_SUBDRV_AUTOSELECT
	help
	  Say Y here to include support for the MT2032 / MT2050 tuner.

config MEDIA_TUNER_MT2060
	tristate "Microtune MT2060 silicon IF tuner"
	depends on MEDIA_SUPPORT && I2C
	default m if !MEDIA_SUBDRV_AUTOSELECT
	help
	  A driver for the silicon IF tuner MT2060 from Microtune.

config MEDIA_TUNER_MT2063
	tristate "Microtune MT2063 silicon IF tuner"
	depends on MEDIA_SUPPORT && I2C
	default m if !MEDIA_SUBDRV_AUTOSELECT
	help
	  A driver for the silicon IF tuner MT2063 from Microtune.

config MEDIA_TUNER_MT2266
	tristate "Microtune MT2266 silicon tuner"
	depends on MEDIA_SUPPORT && I2C
	default m if !MEDIA_SUBDRV_AUTOSELECT
	help
	  A driver for the silicon baseband tuner MT2266 from Microtune.

config MEDIA_TUNER_MT2131
	tristate "Microtune MT2131 silicon tuner"
	depends on MEDIA_SUPPORT && I2C
	default m if !MEDIA_SUBDRV_AUTOSELECT
	help
	  A driver for the silicon baseband tuner MT2131 from Microtune.

config MEDIA_TUNER_QT1010
	tristate "Quantek QT1010 silicon tuner"
	depends on MEDIA_SUPPORT && I2C
	default m if !MEDIA_SUBDRV_AUTOSELECT
	help
	  A driver for the silicon tuner QT1010 from Quantek.

config MEDIA_TUNER_XC2028
	tristate "XCeive xc2028/xc3028 tuners"
	depends on MEDIA_SUPPORT && I2C
	default m if !MEDIA_SUBDRV_AUTOSELECT
	help
	  Say Y here to include support for the xc2028/xc3028 tuners.

config MEDIA_TUNER_XC5000
	tristate "Xceive XC5000 silicon tuner"
	depends on MEDIA_SUPPORT && I2C
	default m if !MEDIA_SUBDRV_AUTOSELECT
	help
	  A driver for the silicon tuner XC5000 from Xceive.
	  This device is only used inside a SiP called together with a
	  demodulator for now.

config MEDIA_TUNER_XC4000
	tristate "Xceive XC4000 silicon tuner"
	depends on MEDIA_SUPPORT && I2C
	default m if !MEDIA_SUBDRV_AUTOSELECT
	help
	  A driver for the silicon tuner XC4000 from Xceive.
	  This device is only used inside a SiP called together with a
	  demodulator for now.

config MEDIA_TUNER_MXL5005S
	tristate "MaxLinear MSL5005S silicon tuner"
	depends on MEDIA_SUPPORT && I2C
	default m if !MEDIA_SUBDRV_AUTOSELECT
	help
	  A driver for the silicon tuner MXL5005S from MaxLinear.

config MEDIA_TUNER_MXL5007T
	tristate "MaxLinear MxL5007T silicon tuner"
	depends on MEDIA_SUPPORT && I2C
	default m if !MEDIA_SUBDRV_AUTOSELECT
	help
	  A driver for the silicon tuner MxL5007T from MaxLinear.

config MEDIA_TUNER_MC44S803
	tristate "Freescale MC44S803 Low Power CMOS Broadband tuners"
	depends on MEDIA_SUPPORT && I2C
	default m if !MEDIA_SUBDRV_AUTOSELECT
	help
	  Say Y here to support the Freescale MC44S803 based tuners

config MEDIA_TUNER_MAX2165
	tristate "Maxim MAX2165 silicon tuner"
	depends on MEDIA_SUPPORT && I2C
	default m if !MEDIA_SUBDRV_AUTOSELECT
	help
	  A driver for the silicon tuner MAX2165 from Maxim.

config MEDIA_TUNER_TDA18218
	tristate "NXP TDA18218 silicon tuner"
	depends on MEDIA_SUPPORT && I2C
	default m if !MEDIA_SUBDRV_AUTOSELECT
	help
	  NXP TDA18218 silicon tuner driver.

config MEDIA_TUNER_FC0011
	tristate "Fitipower FC0011 silicon tuner"
	depends on MEDIA_SUPPORT && I2C
	default m if !MEDIA_SUBDRV_AUTOSELECT
	help
	  Fitipower FC0011 silicon tuner driver.

config MEDIA_TUNER_FC0012
	tristate "Fitipower FC0012 silicon tuner"
	depends on MEDIA_SUPPORT && I2C
	default m if !MEDIA_SUBDRV_AUTOSELECT
	help
	  Fitipower FC0012 silicon tuner driver.

config MEDIA_TUNER_FC0013
	tristate "Fitipower FC0013 silicon tuner"
	depends on MEDIA_SUPPORT && I2C
	default m if !MEDIA_SUBDRV_AUTOSELECT
	help
	  Fitipower FC0013 silicon tuner driver.

config MEDIA_TUNER_TDA18212
	tristate "NXP TDA18212 silicon tuner"
	depends on MEDIA_SUPPORT && I2C
	select REGMAP_I2C
	default m if !MEDIA_SUBDRV_AUTOSELECT
	help
	  NXP TDA18212 silicon tuner driver.

config MEDIA_TUNER_E4000
	tristate "Elonics E4000 silicon tuner"
	depends on MEDIA_SUPPORT && I2C
	select REGMAP_I2C
	default m if !MEDIA_SUBDRV_AUTOSELECT
	help
	  Elonics E4000 silicon tuner driver.

config MEDIA_TUNER_FC2580
	tristate "FCI FC2580 silicon tuner"
	depends on MEDIA_SUPPORT && I2C
	select REGMAP_I2C
	default m if !MEDIA_SUBDRV_AUTOSELECT
	help
	  FCI FC2580 silicon tuner driver.

config MEDIA_TUNER_M88RS6000T
	tristate "Montage M88RS6000 internal tuner"
	depends on MEDIA_SUPPORT && I2C
	select REGMAP_I2C
	default m if !MEDIA_SUBDRV_AUTOSELECT
	help
	  Montage M88RS6000 internal tuner.

config MEDIA_TUNER_TUA9001
	tristate "Infineon TUA9001 silicon tuner"
	depends on MEDIA_SUPPORT && I2C
	select REGMAP_I2C
	default m if !MEDIA_SUBDRV_AUTOSELECT
	help
	  Infineon TUA 9001 silicon tuner driver.

config MEDIA_TUNER_SI2157
	tristate "Silicon Labs Si2157 silicon tuner"
	depends on MEDIA_SUPPORT && I2C
	default m if !MEDIA_SUBDRV_AUTOSELECT
	help
	  Silicon Labs Si2157 silicon tuner driver.

config MEDIA_TUNER_IT913X
	tristate "ITE Tech IT913x silicon tuner"
	depends on MEDIA_SUPPORT && I2C
	select REGMAP_I2C
	default m if !MEDIA_SUBDRV_AUTOSELECT
	help
	  ITE Tech IT913x silicon tuner driver.

config MEDIA_TUNER_R820T
	tristate "Rafael Micro R820T silicon tuner"
	depends on MEDIA_SUPPORT && I2C
	default m if !MEDIA_SUBDRV_AUTOSELECT
	select BITREVERSE
	help
	  Rafael Micro R820T silicon tuner driver.

config MEDIA_TUNER_MXL301RF
	tristate "MaxLinear MxL301RF tuner"
	depends on MEDIA_SUPPORT && I2C
	default m if !MEDIA_SUBDRV_AUTOSELECT
	help
	  MaxLinear MxL301RF OFDM tuner driver.

config MEDIA_TUNER_QM1D1C0042
	tristate "Sharp QM1D1C0042 tuner"
	depends on MEDIA_SUPPORT && I2C
	default m if !MEDIA_SUBDRV_AUTOSELECT
	help
	  Sharp QM1D1C0042 trellis coded 8PSK tuner driver.

<<<<<<< HEAD
config MEDIA_TUNER_AV201X
	tristate "Airoha Technology AV201x silicon tuner"
	depends on MEDIA_SUPPORT && I2C
	default m if !MEDIA_SUBDRV_AUTOSELECT
	help
	  Airoha Technology AV201x silicon tuner driver.

config MEDIA_TUNER_STV6120
	tristate "STV6120 silicon tuner"
	depends on MEDIA_SUPPORT && I2C
	default m if !MEDIA_SUBDRV_AUTOSELECT
	help
	  STV6120 silicon tuner driver.

config MEDIA_TUNER_R848
        tristate "Rafael Micro R848 silicon tuner"
        depends on MEDIA_SUPPORT && I2C
        default m if !MEDIA_SUBDRV_AUTOSELECT
        select BITREVERSE
        help
          Rafael Micro R848 silicon tuner driver.

config MEDIA_TUNER_MXL603
        tristate "MaxLinear mxl603 silicon tuner"
        depends on MEDIA_SUPPORT && I2C
        default m if !MEDIA_SUBDRV_AUTOSELECT
        select BITREVERSE
        help
          A driver for the silicon tuner MXL603 from MaxLinear.

=======
config MEDIA_TUNER_QM1D1B0004
	tristate "Sharp QM1D1B0004 tuner"
	depends on MEDIA_SUPPORT && I2C
	default m if !MEDIA_SUBDRV_AUTOSELECT
	help
	  Sharp QM1D1B0004 ISDB-S tuner driver.
>>>>>>> f2809d20
endmenu<|MERGE_RESOLUTION|>--- conflicted
+++ resolved
@@ -292,7 +292,13 @@
 	help
 	  Sharp QM1D1C0042 trellis coded 8PSK tuner driver.
 
-<<<<<<< HEAD
+config MEDIA_TUNER_QM1D1B0004
+	tristate "Sharp QM1D1B0004 tuner"
+	depends on MEDIA_SUPPORT && I2C
+	default m if !MEDIA_SUBDRV_AUTOSELECT
+	help
+	  Sharp QM1D1B0004 ISDB-S tuner driver.
+
 config MEDIA_TUNER_AV201X
 	tristate "Airoha Technology AV201x silicon tuner"
 	depends on MEDIA_SUPPORT && I2C
@@ -323,12 +329,4 @@
         help
           A driver for the silicon tuner MXL603 from MaxLinear.
 
-=======
-config MEDIA_TUNER_QM1D1B0004
-	tristate "Sharp QM1D1B0004 tuner"
-	depends on MEDIA_SUPPORT && I2C
-	default m if !MEDIA_SUBDRV_AUTOSELECT
-	help
-	  Sharp QM1D1B0004 ISDB-S tuner driver.
->>>>>>> f2809d20
 endmenu