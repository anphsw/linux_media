--- conflicted
+++ resolved
@@ -35,12 +35,8 @@
 	u16 if_dvbc;
 	u16 if_atsc_vsb;
 	u16 if_atsc_qam;
-<<<<<<< HEAD
 	u8 loop_through:1;
 	u8 xtout:1;
-};
-=======
->>>>>>> 4895cc47
 
 	/*
 	 * pointer to DVB frontend
