--- conflicted
+++ resolved
@@ -228,11 +228,8 @@
 #define CX88_BOARD_WINFAST_DTV1800H_XC4000 88
 #define CX88_BOARD_WINFAST_TV2000_XP_GLOBAL_6F36 89
 #define CX88_BOARD_WINFAST_TV2000_XP_GLOBAL_6F43 90
-<<<<<<< HEAD
-#define CX88_BOARD_TBS_8922                91
-=======
 #define CX88_BOARD_NOTONLYTV_LV3H          91
->>>>>>> 902b4573
+#define CX88_BOARD_TBS_8922                92
 
 enum cx88_itype {
 	CX88_VMUX_COMPOSITE1 = 1,
