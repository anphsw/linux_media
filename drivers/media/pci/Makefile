--- conflicted
+++ resolved
@@ -15,12 +15,9 @@
 		saa7146/	\
 		smipcie/	\
 		netup_unidvb/	\
-<<<<<<< HEAD
 		tbsecp3/	\
-		tbscapture/
-=======
+		tbscapture/	\
 		intel/
->>>>>>> 273caa26
 
 obj-$(CONFIG_VIDEO_IVTV) += ivtv/
 obj-$(CONFIG_VIDEO_ZORAN) += zoran/
