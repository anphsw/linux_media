--- conflicted
+++ resolved
@@ -465,13 +465,8 @@
 
 	of_node_put(child);
 
-<<<<<<< HEAD
-	pd->enable_gpio = devm_gpiod_get(&client->dev, "enable", GPIOD_ASIS);
-	if (!pd->enable_gpio) {
-=======
 	pd->enable_gpio = devm_gpiod_get(&client->dev, "enable", GPIOD_OUT_LOW);
 	if (IS_ERR(pd->enable_gpio)) {
->>>>>>> 6a2cf60b
 		dev_err(&client->dev, "Error getting GPIO\n");
 		return PTR_ERR(pd->enable_gpio);
 	}
