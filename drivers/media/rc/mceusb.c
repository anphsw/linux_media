/*
 * Driver for USB Windows Media Center Ed. eHome Infrared Transceivers
 *
 * Copyright (c) 2010-2011, Jarod Wilson <jarod@redhat.com>
 *
 * Based on the original lirc_mceusb and lirc_mceusb2 drivers, by Dan
 * Conti, Martin Blatter and Daniel Melander, the latter of which was
 * in turn also based on the lirc_atiusb driver by Paul Miller. The
 * two mce drivers were merged into one by Jarod Wilson, with transmit
 * support for the 1st-gen device added primarily by Patrick Calhoun,
 * with a bit of tweaks by Jarod. Debugging improvements and proper
 * support for what appears to be 3rd-gen hardware added by Jarod.
 * Initial port from lirc driver to ir-core drivery by Jarod, based
 * partially on a port to an earlier proposed IR infrastructure by
 * Jon Smirl, which included enhancements and simplifications to the
 * incoming IR buffer parsing routines.
 *
 * Updated in July of 2011 with the aid of Microsoft's official
 * remote/transceiver requirements and specification document, found at
 * download.microsoft.com, title
 * Windows-Media-Center-RC-IR-Collection-Green-Button-Specification-03-08-2011-V2.pdf
 *
 *
 * This program is free software; you can redistribute it and/or modify
 * it under the terms of the GNU General Public License as published by
 * the Free Software Foundation; either version 2 of the License, or
 * (at your option) any later version.
 *
 * This program is distributed in the hope that it will be useful,
 * but WITHOUT ANY WARRANTY; without even the implied warranty of
 * MERCHANTABILITY or FITNESS FOR A PARTICULAR PURPOSE.  See the
 * GNU General Public License for more details.
 *
 */

#include <linux/device.h>
#include <linux/module.h>
#include <linux/slab.h>
#include <linux/workqueue.h>
#include <linux/usb.h>
#include <linux/usb/input.h>
#include <linux/pm_wakeup.h>
#include <media/rc-core.h>

#define DRIVER_VERSION	"1.93"
#define DRIVER_AUTHOR	"Jarod Wilson <jarod@redhat.com>"
#define DRIVER_DESC	"Windows Media Center Ed. eHome Infrared Transceiver " \
			"device driver"
#define DRIVER_NAME	"mceusb"

#define USB_CTRL_MSG_SZ		2  /* Size of usb ctrl msg on gen1 hw */
#define MCE_G1_INIT_MSGS	40 /* Init messages on gen1 hw to throw out */

/* MCE constants */
#define MCE_CMDBUF_SIZE		384  /* MCE Command buffer length */
#define MCE_TIME_UNIT		50   /* Approx 50us resolution */
#define MCE_CODE_LENGTH		5    /* Normal length of packet (with header) */
#define MCE_PACKET_SIZE		4    /* Normal length of packet (without header) */
#define MCE_IRDATA_HEADER	0x84 /* Actual header format is 0x80 + num_bytes */
#define MCE_IRDATA_TRAILER	0x80 /* End of IR data */
#define MCE_MAX_CHANNELS	2    /* Two transmitters, hardware dependent? */
#define MCE_DEFAULT_TX_MASK	0x03 /* Vals: TX1=0x01, TX2=0x02, ALL=0x03 */
#define MCE_PULSE_BIT		0x80 /* Pulse bit, MSB set == PULSE else SPACE */
#define MCE_PULSE_MASK		0x7f /* Pulse mask */
#define MCE_MAX_PULSE_LENGTH	0x7f /* Longest transmittable pulse symbol */

/*
 * The interface between the host and the IR hardware is command-response
 * based. All commands and responses have a consistent format, where a lead
 * byte always identifies the type of data following it. The lead byte has
 * a port value in the 3 highest bits and a length value in the 5 lowest
 * bits.
 *
 * The length field is overloaded, with a value of 11111 indicating that the
 * following byte is a command or response code, and the length of the entire
 * message is determined by the code. If the length field is not 11111, then
 * it specifies the number of bytes of port data that follow.
 */
#define MCE_CMD			0x1f
#define MCE_PORT_IR		0x4	/* (0x4 << 5) | MCE_CMD = 0x9f */
#define MCE_PORT_SYS		0x7	/* (0x7 << 5) | MCE_CMD = 0xff */
#define MCE_PORT_SER		0x6	/* 0xc0 thru 0xdf flush & 0x1f bytes */
#define MCE_PORT_MASK		0xe0	/* Mask out command bits */

/* Command port headers */
#define MCE_CMD_PORT_IR		0x9f	/* IR-related cmd/rsp */
#define MCE_CMD_PORT_SYS	0xff	/* System (non-IR) device cmd/rsp */

/* Commands that set device state  (2-4 bytes in length) */
#define MCE_CMD_RESET		0xfe	/* Reset device, 2 bytes */
#define MCE_CMD_RESUME		0xaa	/* Resume device after error, 2 bytes */
#define MCE_CMD_SETIRCFS	0x06	/* Set tx carrier, 4 bytes */
#define MCE_CMD_SETIRTIMEOUT	0x0c	/* Set timeout, 4 bytes */
#define MCE_CMD_SETIRTXPORTS	0x08	/* Set tx ports, 3 bytes */
#define MCE_CMD_SETIRRXPORTEN	0x14	/* Set rx ports, 3 bytes */
#define MCE_CMD_FLASHLED	0x23	/* Flash receiver LED, 2 bytes */

/* Commands that query device state (all 2 bytes, unless noted) */
#define MCE_CMD_GETIRCFS	0x07	/* Get carrier */
#define MCE_CMD_GETIRTIMEOUT	0x0d	/* Get timeout */
#define MCE_CMD_GETIRTXPORTS	0x13	/* Get tx ports */
#define MCE_CMD_GETIRRXPORTEN	0x15	/* Get rx ports */
#define MCE_CMD_GETPORTSTATUS	0x11	/* Get tx port status, 3 bytes */
#define MCE_CMD_GETIRNUMPORTS	0x16	/* Get number of ports */
#define MCE_CMD_GETWAKESOURCE	0x17	/* Get wake source */
#define MCE_CMD_GETEMVER	0x22	/* Get emulator interface version */
#define MCE_CMD_GETDEVDETAILS	0x21	/* Get device details (em ver2 only) */
#define MCE_CMD_GETWAKESUPPORT	0x20	/* Get wake details (em ver2 only) */
#define MCE_CMD_GETWAKEVERSION	0x18	/* Get wake pattern (em ver2 only) */

/* Misc commands */
#define MCE_CMD_NOP		0xff	/* No operation */

/* Responses to commands (non-error cases) */
#define MCE_RSP_EQIRCFS		0x06	/* tx carrier, 4 bytes */
#define MCE_RSP_EQIRTIMEOUT	0x0c	/* rx timeout, 4 bytes */
#define MCE_RSP_GETWAKESOURCE	0x17	/* wake source, 3 bytes */
#define MCE_RSP_EQIRTXPORTS	0x08	/* tx port mask, 3 bytes */
#define MCE_RSP_EQIRRXPORTEN	0x14	/* rx port mask, 3 bytes */
#define MCE_RSP_GETPORTSTATUS	0x11	/* tx port status, 7 bytes */
#define MCE_RSP_EQIRRXCFCNT	0x15	/* rx carrier count, 4 bytes */
#define MCE_RSP_EQIRNUMPORTS	0x16	/* number of ports, 4 bytes */
#define MCE_RSP_EQWAKESUPPORT	0x20	/* wake capabilities, 3 bytes */
#define MCE_RSP_EQWAKEVERSION	0x18	/* wake pattern details, 6 bytes */
#define MCE_RSP_EQDEVDETAILS	0x21	/* device capabilities, 3 bytes */
#define MCE_RSP_EQEMVER		0x22	/* emulator interface ver, 3 bytes */
#define MCE_RSP_FLASHLED	0x23	/* success flashing LED, 2 bytes */

/* Responses to error cases, must send MCE_CMD_RESUME to clear them */
#define MCE_RSP_CMD_ILLEGAL	0xfe	/* illegal command for port, 2 bytes */
#define MCE_RSP_TX_TIMEOUT	0x81	/* tx timed out, 2 bytes */

/* Misc commands/responses not defined in the MCE remote/transceiver spec */
#define MCE_CMD_SIG_END		0x01	/* End of signal */
#define MCE_CMD_PING		0x03	/* Ping device */
#define MCE_CMD_UNKNOWN		0x04	/* Unknown */
#define MCE_CMD_UNKNOWN2	0x05	/* Unknown */
#define MCE_CMD_UNKNOWN3	0x09	/* Unknown */
#define MCE_CMD_UNKNOWN4	0x0a	/* Unknown */
#define MCE_CMD_G_REVISION	0x0b	/* Get hw/sw revision */
#define MCE_CMD_UNKNOWN5	0x0e	/* Unknown */
#define MCE_CMD_UNKNOWN6	0x0f	/* Unknown */
#define MCE_CMD_UNKNOWN8	0x19	/* Unknown */
#define MCE_CMD_UNKNOWN9	0x1b	/* Unknown */
#define MCE_CMD_NULL		0x00	/* These show up various places... */

/* if buf[i] & MCE_PORT_MASK == 0x80 and buf[i] != MCE_CMD_PORT_IR,
 * then we're looking at a raw IR data sample */
#define MCE_COMMAND_IRDATA	0x80
#define MCE_PACKET_LENGTH_MASK	0x1f /* Packet length mask */

#define VENDOR_PHILIPS		0x0471
#define VENDOR_SMK		0x0609
#define VENDOR_TATUNG		0x1460
#define VENDOR_GATEWAY		0x107b
#define VENDOR_SHUTTLE		0x1308
#define VENDOR_SHUTTLE2		0x051c
#define VENDOR_MITSUMI		0x03ee
#define VENDOR_TOPSEED		0x1784
#define VENDOR_RICAVISION	0x179d
#define VENDOR_ITRON		0x195d
#define VENDOR_FIC		0x1509
#define VENDOR_LG		0x043e
#define VENDOR_MICROSOFT	0x045e
#define VENDOR_FORMOSA		0x147a
#define VENDOR_FINTEK		0x1934
#define VENDOR_PINNACLE		0x2304
#define VENDOR_ECS		0x1019
#define VENDOR_WISTRON		0x0fb8
#define VENDOR_COMPRO		0x185b
#define VENDOR_NORTHSTAR	0x04eb
#define VENDOR_REALTEK		0x0bda
#define VENDOR_TIVO		0x105a
#define VENDOR_CONEXANT		0x0572
#define VENDOR_TWISTEDMELON	0x2596
#define VENDOR_HAUPPAUGE	0x2040
#define VENDOR_PCTV		0x2013
#define VENDOR_ADAPTEC		0x03f3

enum mceusb_model_type {
	MCE_GEN2 = 0,		/* Most boards */
	MCE_GEN1,
	MCE_GEN3,
	MCE_GEN2_TX_INV,
	POLARIS_EVK,
	CX_HYBRID_TV,
	MULTIFUNCTION,
	TIVO_KIT,
	MCE_GEN2_NO_TX,
	HAUPPAUGE_CX_HYBRID_TV,
<<<<<<< HEAD
	CX231XX_TBS5280,
        CX231XX_TBS5281,
        CX231XX_TBS5990,
=======
	EVROMEDIA_FULL_HYBRID_FULLHD,
	ASTROMETA_T2HYBRID,
>>>>>>> eb0c1994
};

struct mceusb_model {
	u32 mce_gen1:1;
	u32 mce_gen2:1;
	u32 mce_gen3:1;
	u32 tx_mask_normal:1;
	u32 no_tx:1;

	int ir_intfnum;

	const char *rc_map;	/* Allow specify a per-board map */
	const char *name;	/* per-board name */
};

static const struct mceusb_model mceusb_model[] = {
	[MCE_GEN1] = {
		.mce_gen1 = 1,
		.tx_mask_normal = 1,
	},
	[MCE_GEN2] = {
		.mce_gen2 = 1,
	},
	[MCE_GEN2_NO_TX] = {
		.mce_gen2 = 1,
		.no_tx = 1,
	},
	[MCE_GEN2_TX_INV] = {
		.mce_gen2 = 1,
		.tx_mask_normal = 1,
	},
	[MCE_GEN3] = {
		.mce_gen3 = 1,
		.tx_mask_normal = 1,
	},
	[POLARIS_EVK] = {
		/*
		 * In fact, the EVK is shipped without
		 * remotes, but we should have something handy,
		 * to allow testing it
		 */
		.name = "Conexant Hybrid TV (cx231xx) MCE IR",
	},
	[CX_HYBRID_TV] = {
		.no_tx = 1, /* tx isn't wired up at all */
		.name = "Conexant Hybrid TV (cx231xx) MCE IR",
	},
	[HAUPPAUGE_CX_HYBRID_TV] = {
		.no_tx = 1, /* eeprom says it has no tx */
		.name = "Conexant Hybrid TV (cx231xx) MCE IR no TX",
	},
	[MULTIFUNCTION] = {
		.mce_gen2 = 1,
		.ir_intfnum = 2,
	},
	[TIVO_KIT] = {
		.mce_gen2 = 1,
		.rc_map = RC_MAP_TIVO,
	},
<<<<<<< HEAD
	[CX231XX_TBS5280] = {
		.rc_map = RC_MAP_RC6_MCE,
		.name = "TurboSight TBS 5280 (cx231xx) MCE IR",
	},
        [CX231XX_TBS5281] = {
                .rc_map = RC_MAP_RC6_MCE,
                .name = "TurboSight TBS 5281 (cx231xx) MCE IR",
        },
        [CX231XX_TBS5990] = {
                .rc_map = RC_MAP_RC6_MCE,
                .name = "TurboSight TBS 5990 (cx231xx) MCE IR",
        },
=======
	[EVROMEDIA_FULL_HYBRID_FULLHD] = {
		.name = "Evromedia USB Full Hybrid Full HD",
		.no_tx = 1,
		.rc_map = RC_MAP_MSI_DIGIVOX_III,
	},
	[ASTROMETA_T2HYBRID] = {
		.name = "Astrometa T2Hybrid",
		.no_tx = 1,
		.rc_map = RC_MAP_ASTROMETA_T2HYBRID,
	}
>>>>>>> eb0c1994
};

static const struct usb_device_id mceusb_dev_table[] = {
	/* Original Microsoft MCE IR Transceiver (often HP-branded) */
	{ USB_DEVICE(VENDOR_MICROSOFT, 0x006d),
	  .driver_info = MCE_GEN1 },
	/* Philips Infrared Transceiver - Sahara branded */
	{ USB_DEVICE(VENDOR_PHILIPS, 0x0608) },
	/* Philips Infrared Transceiver - HP branded */
	{ USB_DEVICE(VENDOR_PHILIPS, 0x060c),
	  .driver_info = MCE_GEN2_TX_INV },
	/* Philips SRM5100 */
	{ USB_DEVICE(VENDOR_PHILIPS, 0x060d) },
	/* Philips Infrared Transceiver - Omaura */
	{ USB_DEVICE(VENDOR_PHILIPS, 0x060f) },
	/* Philips Infrared Transceiver - Spinel plus */
	{ USB_DEVICE(VENDOR_PHILIPS, 0x0613) },
	/* Philips eHome Infrared Transceiver */
	{ USB_DEVICE(VENDOR_PHILIPS, 0x0815) },
	/* Philips/Spinel plus IR transceiver for ASUS */
	{ USB_DEVICE(VENDOR_PHILIPS, 0x206c) },
	/* Philips/Spinel plus IR transceiver for ASUS */
	{ USB_DEVICE(VENDOR_PHILIPS, 0x2088) },
	/* Philips IR transceiver (Dell branded) */
	{ USB_DEVICE(VENDOR_PHILIPS, 0x2093),
	  .driver_info = MCE_GEN2_TX_INV },
	/* Realtek MCE IR Receiver and card reader */
	{ USB_DEVICE(VENDOR_REALTEK, 0x0161),
	  .driver_info = MULTIFUNCTION },
	/* SMK/Toshiba G83C0004D410 */
	{ USB_DEVICE(VENDOR_SMK, 0x031d),
	  .driver_info = MCE_GEN2_TX_INV },
	/* SMK eHome Infrared Transceiver (Sony VAIO) */
	{ USB_DEVICE(VENDOR_SMK, 0x0322),
	  .driver_info = MCE_GEN2_TX_INV },
	/* bundled with Hauppauge PVR-150 */
	{ USB_DEVICE(VENDOR_SMK, 0x0334),
	  .driver_info = MCE_GEN2_TX_INV },
	/* SMK eHome Infrared Transceiver */
	{ USB_DEVICE(VENDOR_SMK, 0x0338) },
	/* SMK/I-O Data GV-MC7/RCKIT Receiver */
	{ USB_DEVICE(VENDOR_SMK, 0x0353),
	  .driver_info = MCE_GEN2_NO_TX },
	/* SMK RXX6000 Infrared Receiver */
	{ USB_DEVICE(VENDOR_SMK, 0x0357),
	  .driver_info = MCE_GEN2_NO_TX },
	/* Tatung eHome Infrared Transceiver */
	{ USB_DEVICE(VENDOR_TATUNG, 0x9150) },
	/* Shuttle eHome Infrared Transceiver */
	{ USB_DEVICE(VENDOR_SHUTTLE, 0xc001) },
	/* Shuttle eHome Infrared Transceiver */
	{ USB_DEVICE(VENDOR_SHUTTLE2, 0xc001) },
	/* Gateway eHome Infrared Transceiver */
	{ USB_DEVICE(VENDOR_GATEWAY, 0x3009) },
	/* Mitsumi */
	{ USB_DEVICE(VENDOR_MITSUMI, 0x2501) },
	/* Topseed eHome Infrared Transceiver */
	{ USB_DEVICE(VENDOR_TOPSEED, 0x0001),
	  .driver_info = MCE_GEN2_TX_INV },
	/* Topseed HP eHome Infrared Transceiver */
	{ USB_DEVICE(VENDOR_TOPSEED, 0x0006),
	  .driver_info = MCE_GEN2_TX_INV },
	/* Topseed eHome Infrared Transceiver */
	{ USB_DEVICE(VENDOR_TOPSEED, 0x0007),
	  .driver_info = MCE_GEN2_TX_INV },
	/* Topseed eHome Infrared Transceiver */
	{ USB_DEVICE(VENDOR_TOPSEED, 0x0008),
	  .driver_info = MCE_GEN3 },
	/* Topseed eHome Infrared Transceiver */
	{ USB_DEVICE(VENDOR_TOPSEED, 0x000a),
	  .driver_info = MCE_GEN2_TX_INV },
	/* Topseed eHome Infrared Transceiver */
	{ USB_DEVICE(VENDOR_TOPSEED, 0x0011),
	  .driver_info = MCE_GEN3 },
	/* Ricavision internal Infrared Transceiver */
	{ USB_DEVICE(VENDOR_RICAVISION, 0x0010) },
	/* Itron ione Libra Q-11 */
	{ USB_DEVICE(VENDOR_ITRON, 0x7002) },
	/* FIC eHome Infrared Transceiver */
	{ USB_DEVICE(VENDOR_FIC, 0x9242) },
	/* LG eHome Infrared Transceiver */
	{ USB_DEVICE(VENDOR_LG, 0x9803) },
	/* Microsoft MCE Infrared Transceiver */
	{ USB_DEVICE(VENDOR_MICROSOFT, 0x00a0) },
	/* Formosa eHome Infrared Transceiver */
	{ USB_DEVICE(VENDOR_FORMOSA, 0xe015) },
	/* Formosa21 / eHome Infrared Receiver */
	{ USB_DEVICE(VENDOR_FORMOSA, 0xe016) },
	/* Formosa aim / Trust MCE Infrared Receiver */
	{ USB_DEVICE(VENDOR_FORMOSA, 0xe017),
	  .driver_info = MCE_GEN2_NO_TX },
	/* Formosa Industrial Computing / Beanbag Emulation Device */
	{ USB_DEVICE(VENDOR_FORMOSA, 0xe018) },
	/* Formosa21 / eHome Infrared Receiver */
	{ USB_DEVICE(VENDOR_FORMOSA, 0xe03a) },
	/* Formosa Industrial Computing AIM IR605/A */
	{ USB_DEVICE(VENDOR_FORMOSA, 0xe03c) },
	/* Formosa Industrial Computing */
	{ USB_DEVICE(VENDOR_FORMOSA, 0xe03e) },
	/* Formosa Industrial Computing */
	{ USB_DEVICE(VENDOR_FORMOSA, 0xe042) },
	/* Fintek eHome Infrared Transceiver (HP branded) */
	{ USB_DEVICE(VENDOR_FINTEK, 0x5168),
	  .driver_info = MCE_GEN2_TX_INV },
	/* Fintek eHome Infrared Transceiver */
	{ USB_DEVICE(VENDOR_FINTEK, 0x0602) },
	/* Fintek eHome Infrared Transceiver (in the AOpen MP45) */
	{ USB_DEVICE(VENDOR_FINTEK, 0x0702) },
	/* Pinnacle Remote Kit */
	{ USB_DEVICE(VENDOR_PINNACLE, 0x0225),
	  .driver_info = MCE_GEN3 },
	/* Elitegroup Computer Systems IR */
	{ USB_DEVICE(VENDOR_ECS, 0x0f38) },
	/* Wistron Corp. eHome Infrared Receiver */
	{ USB_DEVICE(VENDOR_WISTRON, 0x0002) },
	/* Compro K100 */
	{ USB_DEVICE(VENDOR_COMPRO, 0x3020) },
	/* Compro K100 v2 */
	{ USB_DEVICE(VENDOR_COMPRO, 0x3082) },
	/* Northstar Systems, Inc. eHome Infrared Transceiver */
	{ USB_DEVICE(VENDOR_NORTHSTAR, 0xe004) },
	/* TiVo PC IR Receiver */
	{ USB_DEVICE(VENDOR_TIVO, 0x2000),
	  .driver_info = TIVO_KIT },
	/* Conexant Hybrid TV "Shelby" Polaris SDK */
	{ USB_DEVICE(VENDOR_CONEXANT, 0x58a1),
	  .driver_info = POLARIS_EVK },
	/* Conexant Hybrid TV RDU253S Polaris */
	{ USB_DEVICE(VENDOR_CONEXANT, 0x58a5),
	  .driver_info = CX_HYBRID_TV },
	/* Twisted Melon Inc. - Manta Mini Receiver */
	{ USB_DEVICE(VENDOR_TWISTEDMELON, 0x8008) },
	/* Twisted Melon Inc. - Manta Pico Receiver */
	{ USB_DEVICE(VENDOR_TWISTEDMELON, 0x8016) },
	/* Twisted Melon Inc. - Manta Transceiver */
	{ USB_DEVICE(VENDOR_TWISTEDMELON, 0x8042) },
	/* Hauppauge WINTV-HVR-HVR 930C-HD - based on cx231xx */
	{ USB_DEVICE(VENDOR_HAUPPAUGE, 0xb130),
	  .driver_info = HAUPPAUGE_CX_HYBRID_TV },
	{ USB_DEVICE(VENDOR_HAUPPAUGE, 0xb131),
	  .driver_info = HAUPPAUGE_CX_HYBRID_TV },
	{ USB_DEVICE(VENDOR_HAUPPAUGE, 0xb138),
	  .driver_info = HAUPPAUGE_CX_HYBRID_TV },
	{ USB_DEVICE(VENDOR_HAUPPAUGE, 0xb139),
	  .driver_info = HAUPPAUGE_CX_HYBRID_TV },
	{ USB_DEVICE(VENDOR_PCTV, 0x0259),
	  .driver_info = HAUPPAUGE_CX_HYBRID_TV },
	{ USB_DEVICE(VENDOR_PCTV, 0x025e),
	  .driver_info = HAUPPAUGE_CX_HYBRID_TV },
	/* Adaptec / HP eHome Receiver */
	{ USB_DEVICE(VENDOR_ADAPTEC, 0x0094) },
<<<<<<< HEAD
        /* TurboSight TBS 5280 IR */
        { USB_DEVICE(0x734c, 0x5280),
          .driver_info = CX231XX_TBS5280 },
        /* TurboSight TBS 5281 IR */
        { USB_DEVICE(0x734c, 0x5281),
          .driver_info = CX231XX_TBS5281 },
        /* TurboSight TBS 5990 IR */
        { USB_DEVICE(0x734c, 0x5990),
          .driver_info = CX231XX_TBS5990 },
=======
	/* Evromedia USB Full Hybrid Full HD */
	{ USB_DEVICE(0x1b80, 0xd3b2),
	  .driver_info = EVROMEDIA_FULL_HYBRID_FULLHD },
	/* Astrometa T2hybrid */
	{ USB_DEVICE(0x15f4, 0x0135),
	  .driver_info = ASTROMETA_T2HYBRID },

>>>>>>> eb0c1994
	/* Terminating entry */
	{ }
};

/* data structure for each usb transceiver */
struct mceusb_dev {
	/* ir-core bits */
	struct rc_dev *rc;

	/* optional features we can enable */
	bool learning_enabled;

	/* core device bits */
	struct device *dev;

	/* usb */
	struct usb_device *usbdev;
	struct urb *urb_in;
	unsigned int pipe_in;
	struct usb_endpoint_descriptor *usb_ep_out;
	unsigned int pipe_out;

	/* buffers and dma */
	unsigned char *buf_in;
	unsigned int len_in;
	dma_addr_t dma_in;

	enum {
		CMD_HEADER = 0,
		SUBCMD,
		CMD_DATA,
		PARSE_IRDATA,
	} parser_state;

	u8 cmd, rem;		/* Remaining IR data bytes in packet */

	struct {
		u32 connected:1;
		u32 tx_mask_normal:1;
		u32 microsoft_gen1:1;
		u32 no_tx:1;
	} flags;

	/* transmit support */
	u32 carrier;
	unsigned char tx_mask;

	char name[128];
	char phys[64];
	enum mceusb_model_type model;

	bool need_reset;	/* flag to issue a device resume cmd */
	u8 emver;		/* emulator interface version */
	u8 num_txports;		/* number of transmit ports */
	u8 num_rxports;		/* number of receive sensors */
	u8 txports_cabled;	/* bitmask of transmitters with cable */
	u8 rxports_active;	/* bitmask of active receive sensors */

	/*
	 * support for async error handler mceusb_deferred_kevent()
	 * where usb_clear_halt(), usb_reset_configuration(),
	 * usb_reset_device(), etc. must be done in process context
	 */
	struct work_struct kevent;
	unsigned long kevent_flags;
#		define EVENT_TX_HALT	0
#		define EVENT_RX_HALT	1
};

/* MCE Device Command Strings, generally a port and command pair */
static char DEVICE_RESUME[]	= {MCE_CMD_NULL, MCE_CMD_PORT_SYS,
				   MCE_CMD_RESUME};
static char GET_REVISION[]	= {MCE_CMD_PORT_SYS, MCE_CMD_G_REVISION};
static char GET_EMVER[]		= {MCE_CMD_PORT_SYS, MCE_CMD_GETEMVER};
static char GET_WAKEVERSION[]	= {MCE_CMD_PORT_SYS, MCE_CMD_GETWAKEVERSION};
static char FLASH_LED[]		= {MCE_CMD_PORT_SYS, MCE_CMD_FLASHLED};
static char GET_UNKNOWN2[]	= {MCE_CMD_PORT_IR, MCE_CMD_UNKNOWN2};
static char GET_CARRIER_FREQ[]	= {MCE_CMD_PORT_IR, MCE_CMD_GETIRCFS};
static char GET_RX_TIMEOUT[]	= {MCE_CMD_PORT_IR, MCE_CMD_GETIRTIMEOUT};
static char GET_NUM_PORTS[]	= {MCE_CMD_PORT_IR, MCE_CMD_GETIRNUMPORTS};
static char GET_TX_BITMASK[]	= {MCE_CMD_PORT_IR, MCE_CMD_GETIRTXPORTS};
static char GET_RX_SENSOR[]	= {MCE_CMD_PORT_IR, MCE_CMD_GETIRRXPORTEN};
/* sub in desired values in lower byte or bytes for full command */
/* FIXME: make use of these for transmit.
static char SET_CARRIER_FREQ[]	= {MCE_CMD_PORT_IR,
				   MCE_CMD_SETIRCFS, 0x00, 0x00};
static char SET_TX_BITMASK[]	= {MCE_CMD_PORT_IR, MCE_CMD_SETIRTXPORTS, 0x00};
static char SET_RX_TIMEOUT[]	= {MCE_CMD_PORT_IR,
				   MCE_CMD_SETIRTIMEOUT, 0x00, 0x00};
static char SET_RX_SENSOR[]	= {MCE_CMD_PORT_IR,
				   MCE_RSP_EQIRRXPORTEN, 0x00};
*/

static int mceusb_cmd_datasize(u8 cmd, u8 subcmd)
{
	int datasize = 0;

	switch (cmd) {
	case MCE_CMD_NULL:
		if (subcmd == MCE_CMD_PORT_SYS)
			datasize = 1;
		break;
	case MCE_CMD_PORT_SYS:
		switch (subcmd) {
		case MCE_RSP_GETPORTSTATUS:
			datasize = 5;
			break;
		case MCE_RSP_EQWAKEVERSION:
			datasize = 4;
			break;
		case MCE_CMD_G_REVISION:
			datasize = 2;
			break;
		case MCE_RSP_EQWAKESUPPORT:
		case MCE_RSP_GETWAKESOURCE:
		case MCE_RSP_EQDEVDETAILS:
		case MCE_RSP_EQEMVER:
			datasize = 1;
			break;
		}
	case MCE_CMD_PORT_IR:
		switch (subcmd) {
		case MCE_CMD_UNKNOWN:
		case MCE_RSP_EQIRCFS:
		case MCE_RSP_EQIRTIMEOUT:
		case MCE_RSP_EQIRRXCFCNT:
		case MCE_RSP_EQIRNUMPORTS:
			datasize = 2;
			break;
		case MCE_CMD_SIG_END:
		case MCE_RSP_EQIRTXPORTS:
		case MCE_RSP_EQIRRXPORTEN:
			datasize = 1;
			break;
		}
	}
	return datasize;
}

static void mceusb_dev_printdata(struct mceusb_dev *ir, u8 *buf, int buf_len,
				 int offset, int len, bool out)
{
#if defined(DEBUG) || defined(CONFIG_DYNAMIC_DEBUG)
	char *inout;
	u8 cmd, subcmd, *data;
	struct device *dev = ir->dev;
	int start, skip = 0;
	u32 carrier, period;

	/* skip meaningless 0xb1 0x60 header bytes on orig receiver */
	if (ir->flags.microsoft_gen1 && !out && !offset)
		skip = 2;

	if (len <= skip)
		return;

	dev_dbg(dev, "%cx data: %*ph (length=%d)",
		(out ? 't' : 'r'),
		min(len, buf_len - offset), buf + offset, len);

	inout = out ? "Request" : "Got";

	start  = offset + skip;
	cmd    = buf[start] & 0xff;
	subcmd = buf[start + 1] & 0xff;
	data = buf + start + 2;

	switch (cmd) {
	case MCE_CMD_NULL:
		if (subcmd == MCE_CMD_NULL)
			break;
		if ((subcmd == MCE_CMD_PORT_SYS) &&
		    (data[0] == MCE_CMD_RESUME))
			dev_dbg(dev, "Device resume requested");
		else
			dev_dbg(dev, "Unknown command 0x%02x 0x%02x",
				 cmd, subcmd);
		break;
	case MCE_CMD_PORT_SYS:
		switch (subcmd) {
		case MCE_RSP_EQEMVER:
			if (!out)
				dev_dbg(dev, "Emulator interface version %x",
					 data[0]);
			break;
		case MCE_CMD_G_REVISION:
			if (len == 2)
				dev_dbg(dev, "Get hw/sw rev?");
			else
				dev_dbg(dev, "hw/sw rev %*ph",
					4, &buf[start + 2]);
			break;
		case MCE_CMD_RESUME:
			dev_dbg(dev, "Device resume requested");
			break;
		case MCE_RSP_CMD_ILLEGAL:
			dev_dbg(dev, "Illegal PORT_SYS command");
			break;
		case MCE_RSP_EQWAKEVERSION:
			if (!out)
				dev_dbg(dev, "Wake version, proto: 0x%02x, payload: 0x%02x, address: 0x%02x, version: 0x%02x",
					data[0], data[1], data[2], data[3]);
			break;
		case MCE_RSP_GETPORTSTATUS:
			if (!out)
				/* We use data1 + 1 here, to match hw labels */
				dev_dbg(dev, "TX port %d: blaster is%s connected",
					 data[0] + 1, data[3] ? " not" : "");
			break;
		case MCE_CMD_FLASHLED:
			dev_dbg(dev, "Attempting to flash LED");
			break;
		default:
			dev_dbg(dev, "Unknown command 0x%02x 0x%02x",
				 cmd, subcmd);
			break;
		}
		break;
	case MCE_CMD_PORT_IR:
		switch (subcmd) {
		case MCE_CMD_SIG_END:
			dev_dbg(dev, "End of signal");
			break;
		case MCE_CMD_PING:
			dev_dbg(dev, "Ping");
			break;
		case MCE_CMD_UNKNOWN:
			dev_dbg(dev, "Resp to 9f 05 of 0x%02x 0x%02x",
				data[0], data[1]);
			break;
		case MCE_RSP_EQIRCFS:
			period = DIV_ROUND_CLOSEST((1U << data[0] * 2) *
						   (data[1] + 1), 10);
			if (!period)
				break;
			carrier = (1000 * 1000) / period;
			dev_dbg(dev, "%s carrier of %u Hz (period %uus)",
				 inout, carrier, period);
			break;
		case MCE_CMD_GETIRCFS:
			dev_dbg(dev, "Get carrier mode and freq");
			break;
		case MCE_RSP_EQIRTXPORTS:
			dev_dbg(dev, "%s transmit blaster mask of 0x%02x",
				 inout, data[0]);
			break;
		case MCE_RSP_EQIRTIMEOUT:
			/* value is in units of 50us, so x*50/1000 ms */
			period = ((data[0] << 8) | data[1]) *
				  MCE_TIME_UNIT / 1000;
			dev_dbg(dev, "%s receive timeout of %d ms",
				 inout, period);
			break;
		case MCE_CMD_GETIRTIMEOUT:
			dev_dbg(dev, "Get receive timeout");
			break;
		case MCE_CMD_GETIRTXPORTS:
			dev_dbg(dev, "Get transmit blaster mask");
			break;
		case MCE_RSP_EQIRRXPORTEN:
			dev_dbg(dev, "%s %s-range receive sensor in use",
				 inout, data[0] == 0x02 ? "short" : "long");
			break;
		case MCE_CMD_GETIRRXPORTEN:
		/* aka MCE_RSP_EQIRRXCFCNT */
			if (out)
				dev_dbg(dev, "Get receive sensor");
			else if (ir->learning_enabled)
				dev_dbg(dev, "RX pulse count: %d",
					((data[0] << 8) | data[1]));
			break;
		case MCE_RSP_EQIRNUMPORTS:
			if (out)
				break;
			dev_dbg(dev, "Num TX ports: %x, num RX ports: %x",
				data[0], data[1]);
			break;
		case MCE_RSP_CMD_ILLEGAL:
			dev_dbg(dev, "Illegal PORT_IR command");
			break;
		default:
			dev_dbg(dev, "Unknown command 0x%02x 0x%02x",
				 cmd, subcmd);
			break;
		}
		break;
	default:
		break;
	}

	if (cmd == MCE_IRDATA_TRAILER)
		dev_dbg(dev, "End of raw IR data");
	else if ((cmd != MCE_CMD_PORT_IR) &&
		 ((cmd & MCE_PORT_MASK) == MCE_COMMAND_IRDATA))
		dev_dbg(dev, "Raw IR data, %d pulse/space samples", ir->rem);
#endif
}

/*
 * Schedule work that can't be done in interrupt handlers
 * (mceusb_dev_recv() and mce_async_callback()) nor tasklets.
 * Invokes mceusb_deferred_kevent() for recovering from
 * error events specified by the kevent bit field.
 */
static void mceusb_defer_kevent(struct mceusb_dev *ir, int kevent)
{
	set_bit(kevent, &ir->kevent_flags);
	if (!schedule_work(&ir->kevent))
		dev_err(ir->dev, "kevent %d may have been dropped", kevent);
	else
		dev_dbg(ir->dev, "kevent %d scheduled", kevent);
}

static void mce_async_callback(struct urb *urb)
{
	struct mceusb_dev *ir;
	int len;

	if (!urb)
		return;

	ir = urb->context;

	switch (urb->status) {
	/* success */
	case 0:
		len = urb->actual_length;

		mceusb_dev_printdata(ir, urb->transfer_buffer, len,
				     0, len, true);
		break;

	case -ECONNRESET:
	case -ENOENT:
	case -EILSEQ:
	case -ESHUTDOWN:
		break;

	case -EPIPE:
		dev_err(ir->dev, "Error: request urb status = %d (TX HALT)",
			urb->status);
		mceusb_defer_kevent(ir, EVENT_TX_HALT);
		break;

	default:
		dev_err(ir->dev, "Error: request urb status = %d", urb->status);
		break;
	}

	/* the transfer buffer and urb were allocated in mce_request_packet */
	kfree(urb->transfer_buffer);
	usb_free_urb(urb);
}

/* request outgoing (send) usb packet - used to initialize remote */
static void mce_request_packet(struct mceusb_dev *ir, unsigned char *data,
								int size)
{
	int res;
	struct urb *async_urb;
	struct device *dev = ir->dev;
	unsigned char *async_buf;

	async_urb = usb_alloc_urb(0, GFP_KERNEL);
	if (unlikely(!async_urb)) {
		dev_err(dev, "Error, couldn't allocate urb!");
		return;
	}

	async_buf = kmalloc(size, GFP_KERNEL);
	if (!async_buf) {
		usb_free_urb(async_urb);
		return;
	}

	/* outbound data */
	if (usb_endpoint_xfer_int(ir->usb_ep_out))
		usb_fill_int_urb(async_urb, ir->usbdev, ir->pipe_out,
				 async_buf, size, mce_async_callback, ir,
				 ir->usb_ep_out->bInterval);
	else
		usb_fill_bulk_urb(async_urb, ir->usbdev, ir->pipe_out,
				  async_buf, size, mce_async_callback, ir);

	memcpy(async_buf, data, size);

	dev_dbg(dev, "send request called (size=%#x)", size);

	res = usb_submit_urb(async_urb, GFP_ATOMIC);
	if (res) {
		dev_err(dev, "send request FAILED! (res=%d)", res);
		kfree(async_buf);
		usb_free_urb(async_urb);
		return;
	}
	dev_dbg(dev, "send request complete (res=%d)", res);
}

static void mce_async_out(struct mceusb_dev *ir, unsigned char *data, int size)
{
	int rsize = sizeof(DEVICE_RESUME);

	if (ir->need_reset) {
		ir->need_reset = false;
		mce_request_packet(ir, DEVICE_RESUME, rsize);
		msleep(10);
	}

	mce_request_packet(ir, data, size);
	msleep(10);
}

/* Send data out the IR blaster port(s) */
static int mceusb_tx_ir(struct rc_dev *dev, unsigned *txbuf, unsigned count)
{
	struct mceusb_dev *ir = dev->priv;
	int i, length, ret = 0;
	int cmdcount = 0;
	unsigned char cmdbuf[MCE_CMDBUF_SIZE];

	/* MCE tx init header */
	cmdbuf[cmdcount++] = MCE_CMD_PORT_IR;
	cmdbuf[cmdcount++] = MCE_CMD_SETIRTXPORTS;
	cmdbuf[cmdcount++] = ir->tx_mask;

	/* Send the set TX ports command */
	mce_async_out(ir, cmdbuf, cmdcount);
	cmdcount = 0;

	/* Generate mce packet data */
	for (i = 0; (i < count) && (cmdcount < MCE_CMDBUF_SIZE); i++) {
		txbuf[i] = txbuf[i] / MCE_TIME_UNIT;

		do { /* loop to support long pulses/spaces > 127*50us=6.35ms */

			/* Insert mce packet header every 4th entry */
			if ((cmdcount < MCE_CMDBUF_SIZE) &&
			    (cmdcount % MCE_CODE_LENGTH) == 0)
				cmdbuf[cmdcount++] = MCE_IRDATA_HEADER;

			/* Insert mce packet data */
			if (cmdcount < MCE_CMDBUF_SIZE)
				cmdbuf[cmdcount++] =
					(txbuf[i] < MCE_PULSE_BIT ?
					 txbuf[i] : MCE_MAX_PULSE_LENGTH) |
					 (i & 1 ? 0x00 : MCE_PULSE_BIT);
			else {
				ret = -EINVAL;
				goto out;
			}

		} while ((txbuf[i] > MCE_MAX_PULSE_LENGTH) &&
			 (txbuf[i] -= MCE_MAX_PULSE_LENGTH));
	}

	/* Check if we have room for the empty packet at the end */
	if (cmdcount >= MCE_CMDBUF_SIZE) {
		ret = -EINVAL;
		goto out;
	}

	/* Fix packet length in last header */
	length = cmdcount % MCE_CODE_LENGTH;
	cmdbuf[cmdcount - length] -= MCE_CODE_LENGTH - length;

	/* All mce commands end with an empty packet (0x80) */
	cmdbuf[cmdcount++] = MCE_IRDATA_TRAILER;

	/* Transmit the command to the mce device */
	mce_async_out(ir, cmdbuf, cmdcount);

out:
	return ret ? ret : count;
}

/* Sets active IR outputs -- mce devices typically have two */
static int mceusb_set_tx_mask(struct rc_dev *dev, u32 mask)
{
	struct mceusb_dev *ir = dev->priv;

	/* return number of transmitters */
	int emitters = ir->num_txports ? ir->num_txports : 2;

	if (mask >= (1 << emitters))
		return emitters;

	if (ir->flags.tx_mask_normal)
		ir->tx_mask = mask;
	else
		ir->tx_mask = (mask != MCE_DEFAULT_TX_MASK ?
				mask ^ MCE_DEFAULT_TX_MASK : mask) << 1;

	return 0;
}

/* Sets the send carrier frequency and mode */
static int mceusb_set_tx_carrier(struct rc_dev *dev, u32 carrier)
{
	struct mceusb_dev *ir = dev->priv;
	int clk = 10000000;
	int prescaler = 0, divisor = 0;
	unsigned char cmdbuf[4] = { MCE_CMD_PORT_IR,
				    MCE_CMD_SETIRCFS, 0x00, 0x00 };

	/* Carrier has changed */
	if (ir->carrier != carrier) {

		if (carrier == 0) {
			ir->carrier = carrier;
			cmdbuf[2] = MCE_CMD_SIG_END;
			cmdbuf[3] = MCE_IRDATA_TRAILER;
			dev_dbg(ir->dev, "disabling carrier modulation");
			mce_async_out(ir, cmdbuf, sizeof(cmdbuf));
			return 0;
		}

		for (prescaler = 0; prescaler < 4; ++prescaler) {
			divisor = (clk >> (2 * prescaler)) / carrier;
			if (divisor <= 0xff) {
				ir->carrier = carrier;
				cmdbuf[2] = prescaler;
				cmdbuf[3] = divisor;
				dev_dbg(ir->dev, "requesting %u HZ carrier",
								carrier);

				/* Transmit new carrier to mce device */
				mce_async_out(ir, cmdbuf, sizeof(cmdbuf));
				return 0;
			}
		}

		return -EINVAL;

	}

	return 0;
}

/*
 * We don't do anything but print debug spew for many of the command bits
 * we receive from the hardware, but some of them are useful information
 * we want to store so that we can use them.
 */
static void mceusb_handle_command(struct mceusb_dev *ir, int index)
{
	u8 hi = ir->buf_in[index + 1] & 0xff;
	u8 lo = ir->buf_in[index + 2] & 0xff;

	switch (ir->buf_in[index]) {
	/* the one and only 5-byte return value command */
	case MCE_RSP_GETPORTSTATUS:
		if ((ir->buf_in[index + 4] & 0xff) == 0x00)
			ir->txports_cabled |= 1 << hi;
		break;

	/* 2-byte return value commands */
	case MCE_RSP_EQIRTIMEOUT:
		ir->rc->timeout = US_TO_NS((hi << 8 | lo) * MCE_TIME_UNIT);
		break;
	case MCE_RSP_EQIRNUMPORTS:
		ir->num_txports = hi;
		ir->num_rxports = lo;
		break;

	/* 1-byte return value commands */
	case MCE_RSP_EQEMVER:
		ir->emver = hi;
		break;
	case MCE_RSP_EQIRTXPORTS:
		ir->tx_mask = hi;
		break;
	case MCE_RSP_EQIRRXPORTEN:
		ir->learning_enabled = ((hi & 0x02) == 0x02);
		ir->rxports_active = hi;
		break;
	case MCE_RSP_CMD_ILLEGAL:
		ir->need_reset = true;
		break;
	default:
		break;
	}
}

static void mceusb_process_ir_data(struct mceusb_dev *ir, int buf_len)
{
	DEFINE_IR_RAW_EVENT(rawir);
	bool event = false;
	int i = 0;

	/* skip meaningless 0xb1 0x60 header bytes on orig receiver */
	if (ir->flags.microsoft_gen1)
		i = 2;

	/* if there's no data, just return now */
	if (buf_len <= i)
		return;

	for (; i < buf_len; i++) {
		switch (ir->parser_state) {
		case SUBCMD:
			ir->rem = mceusb_cmd_datasize(ir->cmd, ir->buf_in[i]);
			mceusb_dev_printdata(ir, ir->buf_in, buf_len, i - 1,
					     ir->rem + 2, false);
			mceusb_handle_command(ir, i);
			ir->parser_state = CMD_DATA;
			break;
		case PARSE_IRDATA:
			ir->rem--;
			init_ir_raw_event(&rawir);
			rawir.pulse = ((ir->buf_in[i] & MCE_PULSE_BIT) != 0);
			rawir.duration = (ir->buf_in[i] & MCE_PULSE_MASK)
					 * US_TO_NS(MCE_TIME_UNIT);

			dev_dbg(ir->dev, "Storing %s with duration %u",
				rawir.pulse ? "pulse" : "space",
				rawir.duration);

			if (ir_raw_event_store_with_filter(ir->rc, &rawir))
				event = true;
			break;
		case CMD_DATA:
			ir->rem--;
			break;
		case CMD_HEADER:
			/* decode mce packets of the form (84),AA,BB,CC,DD */
			/* IR data packets can span USB messages - rem */
			ir->cmd = ir->buf_in[i];
			if ((ir->cmd == MCE_CMD_PORT_IR) ||
			    ((ir->cmd & MCE_PORT_MASK) !=
			     MCE_COMMAND_IRDATA)) {
				ir->parser_state = SUBCMD;
				continue;
			}
			ir->rem = (ir->cmd & MCE_PACKET_LENGTH_MASK);
			mceusb_dev_printdata(ir, ir->buf_in, buf_len,
					     i, ir->rem + 1, false);
			if (ir->rem)
				ir->parser_state = PARSE_IRDATA;
			else
				ir_raw_event_reset(ir->rc);
			break;
		}

		if (ir->parser_state != CMD_HEADER && !ir->rem)
			ir->parser_state = CMD_HEADER;
	}
	if (event) {
		dev_dbg(ir->dev, "processed IR data");
		ir_raw_event_handle(ir->rc);
	}
}

static void mceusb_dev_recv(struct urb *urb)
{
	struct mceusb_dev *ir;

	if (!urb)
		return;

	ir = urb->context;
	if (!ir) {
		usb_unlink_urb(urb);
		return;
	}

	switch (urb->status) {
	/* success */
	case 0:
		mceusb_process_ir_data(ir, urb->actual_length);
		break;

	case -ECONNRESET:
	case -ENOENT:
	case -EILSEQ:
	case -ESHUTDOWN:
		usb_unlink_urb(urb);
		return;

	case -EPIPE:
		dev_err(ir->dev, "Error: urb status = %d (RX HALT)",
			urb->status);
		mceusb_defer_kevent(ir, EVENT_RX_HALT);
		return;

	default:
		dev_err(ir->dev, "Error: urb status = %d", urb->status);
		break;
	}

	usb_submit_urb(urb, GFP_ATOMIC);
}

static void mceusb_get_emulator_version(struct mceusb_dev *ir)
{
	/* If we get no reply or an illegal command reply, its ver 1, says MS */
	ir->emver = 1;
	mce_async_out(ir, GET_EMVER, sizeof(GET_EMVER));
}

static void mceusb_gen1_init(struct mceusb_dev *ir)
{
	int ret;
	struct device *dev = ir->dev;
	char *data;

	data = kzalloc(USB_CTRL_MSG_SZ, GFP_KERNEL);
	if (!data) {
		dev_err(dev, "%s: memory allocation failed!", __func__);
		return;
	}

	/*
	 * This is a strange one. Windows issues a set address to the device
	 * on the receive control pipe and expect a certain value pair back
	 */
	ret = usb_control_msg(ir->usbdev, usb_rcvctrlpipe(ir->usbdev, 0),
			      USB_REQ_SET_ADDRESS, USB_TYPE_VENDOR, 0, 0,
			      data, USB_CTRL_MSG_SZ, HZ * 3);
	dev_dbg(dev, "set address - ret = %d", ret);
	dev_dbg(dev, "set address - data[0] = %d, data[1] = %d",
						data[0], data[1]);

	/* set feature: bit rate 38400 bps */
	ret = usb_control_msg(ir->usbdev, usb_sndctrlpipe(ir->usbdev, 0),
			      USB_REQ_SET_FEATURE, USB_TYPE_VENDOR,
			      0xc04e, 0x0000, NULL, 0, HZ * 3);

	dev_dbg(dev, "set feature - ret = %d", ret);

	/* bRequest 4: set char length to 8 bits */
	ret = usb_control_msg(ir->usbdev, usb_sndctrlpipe(ir->usbdev, 0),
			      4, USB_TYPE_VENDOR,
			      0x0808, 0x0000, NULL, 0, HZ * 3);
	dev_dbg(dev, "set char length - retB = %d", ret);

	/* bRequest 2: set handshaking to use DTR/DSR */
	ret = usb_control_msg(ir->usbdev, usb_sndctrlpipe(ir->usbdev, 0),
			      2, USB_TYPE_VENDOR,
			      0x0000, 0x0100, NULL, 0, HZ * 3);
	dev_dbg(dev, "set handshake  - retC = %d", ret);

	/* device resume */
	mce_async_out(ir, DEVICE_RESUME, sizeof(DEVICE_RESUME));

	/* get hw/sw revision? */
	mce_async_out(ir, GET_REVISION, sizeof(GET_REVISION));

	kfree(data);
}

static void mceusb_gen2_init(struct mceusb_dev *ir)
{
	/* device resume */
	mce_async_out(ir, DEVICE_RESUME, sizeof(DEVICE_RESUME));

	/* get wake version (protocol, key, address) */
	mce_async_out(ir, GET_WAKEVERSION, sizeof(GET_WAKEVERSION));

	/* unknown what this one actually returns... */
	mce_async_out(ir, GET_UNKNOWN2, sizeof(GET_UNKNOWN2));
}

static void mceusb_get_parameters(struct mceusb_dev *ir)
{
	int i;
	unsigned char cmdbuf[3] = { MCE_CMD_PORT_SYS,
				    MCE_CMD_GETPORTSTATUS, 0x00 };

	/* defaults, if the hardware doesn't support querying */
	ir->num_txports = 2;
	ir->num_rxports = 2;

	/* get number of tx and rx ports */
	mce_async_out(ir, GET_NUM_PORTS, sizeof(GET_NUM_PORTS));

	/* get the carrier and frequency */
	mce_async_out(ir, GET_CARRIER_FREQ, sizeof(GET_CARRIER_FREQ));

	if (ir->num_txports && !ir->flags.no_tx)
		/* get the transmitter bitmask */
		mce_async_out(ir, GET_TX_BITMASK, sizeof(GET_TX_BITMASK));

	/* get receiver timeout value */
	mce_async_out(ir, GET_RX_TIMEOUT, sizeof(GET_RX_TIMEOUT));

	/* get receiver sensor setting */
	mce_async_out(ir, GET_RX_SENSOR, sizeof(GET_RX_SENSOR));

	for (i = 0; i < ir->num_txports; i++) {
		cmdbuf[2] = i;
		mce_async_out(ir, cmdbuf, sizeof(cmdbuf));
	}
}

static void mceusb_flash_led(struct mceusb_dev *ir)
{
	if (ir->emver < 2)
		return;

	mce_async_out(ir, FLASH_LED, sizeof(FLASH_LED));
}

/*
 * Workqueue function
 * for resetting or recovering device after occurrence of error events
 * specified in ir->kevent bit field.
 * Function runs (via schedule_work()) in non-interrupt context, for
 * calls here (such as usb_clear_halt()) requiring non-interrupt context.
 */
static void mceusb_deferred_kevent(struct work_struct *work)
{
	struct mceusb_dev *ir =
		container_of(work, struct mceusb_dev, kevent);
	int status;

	if (test_bit(EVENT_RX_HALT, &ir->kevent_flags)) {
		usb_unlink_urb(ir->urb_in);
		status = usb_clear_halt(ir->usbdev, ir->pipe_in);
		if (status < 0) {
			dev_err(ir->dev, "rx clear halt error %d",
				status);
		}
		clear_bit(EVENT_RX_HALT, &ir->kevent_flags);
		if (status == 0) {
			status = usb_submit_urb(ir->urb_in, GFP_KERNEL);
			if (status < 0) {
				dev_err(ir->dev,
					"rx unhalt submit urb error %d",
					status);
			}
		}
	}

	if (test_bit(EVENT_TX_HALT, &ir->kevent_flags)) {
		status = usb_clear_halt(ir->usbdev, ir->pipe_out);
		if (status < 0)
			dev_err(ir->dev, "tx clear halt error %d", status);
		clear_bit(EVENT_TX_HALT, &ir->kevent_flags);
	}
}

static struct rc_dev *mceusb_init_rc_dev(struct mceusb_dev *ir)
{
	struct usb_device *udev = ir->usbdev;
	struct device *dev = ir->dev;
	struct rc_dev *rc;
	int ret;

	rc = rc_allocate_device(RC_DRIVER_IR_RAW);
	if (!rc) {
		dev_err(dev, "remote dev allocation failed");
		goto out;
	}

	snprintf(ir->name, sizeof(ir->name), "%s (%04x:%04x)",
		 mceusb_model[ir->model].name ?
			mceusb_model[ir->model].name :
			"Media Center Ed. eHome Infrared Remote Transceiver",
		 le16_to_cpu(ir->usbdev->descriptor.idVendor),
		 le16_to_cpu(ir->usbdev->descriptor.idProduct));

	usb_make_path(ir->usbdev, ir->phys, sizeof(ir->phys));

	rc->device_name = ir->name;
	rc->input_phys = ir->phys;
	usb_to_input_id(ir->usbdev, &rc->input_id);
	rc->dev.parent = dev;
	rc->priv = ir;
	rc->allowed_protocols = RC_PROTO_BIT_ALL_IR_DECODER;
	rc->timeout = MS_TO_NS(100);
	if (!ir->flags.no_tx) {
		rc->s_tx_mask = mceusb_set_tx_mask;
		rc->s_tx_carrier = mceusb_set_tx_carrier;
		rc->tx_ir = mceusb_tx_ir;
	}
	rc->driver_name = DRIVER_NAME;

	switch (le16_to_cpu(udev->descriptor.idVendor)) {
	case VENDOR_HAUPPAUGE:
		rc->map_name = RC_MAP_HAUPPAUGE;
		break;
	case VENDOR_PCTV:
		rc->map_name = RC_MAP_PINNACLE_PCTV_HD;
		break;
	default:
		rc->map_name = RC_MAP_RC6_MCE;
	}
	if (mceusb_model[ir->model].rc_map)
		rc->map_name = mceusb_model[ir->model].rc_map;

	ret = rc_register_device(rc);
	if (ret < 0) {
		dev_err(dev, "remote dev registration failed");
		goto out;
	}

	return rc;

out:
	rc_free_device(rc);
	return NULL;
}

static int mceusb_dev_probe(struct usb_interface *intf,
			    const struct usb_device_id *id)
{
	struct usb_device *dev = interface_to_usbdev(intf);
	struct usb_host_interface *idesc;
	struct usb_endpoint_descriptor *ep = NULL;
	struct usb_endpoint_descriptor *ep_in = NULL;
	struct usb_endpoint_descriptor *ep_out = NULL;
	struct mceusb_dev *ir = NULL;
	int pipe, maxp, i, res;
	char buf[63], name[128] = "";
	enum mceusb_model_type model = id->driver_info;
	bool is_gen3;
	bool is_microsoft_gen1;
	bool tx_mask_normal;
	int ir_intfnum;

	dev_dbg(&intf->dev, "%s called", __func__);

	idesc  = intf->cur_altsetting;

	is_gen3 = mceusb_model[model].mce_gen3;
	is_microsoft_gen1 = mceusb_model[model].mce_gen1;
	tx_mask_normal = mceusb_model[model].tx_mask_normal;
	ir_intfnum = mceusb_model[model].ir_intfnum;

	/* There are multi-function devices with non-IR interfaces */
	if (idesc->desc.bInterfaceNumber != ir_intfnum)
		return -ENODEV;

	/* step through the endpoints to find first bulk in and out endpoint */
	for (i = 0; i < idesc->desc.bNumEndpoints; ++i) {
		ep = &idesc->endpoint[i].desc;

		if (ep_in == NULL) {
			if (usb_endpoint_is_bulk_in(ep)) {
				ep_in = ep;
				dev_dbg(&intf->dev, "acceptable bulk inbound endpoint found\n");
			} else if (usb_endpoint_is_int_in(ep)) {
				ep_in = ep;
				ep_in->bInterval = 1;
				dev_dbg(&intf->dev, "acceptable interrupt inbound endpoint found\n");
			}
		}

		if (ep_out == NULL) {
			if (usb_endpoint_is_bulk_out(ep)) {
				ep_out = ep;
				dev_dbg(&intf->dev, "acceptable bulk outbound endpoint found\n");
			} else if (usb_endpoint_is_int_out(ep)) {
				ep_out = ep;
				ep_out->bInterval = 1;
				dev_dbg(&intf->dev, "acceptable interrupt outbound endpoint found\n");
			}
		}
	}
	if (!ep_in || !ep_out) {
		dev_dbg(&intf->dev, "required endpoints not found\n");
		return -ENODEV;
	}

	if (usb_endpoint_xfer_int(ep_in))
		pipe = usb_rcvintpipe(dev, ep_in->bEndpointAddress);
	else
		pipe = usb_rcvbulkpipe(dev, ep_in->bEndpointAddress);
	maxp = usb_maxpacket(dev, pipe, usb_pipeout(pipe));

	ir = kzalloc(sizeof(struct mceusb_dev), GFP_KERNEL);
	if (!ir)
		goto mem_alloc_fail;

	ir->pipe_in = pipe;
	ir->buf_in = usb_alloc_coherent(dev, maxp, GFP_ATOMIC, &ir->dma_in);
	if (!ir->buf_in)
		goto buf_in_alloc_fail;

	ir->urb_in = usb_alloc_urb(0, GFP_KERNEL);
	if (!ir->urb_in)
		goto urb_in_alloc_fail;

	ir->usbdev = usb_get_dev(dev);
	ir->dev = &intf->dev;
	ir->len_in = maxp;
	ir->flags.microsoft_gen1 = is_microsoft_gen1;
	ir->flags.tx_mask_normal = tx_mask_normal;
	ir->flags.no_tx = mceusb_model[model].no_tx;
	ir->model = model;

	/* Saving usb interface data for use by the transmitter routine */
	ir->usb_ep_out = ep_out;
	if (usb_endpoint_xfer_int(ep_out))
		ir->pipe_out = usb_sndintpipe(ir->usbdev,
					      ep_out->bEndpointAddress);
	else
		ir->pipe_out = usb_sndbulkpipe(ir->usbdev,
					       ep_out->bEndpointAddress);

	if (dev->descriptor.iManufacturer
	    && usb_string(dev, dev->descriptor.iManufacturer,
			  buf, sizeof(buf)) > 0)
		strlcpy(name, buf, sizeof(name));
	if (dev->descriptor.iProduct
	    && usb_string(dev, dev->descriptor.iProduct,
			  buf, sizeof(buf)) > 0)
		snprintf(name + strlen(name), sizeof(name) - strlen(name),
			 " %s", buf);

	/*
	 * Initialize async USB error handler before registering
	 * or activating any mceusb RX and TX functions
	 */
	INIT_WORK(&ir->kevent, mceusb_deferred_kevent);

	ir->rc = mceusb_init_rc_dev(ir);
	if (!ir->rc)
		goto rc_dev_fail;

	/* wire up inbound data handler */
	if (usb_endpoint_xfer_int(ep_in))
		usb_fill_int_urb(ir->urb_in, dev, pipe, ir->buf_in, maxp,
				 mceusb_dev_recv, ir, ep_in->bInterval);
	else
		usb_fill_bulk_urb(ir->urb_in, dev, pipe, ir->buf_in, maxp,
				  mceusb_dev_recv, ir);

	ir->urb_in->transfer_dma = ir->dma_in;
	ir->urb_in->transfer_flags |= URB_NO_TRANSFER_DMA_MAP;

	/* flush buffers on the device */
	dev_dbg(&intf->dev, "Flushing receive buffers");
	res = usb_submit_urb(ir->urb_in, GFP_KERNEL);
	if (res)
		dev_err(&intf->dev, "failed to flush buffers: %d", res);

	/* figure out which firmware/emulator version this hardware has */
	mceusb_get_emulator_version(ir);

	/* initialize device */
	if (ir->flags.microsoft_gen1)
		mceusb_gen1_init(ir);
	else if (!is_gen3)
		mceusb_gen2_init(ir);

	mceusb_get_parameters(ir);

	mceusb_flash_led(ir);

	if (!ir->flags.no_tx)
		mceusb_set_tx_mask(ir->rc, MCE_DEFAULT_TX_MASK);

	usb_set_intfdata(intf, ir);

	/* enable wake via this device */
	device_set_wakeup_capable(ir->dev, true);
	device_set_wakeup_enable(ir->dev, true);

	dev_info(&intf->dev, "Registered %s with mce emulator interface version %x",
		name, ir->emver);
	dev_info(&intf->dev, "%x tx ports (0x%x cabled) and %x rx sensors (0x%x active)",
		 ir->num_txports, ir->txports_cabled,
		 ir->num_rxports, ir->rxports_active);

	return 0;

	/* Error-handling path */
rc_dev_fail:
	cancel_work_sync(&ir->kevent);
	usb_put_dev(ir->usbdev);
	usb_kill_urb(ir->urb_in);
	usb_free_urb(ir->urb_in);
urb_in_alloc_fail:
	usb_free_coherent(dev, maxp, ir->buf_in, ir->dma_in);
buf_in_alloc_fail:
	kfree(ir);
mem_alloc_fail:
	dev_err(&intf->dev, "%s: device setup failed!", __func__);

	return -ENOMEM;
}


static void mceusb_dev_disconnect(struct usb_interface *intf)
{
	struct usb_device *dev = interface_to_usbdev(intf);
	struct mceusb_dev *ir = usb_get_intfdata(intf);

	usb_set_intfdata(intf, NULL);

	if (!ir)
		return;

	ir->usbdev = NULL;
	cancel_work_sync(&ir->kevent);
	rc_unregister_device(ir->rc);
	usb_kill_urb(ir->urb_in);
	usb_free_urb(ir->urb_in);
	usb_free_coherent(dev, ir->len_in, ir->buf_in, ir->dma_in);
	usb_put_dev(dev);

	kfree(ir);
}

static int mceusb_dev_suspend(struct usb_interface *intf, pm_message_t message)
{
	struct mceusb_dev *ir = usb_get_intfdata(intf);
	dev_info(ir->dev, "suspend");
	usb_kill_urb(ir->urb_in);
	return 0;
}

static int mceusb_dev_resume(struct usb_interface *intf)
{
	struct mceusb_dev *ir = usb_get_intfdata(intf);
	dev_info(ir->dev, "resume");
	if (usb_submit_urb(ir->urb_in, GFP_ATOMIC))
		return -EIO;
	return 0;
}

static struct usb_driver mceusb_dev_driver = {
	.name =		DRIVER_NAME,
	.probe =	mceusb_dev_probe,
	.disconnect =	mceusb_dev_disconnect,
	.suspend =	mceusb_dev_suspend,
	.resume =	mceusb_dev_resume,
	.reset_resume =	mceusb_dev_resume,
	.id_table =	mceusb_dev_table
};

module_usb_driver(mceusb_dev_driver);

MODULE_DESCRIPTION(DRIVER_DESC);
MODULE_AUTHOR(DRIVER_AUTHOR);
MODULE_LICENSE("GPL");
MODULE_DEVICE_TABLE(usb, mceusb_dev_table);<|MERGE_RESOLUTION|>--- conflicted
+++ resolved
@@ -188,14 +188,11 @@
 	TIVO_KIT,
 	MCE_GEN2_NO_TX,
 	HAUPPAUGE_CX_HYBRID_TV,
-<<<<<<< HEAD
+	EVROMEDIA_FULL_HYBRID_FULLHD,
+	ASTROMETA_T2HYBRID,
 	CX231XX_TBS5280,
         CX231XX_TBS5281,
         CX231XX_TBS5990,
-=======
-	EVROMEDIA_FULL_HYBRID_FULLHD,
-	ASTROMETA_T2HYBRID,
->>>>>>> eb0c1994
 };
 
 struct mceusb_model {
@@ -255,20 +252,6 @@
 		.mce_gen2 = 1,
 		.rc_map = RC_MAP_TIVO,
 	},
-<<<<<<< HEAD
-	[CX231XX_TBS5280] = {
-		.rc_map = RC_MAP_RC6_MCE,
-		.name = "TurboSight TBS 5280 (cx231xx) MCE IR",
-	},
-        [CX231XX_TBS5281] = {
-                .rc_map = RC_MAP_RC6_MCE,
-                .name = "TurboSight TBS 5281 (cx231xx) MCE IR",
-        },
-        [CX231XX_TBS5990] = {
-                .rc_map = RC_MAP_RC6_MCE,
-                .name = "TurboSight TBS 5990 (cx231xx) MCE IR",
-        },
-=======
 	[EVROMEDIA_FULL_HYBRID_FULLHD] = {
 		.name = "Evromedia USB Full Hybrid Full HD",
 		.no_tx = 1,
@@ -278,8 +261,19 @@
 		.name = "Astrometa T2Hybrid",
 		.no_tx = 1,
 		.rc_map = RC_MAP_ASTROMETA_T2HYBRID,
-	}
->>>>>>> eb0c1994
+	},
+	[CX231XX_TBS5280] = {
+		.rc_map = RC_MAP_RC6_MCE,
+		.name = "TurboSight TBS 5280",
+	},
+        [CX231XX_TBS5281] = {
+                .rc_map = RC_MAP_RC6_MCE,
+                .name = "TurboSight TBS 5281",
+        },
+        [CX231XX_TBS5990] = {
+                .rc_map = RC_MAP_RC6_MCE,
+                .name = "TurboSight TBS 5990",
+        },
 };
 
 static const struct usb_device_id mceusb_dev_table[] = {
@@ -431,7 +425,12 @@
 	  .driver_info = HAUPPAUGE_CX_HYBRID_TV },
 	/* Adaptec / HP eHome Receiver */
 	{ USB_DEVICE(VENDOR_ADAPTEC, 0x0094) },
-<<<<<<< HEAD
+	/* Evromedia USB Full Hybrid Full HD */
+	{ USB_DEVICE(0x1b80, 0xd3b2),
+	  .driver_info = EVROMEDIA_FULL_HYBRID_FULLHD },
+	/* Astrometa T2hybrid */
+	{ USB_DEVICE(0x15f4, 0x0135),
+	  .driver_info = ASTROMETA_T2HYBRID },
         /* TurboSight TBS 5280 IR */
         { USB_DEVICE(0x734c, 0x5280),
           .driver_info = CX231XX_TBS5280 },
@@ -441,15 +440,6 @@
         /* TurboSight TBS 5990 IR */
         { USB_DEVICE(0x734c, 0x5990),
           .driver_info = CX231XX_TBS5990 },
-=======
-	/* Evromedia USB Full Hybrid Full HD */
-	{ USB_DEVICE(0x1b80, 0xd3b2),
-	  .driver_info = EVROMEDIA_FULL_HYBRID_FULLHD },
-	/* Astrometa T2hybrid */
-	{ USB_DEVICE(0x15f4, 0x0135),
-	  .driver_info = ASTROMETA_T2HYBRID },
-
->>>>>>> eb0c1994
 	/* Terminating entry */
 	{ }
 };
