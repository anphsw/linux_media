# SPDX-License-Identifier: GPL-2.0

# Please keep keymaps alphabetically sorted by directory name
#(e. g. LC_ALL=C sort Makefile)
obj-$(CONFIG_RC_MAP) += \
			rc-adstech-dvb-t-pci.o \
			rc-alink-dtu-m.o \
			rc-anysee.o \
			rc-apac-viewcomp.o \
			rc-astrometa-t2hybrid.o \
			rc-asus-pc39.o \
			rc-asus-ps3-100.o \
			rc-ati-tv-wonder-hd-600.o \
			rc-ati-x10.o \
			rc-avermedia-a16d.o \
			rc-avermedia-cardbus.o \
			rc-avermedia-dvbt.o \
			rc-avermedia-m135a.o \
			rc-avermedia-m733a-rm-k6.o \
			rc-avermedia.o \
			rc-avermedia-rm-ks.o \
			rc-avertv-303.o \
			rc-azurewave-ad-tu700.o \
			rc-beelink-gs1.o \
			rc-behold-columbus.o \
			rc-behold.o \
			rc-budget-ci-old.o \
			rc-cinergy-1400.o \
			rc-cinergy.o \
			rc-ct-90405.o \
			rc-d680-dmb.o \
			rc-delock-61959.o \
			rc-dib0700-nec.o \
			rc-dib0700-rc5.o \
			rc-digitalnow-tinytwin.o \
			rc-digittrade.o \
			rc-dm1105-nec.o \
			rc-dntv-live-dvb-t.o \
			rc-dntv-live-dvbt-pro.o \
			rc-dtt200u.o \
			rc-dvbsky.o \
			rc-dvico-mce.o \
			rc-dvico-portable.o \
			rc-em-terratec.o \
			rc-encore-enltv2.o \
			rc-encore-enltv-fm53.o \
			rc-encore-enltv.o \
			rc-evga-indtube.o \
			rc-eztv.o \
			rc-flydvb.o \
			rc-flyvideo.o \
			rc-fusionhdtv-mce.o \
			rc-gadmei-rm008z.o \
			rc-geekbox.o \
			rc-genius-tvgo-a11mce.o \
			rc-gotview7135.o \
			rc-hauppauge.o \
			rc-hisi-poplar.o \
			rc-hisi-tv-demo.o \
			rc-imon-mce.o \
			rc-imon-pad.o \
			rc-imon-rsc.o \
			rc-iodata-bctv7e.o \
			rc-it913x-v1.o \
			rc-it913x-v2.o \
			rc-kaiomy.o \
			rc-khadas.o \
			rc-khamsin.o \
			rc-kworld-315u.o \
			rc-kworld-pc150u.o \
			rc-kworld-plus-tv-analog.o \
			rc-leadtek-y04g0051.o \
			rc-lme2510.o \
			rc-manli.o \
			rc-mecool-kiii-pro.o \
			rc-mecool-kii-pro.o \
			rc-medion-x10-digitainer.o \
			rc-medion-x10.o \
			rc-medion-x10-or2x.o \
			rc-minix-neo.o \
			rc-msi-digivox-iii.o \
			rc-msi-digivox-ii.o \
			rc-msi-tvanywhere.o \
			rc-msi-tvanywhere-plus.o \
			rc-nebula.o \
			rc-nec-terratec-cinergy-xs.o \
			rc-norwood.o \
			rc-npgtech.o \
			rc-odroid.o \
			rc-pctv-sedna.o \
			rc-pine64.o \
			rc-pinnacle-color.o \
			rc-pinnacle-grey.o \
			rc-pinnacle-pctv-hd.o \
			rc-pixelview-002t.o \
			rc-pixelview-mk12.o \
			rc-pixelview-new.o \
			rc-pixelview.o \
			rc-powercolor-real-angel.o \
			rc-proteus-2309.o \
			rc-purpletv.o \
			rc-pv951.o \
			rc-rc6-mce.o \
			rc-real-audio-220-32-keys.o \
			rc-reddo.o \
			rc-snapstream-firefly.o \
			rc-streamzap.o \
			rc-su3000.o \
			rc-tanix-tx3mini.o \
			rc-tanix-tx5max.o \
			rc-tbs-nec.o \
			rc-technisat-ts35.o \
			rc-technisat-usb2.o \
			rc-terratec-cinergy-c-pci.o \
			rc-terratec-cinergy-s2-hd.o \
			rc-terratec-cinergy-xs.o \
			rc-terratec-slim-2.o \
<<<<<<< HEAD
			rc-terratec-cinergy-s2-dual.o \
=======
			rc-terratec-slim.o \
>>>>>>> c7da1df6
			rc-tevii-nec.o \
			rc-tivo.o \
			rc-total-media-in-hand-02.o \
			rc-total-media-in-hand.o \
			rc-trekstor.o \
			rc-tt-1500.o \
			rc-twinhan1027.o \
			rc-twinhan-dtv-cab-ci.o \
			rc-vega-s9x.o \
			rc-videomate-m1f.o \
			rc-videomate-s350.o \
			rc-videomate-tv-pvr.o \
			rc-videostrong-kii-pro.o \
			rc-wetek-hub.o \
			rc-wetek-play2.o \
			rc-winfast.o \
			rc-winfast-usbii-deluxe.o \
			rc-x96max.o \
			rc-xbox-360.o \
			rc-xbox-dvd.o \
			rc-zx-irdec.o<|MERGE_RESOLUTION|>--- conflicted
+++ resolved
@@ -114,12 +114,9 @@
 			rc-terratec-cinergy-c-pci.o \
 			rc-terratec-cinergy-s2-hd.o \
 			rc-terratec-cinergy-xs.o \
+			rc-terratec-cinergy-s2-dual.o \
 			rc-terratec-slim-2.o \
-<<<<<<< HEAD
-			rc-terratec-cinergy-s2-dual.o \
-=======
 			rc-terratec-slim.o \
->>>>>>> c7da1df6
 			rc-tevii-nec.o \
 			rc-tivo.o \
 			rc-total-media-in-hand-02.o \
