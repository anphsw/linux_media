/*
   cx231xx-cards.c - driver for Conexant Cx23100/101/102
				USB video capture devices

   Copyright (C) 2008 <srinivasa.deevi at conexant dot com>
				Based on em28xx driver

   This program is free software; you can redistribute it and/or modify
   it under the terms of the GNU General Public License as published by
   the Free Software Foundation; either version 2 of the License, or
   (at your option) any later version.

   This program is distributed in the hope that it will be useful,
   but WITHOUT ANY WARRANTY; without even the implied warranty of
   MERCHANTABILITY or FITNESS FOR A PARTICULAR PURPOSE.  See the
   GNU General Public License for more details.

   You should have received a copy of the GNU General Public License
   along with this program; if not, write to the Free Software
   Foundation, Inc., 675 Mass Ave, Cambridge, MA 02139, USA.
 */

#include "cx231xx.h"
#include <linux/init.h>
#include <linux/module.h>
#include <linux/slab.h>
#include <linux/delay.h>
#include <linux/i2c.h>
#include <media/tuner.h>
#include <media/tveeprom.h>
#include <media/v4l2-common.h>

#include <media/drv-intf/cx25840.h>
#include "dvb-usb-ids.h"
#include "xc5000.h"
#include "tda18271.h"


static int tuner = -1;
module_param(tuner, int, 0444);
MODULE_PARM_DESC(tuner, "tuner type");

static int transfer_mode = 1;
module_param(transfer_mode, int, 0444);
MODULE_PARM_DESC(transfer_mode, "transfer mode (1-ISO or 0-BULK)");

static unsigned int disable_ir;
module_param(disable_ir, int, 0444);
MODULE_PARM_DESC(disable_ir, "disable infrared remote support");

/* Bitmask marking allocated devices from 0 to CX231XX_MAXBOARDS */
static unsigned long cx231xx_devused;

/*
 *  Reset sequences for analog/digital modes
 */

static struct cx231xx_reg_seq RDE250_XCV_TUNER[] = {
	{0x03, 0x01, 10},
	{0x03, 0x00, 30},
	{0x03, 0x01, 10},
	{-1, -1, -1},
};

/*
 *  Board definitions
 */
struct cx231xx_board cx231xx_boards[] = {
	[CX231XX_BOARD_UNKNOWN] = {
		.name = "Unknown CX231xx video grabber",
		.tuner_type = TUNER_ABSENT,
		.input = {{
				.type = CX231XX_VMUX_TELEVISION,
				.vmux = CX231XX_VIN_3_1,
				.amux = CX231XX_AMUX_VIDEO,
				.gpio = NULL,
			}, {
				.type = CX231XX_VMUX_COMPOSITE1,
				.vmux = CX231XX_VIN_2_1,
				.amux = CX231XX_AMUX_LINE_IN,
				.gpio = NULL,
			}, {
				.type = CX231XX_VMUX_SVIDEO,
				.vmux = CX231XX_VIN_1_1 |
					(CX231XX_VIN_1_2 << 8) |
					CX25840_SVIDEO_ON,
				.amux = CX231XX_AMUX_LINE_IN,
				.gpio = NULL,
			}
		},
	},
	[CX231XX_BOARD_CNXT_CARRAERA] = {
		.name = "Conexant Hybrid TV - CARRAERA",
		.tuner_type = TUNER_XC5000,
		.tuner_addr = 0x61,
		.tuner_gpio = RDE250_XCV_TUNER,
		.tuner_sif_gpio = 0x05,
		.tuner_scl_gpio = 0x1a,
		.tuner_sda_gpio = 0x1b,
		.decoder = CX231XX_AVDECODER,
		.output_mode = OUT_MODE_VIP11,
		.demod_xfer_mode = 0,
		.ctl_pin_status_mask = 0xFFFFFFC4,
		.agc_analog_digital_select_gpio = 0x0c,
		.gpio_pin_status_mask = 0x4001000,
		.tuner_i2c_master = I2C_1_MUX_3,
		.demod_i2c_master = I2C_2,
		.has_dvb = 1,
		.adap_cnt = 1,
		.demod_addr = 0x02,
		.norm = V4L2_STD_PAL,

		.input = {{
				.type = CX231XX_VMUX_TELEVISION,
				.vmux = CX231XX_VIN_3_1,
				.amux = CX231XX_AMUX_VIDEO,
				.gpio = NULL,
			}, {
				.type = CX231XX_VMUX_COMPOSITE1,
				.vmux = CX231XX_VIN_2_1,
				.amux = CX231XX_AMUX_LINE_IN,
				.gpio = NULL,
			}, {
				.type = CX231XX_VMUX_SVIDEO,
				.vmux = CX231XX_VIN_1_1 |
					(CX231XX_VIN_1_2 << 8) |
					CX25840_SVIDEO_ON,
				.amux = CX231XX_AMUX_LINE_IN,
				.gpio = NULL,
			}
		},
	},
	[CX231XX_BOARD_CNXT_SHELBY] = {
		.name = "Conexant Hybrid TV - SHELBY",
		.tuner_type = TUNER_XC5000,
		.tuner_addr = 0x61,
		.tuner_gpio = RDE250_XCV_TUNER,
		.tuner_sif_gpio = 0x05,
		.tuner_scl_gpio = 0x1a,
		.tuner_sda_gpio = 0x1b,
		.decoder = CX231XX_AVDECODER,
		.output_mode = OUT_MODE_VIP11,
		.demod_xfer_mode = 0,
		.ctl_pin_status_mask = 0xFFFFFFC4,
		.agc_analog_digital_select_gpio = 0x0c,
		.gpio_pin_status_mask = 0x4001000,
		.tuner_i2c_master = I2C_1_MUX_3,
		.demod_i2c_master = I2C_2,
		.has_dvb = 1,
		.adap_cnt = 1,
		.demod_addr = 0x32,
		.norm = V4L2_STD_NTSC,

		.input = {{
				.type = CX231XX_VMUX_TELEVISION,
				.vmux = CX231XX_VIN_3_1,
				.amux = CX231XX_AMUX_VIDEO,
				.gpio = NULL,
			}, {
				.type = CX231XX_VMUX_COMPOSITE1,
				.vmux = CX231XX_VIN_2_1,
				.amux = CX231XX_AMUX_LINE_IN,
				.gpio = NULL,
			}, {
				.type = CX231XX_VMUX_SVIDEO,
				.vmux = CX231XX_VIN_1_1 |
					(CX231XX_VIN_1_2 << 8) |
					CX25840_SVIDEO_ON,
				.amux = CX231XX_AMUX_LINE_IN,
				.gpio = NULL,
			}
		},
	},
	[CX231XX_BOARD_CNXT_RDE_253S] = {
		.name = "Conexant Hybrid TV - RDE253S",
		.tuner_type = TUNER_NXP_TDA18271,
		.tuner_addr = 0x60,
		.tuner_gpio = RDE250_XCV_TUNER,
		.tuner_sif_gpio = 0x05,
		.tuner_scl_gpio = 0x1a,
		.tuner_sda_gpio = 0x1b,
		.decoder = CX231XX_AVDECODER,
		.output_mode = OUT_MODE_VIP11,
		.demod_xfer_mode = 0,
		.ctl_pin_status_mask = 0xFFFFFFC4,
		.agc_analog_digital_select_gpio = 0x1c,
		.gpio_pin_status_mask = 0x4001000,
		.tuner_i2c_master = I2C_1_MUX_3,
		.demod_i2c_master = I2C_2,
		.has_dvb = 1,
		.adap_cnt = 1,
		.demod_addr = 0x02,
		.norm = V4L2_STD_PAL,

		.input = {{
				.type = CX231XX_VMUX_TELEVISION,
				.vmux = CX231XX_VIN_3_1,
				.amux = CX231XX_AMUX_VIDEO,
				.gpio = NULL,
			}, {
				.type = CX231XX_VMUX_COMPOSITE1,
				.vmux = CX231XX_VIN_2_1,
				.amux = CX231XX_AMUX_LINE_IN,
				.gpio = NULL,
			}, {
				.type = CX231XX_VMUX_SVIDEO,
				.vmux = CX231XX_VIN_1_1 |
					(CX231XX_VIN_1_2 << 8) |
					CX25840_SVIDEO_ON,
				.amux = CX231XX_AMUX_LINE_IN,
				.gpio = NULL,
			}
		},
	},

	[CX231XX_BOARD_CNXT_RDU_253S] = {
		.name = "Conexant Hybrid TV - RDU253S",
		.tuner_type = TUNER_NXP_TDA18271,
		.tuner_addr = 0x60,
		.tuner_gpio = RDE250_XCV_TUNER,
		.tuner_sif_gpio = 0x05,
		.tuner_scl_gpio = 0x1a,
		.tuner_sda_gpio = 0x1b,
		.decoder = CX231XX_AVDECODER,
		.output_mode = OUT_MODE_VIP11,
		.demod_xfer_mode = 0,
		.ctl_pin_status_mask = 0xFFFFFFC4,
		.agc_analog_digital_select_gpio = 0x1c,
		.gpio_pin_status_mask = 0x4001000,
		.tuner_i2c_master = I2C_1_MUX_3,
		.demod_i2c_master = I2C_2,
		.has_dvb = 1,
		.adap_cnt = 1,
		.demod_addr = 0x02,
		.norm = V4L2_STD_PAL,

		.input = {{
				.type = CX231XX_VMUX_TELEVISION,
				.vmux = CX231XX_VIN_3_1,
				.amux = CX231XX_AMUX_VIDEO,
				.gpio = NULL,
			}, {
				.type = CX231XX_VMUX_COMPOSITE1,
				.vmux = CX231XX_VIN_2_1,
				.amux = CX231XX_AMUX_LINE_IN,
				.gpio = NULL,
			}, {
				.type = CX231XX_VMUX_SVIDEO,
				.vmux = CX231XX_VIN_1_1 |
					(CX231XX_VIN_1_2 << 8) |
					CX25840_SVIDEO_ON,
				.amux = CX231XX_AMUX_LINE_IN,
				.gpio = NULL,
			}
		},
	},
	[CX231XX_BOARD_CNXT_VIDEO_GRABBER] = {
		.name = "Conexant VIDEO GRABBER",
		.tuner_type = TUNER_ABSENT,
		.decoder = CX231XX_AVDECODER,
		.output_mode = OUT_MODE_VIP11,
		.ctl_pin_status_mask = 0xFFFFFFC4,
		.agc_analog_digital_select_gpio = 0x1c,
		.gpio_pin_status_mask = 0x4001000,
		.norm = V4L2_STD_PAL,
		.no_alt_vanc = 1,
		.external_av = 1,
		/* Actually, it has a 417, but it isn't working correctly.
		 * So set to 0 for now until someone can manage to get this
		 * to work reliably. */
		.has_417 = 0,

		.input = {{
				.type = CX231XX_VMUX_COMPOSITE1,
				.vmux = CX231XX_VIN_2_1,
				.amux = CX231XX_AMUX_LINE_IN,
				.gpio = NULL,
			}, {
				.type = CX231XX_VMUX_SVIDEO,
				.vmux = CX231XX_VIN_1_1 |
					(CX231XX_VIN_1_2 << 8) |
					CX25840_SVIDEO_ON,
				.amux = CX231XX_AMUX_LINE_IN,
				.gpio = NULL,
			}
		},
	},
	[CX231XX_BOARD_CNXT_RDE_250] = {
		.name = "Conexant Hybrid TV - rde 250",
		.tuner_type = TUNER_XC5000,
		.tuner_addr = 0x61,
		.tuner_gpio = RDE250_XCV_TUNER,
		.tuner_sif_gpio = 0x05,
		.tuner_scl_gpio = 0x1a,
		.tuner_sda_gpio = 0x1b,
		.decoder = CX231XX_AVDECODER,
		.output_mode = OUT_MODE_VIP11,
		.demod_xfer_mode = 0,
		.ctl_pin_status_mask = 0xFFFFFFC4,
		.agc_analog_digital_select_gpio = 0x0c,
		.gpio_pin_status_mask = 0x4001000,
		.tuner_i2c_master = I2C_1_MUX_3,
		.demod_i2c_master = I2C_2,
		.has_dvb = 1,
		.adap_cnt = 1,
		.demod_addr = 0x02,
		.norm = V4L2_STD_PAL,

		.input = {{
				.type = CX231XX_VMUX_TELEVISION,
				.vmux = CX231XX_VIN_2_1,
				.amux = CX231XX_AMUX_VIDEO,
				.gpio = NULL,
			}
		},
	},
	[CX231XX_BOARD_CNXT_RDU_250] = {
		.name = "Conexant Hybrid TV - RDU 250",
		.tuner_type = TUNER_XC5000,
		.tuner_addr = 0x61,
		.tuner_gpio = RDE250_XCV_TUNER,
		.tuner_sif_gpio = 0x05,
		.tuner_scl_gpio = 0x1a,
		.tuner_sda_gpio = 0x1b,
		.decoder = CX231XX_AVDECODER,
		.output_mode = OUT_MODE_VIP11,
		.demod_xfer_mode = 0,
		.ctl_pin_status_mask = 0xFFFFFFC4,
		.agc_analog_digital_select_gpio = 0x0c,
		.gpio_pin_status_mask = 0x4001000,
		.tuner_i2c_master = I2C_1_MUX_3,
		.demod_i2c_master = I2C_2,
		.has_dvb = 1,
		.adap_cnt = 1,
		.demod_addr = 0x32,
		.norm = V4L2_STD_NTSC,

		.input = {{
				.type = CX231XX_VMUX_TELEVISION,
				.vmux = CX231XX_VIN_2_1,
				.amux = CX231XX_AMUX_VIDEO,
				.gpio = NULL,
			}
		},
	},
	[CX231XX_BOARD_HAUPPAUGE_EXETER] = {
		.name = "Hauppauge EXETER",
		.tuner_type = TUNER_NXP_TDA18271,
		.tuner_addr = 0x60,
		.tuner_gpio = RDE250_XCV_TUNER,
		.tuner_sif_gpio = 0x05,
		.tuner_scl_gpio = 0x1a,
		.tuner_sda_gpio = 0x1b,
		.decoder = CX231XX_AVDECODER,
		.output_mode = OUT_MODE_VIP11,
		.demod_xfer_mode = 0,
		.ctl_pin_status_mask = 0xFFFFFFC4,
		.agc_analog_digital_select_gpio = 0x0c,
		.gpio_pin_status_mask = 0x4001000,
		.tuner_i2c_master = I2C_1_MUX_1,
		.demod_i2c_master = I2C_1_MUX_1,
		.has_dvb = 1,
		.adap_cnt = 1,
		.demod_addr = 0x0e,
		.norm = V4L2_STD_NTSC,

		.input = {{
			.type = CX231XX_VMUX_TELEVISION,
			.vmux = CX231XX_VIN_3_1,
			.amux = CX231XX_AMUX_VIDEO,
			.gpio = NULL,
		}, {
			.type = CX231XX_VMUX_COMPOSITE1,
			.vmux = CX231XX_VIN_2_1,
			.amux = CX231XX_AMUX_LINE_IN,
			.gpio = NULL,
		}, {
			.type = CX231XX_VMUX_SVIDEO,
			.vmux = CX231XX_VIN_1_1 |
				(CX231XX_VIN_1_2 << 8) |
				CX25840_SVIDEO_ON,
			.amux = CX231XX_AMUX_LINE_IN,
			.gpio = NULL,
		} },
	},
	[CX231XX_BOARD_HAUPPAUGE_USBLIVE2] = {
		.name = "Hauppauge USB Live 2",
		.tuner_type = TUNER_ABSENT,
		.decoder = CX231XX_AVDECODER,
		.output_mode = OUT_MODE_VIP11,
		.demod_xfer_mode = 0,
		.ctl_pin_status_mask = 0xFFFFFFC4,
		.agc_analog_digital_select_gpio = 0x0c,
		.gpio_pin_status_mask = 0x4001000,
		.norm = V4L2_STD_NTSC,
		.no_alt_vanc = 1,
		.external_av = 1,
		.input = {{
			.type = CX231XX_VMUX_COMPOSITE1,
			.vmux = CX231XX_VIN_2_1,
			.amux = CX231XX_AMUX_LINE_IN,
			.gpio = NULL,
		}, {
			.type = CX231XX_VMUX_SVIDEO,
			.vmux = CX231XX_VIN_1_1 |
				(CX231XX_VIN_1_2 << 8) |
				CX25840_SVIDEO_ON,
			.amux = CX231XX_AMUX_LINE_IN,
			.gpio = NULL,
		} },
	},
	[CX231XX_BOARD_KWORLD_UB430_USB_HYBRID] = {
		.name = "Kworld UB430 USB Hybrid",
		.tuner_type = TUNER_NXP_TDA18271,
		.tuner_addr = 0x60,
		.decoder = CX231XX_AVDECODER,
		.output_mode = OUT_MODE_VIP11,
		.demod_xfer_mode = 0,
		.ctl_pin_status_mask = 0xFFFFFFC4,
		.agc_analog_digital_select_gpio = 0x11,	/* According with PV cxPolaris.inf file */
		.tuner_sif_gpio = -1,
		.tuner_scl_gpio = -1,
		.tuner_sda_gpio = -1,
		.gpio_pin_status_mask = 0x4001000,
		.tuner_i2c_master = I2C_2,
		.demod_i2c_master = I2C_1_MUX_3,
		.ir_i2c_master = I2C_2,
		.has_dvb = 1,
		.adap_cnt = 1,
		.demod_addr = 0x10,
		.norm = V4L2_STD_PAL_M,
		.input = {{
			.type = CX231XX_VMUX_TELEVISION,
			.vmux = CX231XX_VIN_3_1,
			.amux = CX231XX_AMUX_VIDEO,
			.gpio = NULL,
		}, {
			.type = CX231XX_VMUX_COMPOSITE1,
			.vmux = CX231XX_VIN_2_1,
			.amux = CX231XX_AMUX_LINE_IN,
			.gpio = NULL,
		}, {
			.type = CX231XX_VMUX_SVIDEO,
			.vmux = CX231XX_VIN_1_1 |
				(CX231XX_VIN_1_2 << 8) |
				CX25840_SVIDEO_ON,
			.amux = CX231XX_AMUX_LINE_IN,
			.gpio = NULL,
		} },
	},
	[CX231XX_BOARD_KWORLD_UB445_USB_HYBRID] = {
		.name = "Kworld UB445 USB Hybrid",
		.tuner_type = TUNER_NXP_TDA18271,
		.tuner_addr = 0x60,
		.decoder = CX231XX_AVDECODER,
		.output_mode = OUT_MODE_VIP11,
		.demod_xfer_mode = 0,
		.ctl_pin_status_mask = 0xFFFFFFC4,
		.agc_analog_digital_select_gpio = 0x11,	/* According with PV cxPolaris.inf file */
		.tuner_sif_gpio = -1,
		.tuner_scl_gpio = -1,
		.tuner_sda_gpio = -1,
		.gpio_pin_status_mask = 0x4001000,
		.tuner_i2c_master = I2C_2,
		.demod_i2c_master = I2C_1_MUX_3,
		.ir_i2c_master = I2C_2,
		.has_dvb = 1,
		.adap_cnt = 1,
		.demod_addr = 0x10,
		.norm = V4L2_STD_NTSC_M,
		.input = {{
			.type = CX231XX_VMUX_TELEVISION,
			.vmux = CX231XX_VIN_3_1,
			.amux = CX231XX_AMUX_VIDEO,
			.gpio = NULL,
		}, {
			.type = CX231XX_VMUX_COMPOSITE1,
			.vmux = CX231XX_VIN_2_1,
			.amux = CX231XX_AMUX_LINE_IN,
			.gpio = NULL,
		}, {
			.type = CX231XX_VMUX_SVIDEO,
			.vmux = CX231XX_VIN_1_1 |
				(CX231XX_VIN_1_2 << 8) |
				CX25840_SVIDEO_ON,
			.amux = CX231XX_AMUX_LINE_IN,
			.gpio = NULL,
		} },
	},
	[CX231XX_BOARD_PV_PLAYTV_USB_HYBRID] = {
		.name = "Pixelview PlayTV USB Hybrid",
		.tuner_type = TUNER_NXP_TDA18271,
		.tuner_addr = 0x60,
		.decoder = CX231XX_AVDECODER,
		.output_mode = OUT_MODE_VIP11,
		.demod_xfer_mode = 0,
		.ctl_pin_status_mask = 0xFFFFFFC4,
		.agc_analog_digital_select_gpio = 0x00,	/* According with PV cxPolaris.inf file */
		.tuner_sif_gpio = -1,
		.tuner_scl_gpio = -1,
		.tuner_sda_gpio = -1,
		.gpio_pin_status_mask = 0x4001000,
		.tuner_i2c_master = I2C_2,
		.demod_i2c_master = I2C_1_MUX_3,
		.ir_i2c_master = I2C_2,
		.rc_map_name = RC_MAP_PIXELVIEW_002T,
		.has_dvb = 1,
		.adap_cnt = 1,
		.demod_addr = 0x10,
		.norm = V4L2_STD_PAL_M,
		.input = {{
			.type = CX231XX_VMUX_TELEVISION,
			.vmux = CX231XX_VIN_3_1,
			.amux = CX231XX_AMUX_VIDEO,
			.gpio = NULL,
		}, {
			.type = CX231XX_VMUX_COMPOSITE1,
			.vmux = CX231XX_VIN_2_1,
			.amux = CX231XX_AMUX_LINE_IN,
			.gpio = NULL,
		}, {
			.type = CX231XX_VMUX_SVIDEO,
			.vmux = CX231XX_VIN_1_1 |
				(CX231XX_VIN_1_2 << 8) |
				CX25840_SVIDEO_ON,
			.amux = CX231XX_AMUX_LINE_IN,
			.gpio = NULL,
		} },
	},
	[CX231XX_BOARD_PV_XCAPTURE_USB] = {
		.name = "Pixelview Xcapture USB",
		.tuner_type = TUNER_ABSENT,
		.decoder = CX231XX_AVDECODER,
		.output_mode = OUT_MODE_VIP11,
		.demod_xfer_mode = 0,
		.ctl_pin_status_mask = 0xFFFFFFC4,
		.agc_analog_digital_select_gpio = 0x0c,
		.gpio_pin_status_mask = 0x4001000,
		.norm = V4L2_STD_NTSC,
		.no_alt_vanc = 1,
		.external_av = 1,

		.input = {{
				.type = CX231XX_VMUX_COMPOSITE1,
				.vmux = CX231XX_VIN_2_1,
				.amux = CX231XX_AMUX_LINE_IN,
				.gpio = NULL,
			}, {
				.type = CX231XX_VMUX_SVIDEO,
				.vmux = CX231XX_VIN_1_1 |
					(CX231XX_VIN_1_2 << 8) |
					CX25840_SVIDEO_ON,
				.amux = CX231XX_AMUX_LINE_IN,
				.gpio = NULL,
			}
		},
	},

	[CX231XX_BOARD_ICONBIT_U100] = {
		.name = "Iconbit Analog Stick U100 FM",
		.tuner_type = TUNER_ABSENT,
		.decoder = CX231XX_AVDECODER,
		.output_mode = OUT_MODE_VIP11,
		.demod_xfer_mode = 0,
		.ctl_pin_status_mask = 0xFFFFFFC4,
		.agc_analog_digital_select_gpio = 0x1C,
		.gpio_pin_status_mask = 0x4001000,

		.input = {{
			.type = CX231XX_VMUX_COMPOSITE1,
			.vmux = CX231XX_VIN_2_1,
			.amux = CX231XX_AMUX_LINE_IN,
			.gpio = NULL,
		}, {
			.type = CX231XX_VMUX_SVIDEO,
			.vmux = CX231XX_VIN_1_1 |
				(CX231XX_VIN_1_2 << 8) |
				CX25840_SVIDEO_ON,
			.amux = CX231XX_AMUX_LINE_IN,
			.gpio = NULL,
		} },
	},
	[CX231XX_BOARD_HAUPPAUGE_USB2_FM_PAL] = {
		.name = "Hauppauge WinTV USB2 FM (PAL)",
		.tuner_type = TUNER_NXP_TDA18271,
		.tuner_addr = 0x60,
		.tuner_gpio = RDE250_XCV_TUNER,
		.tuner_sif_gpio = 0x05,
		.tuner_scl_gpio = 0x1a,
		.tuner_sda_gpio = 0x1b,
		.decoder = CX231XX_AVDECODER,
		.output_mode = OUT_MODE_VIP11,
		.ctl_pin_status_mask = 0xFFFFFFC4,
		.agc_analog_digital_select_gpio = 0x0c,
		.gpio_pin_status_mask = 0x4001000,
		.tuner_i2c_master = I2C_1_MUX_3,
		.norm = V4L2_STD_PAL,

		.input = {{
			.type = CX231XX_VMUX_TELEVISION,
			.vmux = CX231XX_VIN_3_1,
			.amux = CX231XX_AMUX_VIDEO,
			.gpio = NULL,
		}, {
			.type = CX231XX_VMUX_COMPOSITE1,
			.vmux = CX231XX_VIN_2_1,
			.amux = CX231XX_AMUX_LINE_IN,
			.gpio = NULL,
		}, {
			.type = CX231XX_VMUX_SVIDEO,
			.vmux = CX231XX_VIN_1_1 |
				(CX231XX_VIN_1_2 << 8) |
				CX25840_SVIDEO_ON,
			.amux = CX231XX_AMUX_LINE_IN,
			.gpio = NULL,
		} },
	},
	[CX231XX_BOARD_HAUPPAUGE_USB2_FM_NTSC] = {
		.name = "Hauppauge WinTV USB2 FM (NTSC)",
		.tuner_type = TUNER_NXP_TDA18271,
		.tuner_addr = 0x60,
		.tuner_gpio = RDE250_XCV_TUNER,
		.tuner_sif_gpio = 0x05,
		.tuner_scl_gpio = 0x1a,
		.tuner_sda_gpio = 0x1b,
		.decoder = CX231XX_AVDECODER,
		.output_mode = OUT_MODE_VIP11,
		.ctl_pin_status_mask = 0xFFFFFFC4,
		.agc_analog_digital_select_gpio = 0x0c,
		.gpio_pin_status_mask = 0x4001000,
		.tuner_i2c_master = I2C_1_MUX_3,
		.norm = V4L2_STD_NTSC,

		.input = {{
			.type = CX231XX_VMUX_TELEVISION,
			.vmux = CX231XX_VIN_3_1,
			.amux = CX231XX_AMUX_VIDEO,
			.gpio = NULL,
		}, {
			.type = CX231XX_VMUX_COMPOSITE1,
			.vmux = CX231XX_VIN_2_1,
			.amux = CX231XX_AMUX_LINE_IN,
			.gpio = NULL,
		}, {
			.type = CX231XX_VMUX_SVIDEO,
			.vmux = CX231XX_VIN_1_1 |
				(CX231XX_VIN_1_2 << 8) |
				CX25840_SVIDEO_ON,
			.amux = CX231XX_AMUX_LINE_IN,
			.gpio = NULL,
		} },
	},
	[CX231XX_BOARD_ELGATO_VIDEO_CAPTURE_V2] = {
		.name = "Elgato Video Capture V2",
		.tuner_type = TUNER_ABSENT,
		.decoder = CX231XX_AVDECODER,
		.output_mode = OUT_MODE_VIP11,
		.demod_xfer_mode = 0,
		.ctl_pin_status_mask = 0xFFFFFFC4,
		.agc_analog_digital_select_gpio = 0x0c,
		.gpio_pin_status_mask = 0x4001000,
		.norm = V4L2_STD_NTSC,
		.no_alt_vanc = 1,
		.external_av = 1,
		.input = {{
			.type = CX231XX_VMUX_COMPOSITE1,
			.vmux = CX231XX_VIN_2_1,
			.amux = CX231XX_AMUX_LINE_IN,
			.gpio = NULL,
		}, {
			.type = CX231XX_VMUX_SVIDEO,
			.vmux = CX231XX_VIN_1_1 |
				(CX231XX_VIN_1_2 << 8) |
				CX25840_SVIDEO_ON,
			.amux = CX231XX_AMUX_LINE_IN,
			.gpio = NULL,
		} },
	},
	[CX231XX_BOARD_OTG102] = {
		.name = "Geniatech OTG102",
		.tuner_type = TUNER_ABSENT,
		.decoder = CX231XX_AVDECODER,
		.output_mode = OUT_MODE_VIP11,
		.ctl_pin_status_mask = 0xFFFFFFC4,
		.agc_analog_digital_select_gpio = 0x0c,
			/* According with PV CxPlrCAP.inf file */
		.gpio_pin_status_mask = 0x4001000,
		.norm = V4L2_STD_NTSC,
		.no_alt_vanc = 1,
		.external_av = 1,
		/*.has_417 = 1, */
		/* This board is believed to have a hardware encoding chip
		 * supporting mpeg1/2/4, but as the 417 is apparently not
		 * working for the reference board it is not here either. */

		.input = {{
				.type = CX231XX_VMUX_COMPOSITE1,
				.vmux = CX231XX_VIN_2_1,
				.amux = CX231XX_AMUX_LINE_IN,
				.gpio = NULL,
			}, {
				.type = CX231XX_VMUX_SVIDEO,
				.vmux = CX231XX_VIN_1_1 |
					(CX231XX_VIN_1_2 << 8) |
					CX25840_SVIDEO_ON,
				.amux = CX231XX_AMUX_LINE_IN,
				.gpio = NULL,
			}
		},
	},
	[CX231XX_BOARD_HAUPPAUGE_930C_HD_1113xx] = {
		.name = "Hauppauge WinTV 930C-HD (1113xx) / HVR-900H (111xxx) / PCTV QuatroStick 521e",
		.tuner_type = TUNER_NXP_TDA18271,
		.tuner_addr = 0x60,
		.tuner_gpio = RDE250_XCV_TUNER,
		.tuner_sif_gpio = 0x05,
		.tuner_scl_gpio = 0x1a,
		.tuner_sda_gpio = 0x1b,
		.decoder = CX231XX_AVDECODER,
		.output_mode = OUT_MODE_VIP11,
		.demod_xfer_mode = 0,
		.ctl_pin_status_mask = 0xFFFFFFC4,
		.agc_analog_digital_select_gpio = 0x0c,
		.gpio_pin_status_mask = 0x4001000,
		.tuner_i2c_master = I2C_1_MUX_3,
		.demod_i2c_master = I2C_1_MUX_3,
		.has_dvb = 1,
		.demod_addr = 0x0e,
		.norm = V4L2_STD_PAL,

		.input = {{
			.type = CX231XX_VMUX_TELEVISION,
			.vmux = CX231XX_VIN_3_1,
			.amux = CX231XX_AMUX_VIDEO,
			.gpio = NULL,
		}, {
			.type = CX231XX_VMUX_COMPOSITE1,
			.vmux = CX231XX_VIN_2_1,
			.amux = CX231XX_AMUX_LINE_IN,
			.gpio = NULL,
		}, {
			.type = CX231XX_VMUX_SVIDEO,
			.vmux = CX231XX_VIN_1_1 |
				(CX231XX_VIN_1_2 << 8) |
				CX25840_SVIDEO_ON,
			.amux = CX231XX_AMUX_LINE_IN,
			.gpio = NULL,
		} },
	},
	[CX231XX_BOARD_HAUPPAUGE_930C_HD_1114xx] = {
		.name = "Hauppauge WinTV 930C-HD (1114xx) / HVR-901H (1114xx) / PCTV QuatroStick 522e",
		.tuner_type = TUNER_ABSENT,
		.tuner_addr = 0x60,
		.tuner_gpio = RDE250_XCV_TUNER,
		.tuner_sif_gpio = 0x05,
		.tuner_scl_gpio = 0x1a,
		.tuner_sda_gpio = 0x1b,
		.decoder = CX231XX_AVDECODER,
		.output_mode = OUT_MODE_VIP11,
		.demod_xfer_mode = 0,
		.ctl_pin_status_mask = 0xFFFFFFC4,
		.agc_analog_digital_select_gpio = 0x0c,
		.gpio_pin_status_mask = 0x4001000,
		.tuner_i2c_master = I2C_1_MUX_3,
		.demod_i2c_master = I2C_1_MUX_3,
		.has_dvb = 1,
		.demod_addr = 0x0e,
		.norm = V4L2_STD_PAL,

		.input = {{
			.type = CX231XX_VMUX_TELEVISION,
			.vmux = CX231XX_VIN_3_1,
			.amux = CX231XX_AMUX_VIDEO,
			.gpio = NULL,
		}, {
			.type = CX231XX_VMUX_COMPOSITE1,
			.vmux = CX231XX_VIN_2_1,
			.amux = CX231XX_AMUX_LINE_IN,
			.gpio = NULL,
		}, {
			.type = CX231XX_VMUX_SVIDEO,
			.vmux = CX231XX_VIN_1_1 |
				(CX231XX_VIN_1_2 << 8) |
				CX25840_SVIDEO_ON,
			.amux = CX231XX_AMUX_LINE_IN,
			.gpio = NULL,
		} },
	},
	[CX231XX_BOARD_HAUPPAUGE_955Q] = {
		.name = "Hauppauge WinTV-HVR-955Q (111401)",
		.tuner_type = TUNER_ABSENT,
		.tuner_addr = 0x60,
		.tuner_gpio = RDE250_XCV_TUNER,
		.tuner_sif_gpio = 0x05,
		.tuner_scl_gpio = 0x1a,
		.tuner_sda_gpio = 0x1b,
		.decoder = CX231XX_AVDECODER,
		.output_mode = OUT_MODE_VIP11,
		.demod_xfer_mode = 0,
		.ctl_pin_status_mask = 0xFFFFFFC4,
		.agc_analog_digital_select_gpio = 0x0c,
		.gpio_pin_status_mask = 0x4001000,
		.tuner_i2c_master = I2C_1_MUX_3,
		.demod_i2c_master = I2C_1_MUX_3,
		.has_dvb = 1,
		.adap_cnt = 1,
		.demod_addr = 0x0e,
		.norm = V4L2_STD_NTSC,

		.input = {{
			.type = CX231XX_VMUX_TELEVISION,
			.vmux = CX231XX_VIN_3_1,
			.amux = CX231XX_AMUX_VIDEO,
			.gpio = NULL,
		}, {
			.type = CX231XX_VMUX_COMPOSITE1,
			.vmux = CX231XX_VIN_2_1,
			.amux = CX231XX_AMUX_LINE_IN,
			.gpio = NULL,
		}, {
			.type = CX231XX_VMUX_SVIDEO,
			.vmux = CX231XX_VIN_1_1 |
				(CX231XX_VIN_1_2 << 8) |
				CX25840_SVIDEO_ON,
			.amux = CX231XX_AMUX_LINE_IN,
			.gpio = NULL,
		} },
	},
<<<<<<< HEAD
	[CX231XX_BOARD_TBS_5280] = {
		.name = "TurboSight TBS 5280",
=======
	[CX231XX_BOARD_TERRATEC_GRABBY] = {
		.name = "Terratec Grabby",
>>>>>>> 6a2cf60b
		.tuner_type = TUNER_ABSENT,
		.decoder = CX231XX_AVDECODER,
		.output_mode = OUT_MODE_VIP11,
		.demod_xfer_mode = 0,
		.ctl_pin_status_mask = 0xFFFFFFC4,
<<<<<<< HEAD
		.agc_analog_digital_select_gpio = 0x00,
		.tuner_sif_gpio = -1,
		.tuner_scl_gpio = -1,
		.tuner_sda_gpio = -1,
		.gpio_pin_status_mask = 0x4001000,
		.tuner_i2c_master = I2C_2,
		.demod_i2c_master = I2C_1_MUX_3,
		.has_dvb = 1,
		.adap_cnt = 2,
		.demod_addr = 0x6c,
		.norm = V4L2_STD_PAL_M,
		
		.input = {{
			.type = CX231XX_VMUX_TELEVISION,
			.vmux = CX231XX_VIN_3_1,
			.amux = CX231XX_AMUX_VIDEO,
			.gpio = NULL,
		}, {
=======
		.agc_analog_digital_select_gpio = 0x0c,
		.gpio_pin_status_mask = 0x4001000,
		.norm = V4L2_STD_PAL,
		.no_alt_vanc = 1,
		.external_av = 1,
		.input = {{
>>>>>>> 6a2cf60b
			.type = CX231XX_VMUX_COMPOSITE1,
			.vmux = CX231XX_VIN_2_1,
			.amux = CX231XX_AMUX_LINE_IN,
			.gpio = NULL,
		}, {
			.type = CX231XX_VMUX_SVIDEO,
			.vmux = CX231XX_VIN_1_1 |
				(CX231XX_VIN_1_2 << 8) |
				CX25840_SVIDEO_ON,
			.amux = CX231XX_AMUX_LINE_IN,
			.gpio = NULL,
		} },
	},
<<<<<<< HEAD


=======
>>>>>>> 6a2cf60b
};
const unsigned int cx231xx_bcount = ARRAY_SIZE(cx231xx_boards);

/* table of devices that work with this driver */
struct usb_device_id cx231xx_id_table[] = {
	{USB_DEVICE(0x1D19, 0x6109),
	.driver_info = CX231XX_BOARD_PV_XCAPTURE_USB},
	{USB_DEVICE(0x0572, 0x5A3C),
	 .driver_info = CX231XX_BOARD_UNKNOWN},
	{USB_DEVICE(0x0572, 0x58A2),
	 .driver_info = CX231XX_BOARD_CNXT_CARRAERA},
	{USB_DEVICE(0x0572, 0x58A1),
	 .driver_info = CX231XX_BOARD_CNXT_SHELBY},
	{USB_DEVICE(0x0572, 0x58A4),
	 .driver_info = CX231XX_BOARD_CNXT_RDE_253S},
	{USB_DEVICE(0x0572, 0x58A5),
	 .driver_info = CX231XX_BOARD_CNXT_RDU_253S},
	{USB_DEVICE(0x0572, 0x58A6),
	 .driver_info = CX231XX_BOARD_CNXT_VIDEO_GRABBER},
	{USB_DEVICE(0x0572, 0x589E),
	 .driver_info = CX231XX_BOARD_CNXT_RDE_250},
	{USB_DEVICE(0x0572, 0x58A0),
	 .driver_info = CX231XX_BOARD_CNXT_RDU_250},
	{USB_DEVICE(0x2040, 0xb110),
	 .driver_info = CX231XX_BOARD_HAUPPAUGE_USB2_FM_PAL},
	{USB_DEVICE(0x2040, 0xb111),
	 .driver_info = CX231XX_BOARD_HAUPPAUGE_USB2_FM_NTSC},
	{USB_DEVICE(0x2040, 0xb120),
	 .driver_info = CX231XX_BOARD_HAUPPAUGE_EXETER},
	{USB_DEVICE(0x2040, 0xb123),
	 .driver_info = CX231XX_BOARD_HAUPPAUGE_955Q},
	{USB_DEVICE(0x2040, 0xb130),
	 .driver_info = CX231XX_BOARD_HAUPPAUGE_930C_HD_1113xx},
	{USB_DEVICE(0x2040, 0xb131),
	 .driver_info = CX231XX_BOARD_HAUPPAUGE_930C_HD_1114xx},
	/* Hauppauge WinTV-HVR-900-H */
	{USB_DEVICE(0x2040, 0xb138),
	 .driver_info = CX231XX_BOARD_HAUPPAUGE_930C_HD_1113xx},
	/* Hauppauge WinTV-HVR-901-H */
	{USB_DEVICE(0x2040, 0xb139),
	 .driver_info = CX231XX_BOARD_HAUPPAUGE_930C_HD_1114xx},
	{USB_DEVICE(0x2040, 0xb140),
	 .driver_info = CX231XX_BOARD_HAUPPAUGE_EXETER},
	{USB_DEVICE(0x2040, 0xc200),
	 .driver_info = CX231XX_BOARD_HAUPPAUGE_USBLIVE2},
	/* PCTV QuatroStick 521e */
	{USB_DEVICE(0x2013, 0x0259),
	 .driver_info = CX231XX_BOARD_HAUPPAUGE_930C_HD_1113xx},
	/* PCTV QuatroStick 522e */
	{USB_DEVICE(0x2013, 0x025e),
	 .driver_info = CX231XX_BOARD_HAUPPAUGE_930C_HD_1114xx},
	{USB_DEVICE_VER(USB_VID_PIXELVIEW, USB_PID_PIXELVIEW_SBTVD, 0x4000, 0x4001),
	 .driver_info = CX231XX_BOARD_PV_PLAYTV_USB_HYBRID},
	{USB_DEVICE(USB_VID_PIXELVIEW, 0x5014),
	 .driver_info = CX231XX_BOARD_PV_XCAPTURE_USB},
	{USB_DEVICE(0x1b80, 0xe424),
	 .driver_info = CX231XX_BOARD_KWORLD_UB430_USB_HYBRID},
	{USB_DEVICE(0x1b80, 0xe421),
	 .driver_info = CX231XX_BOARD_KWORLD_UB445_USB_HYBRID},
	{USB_DEVICE(0x1f4d, 0x0237),
	 .driver_info = CX231XX_BOARD_ICONBIT_U100},
	{USB_DEVICE(0x0fd9, 0x0037),
	 .driver_info = CX231XX_BOARD_ELGATO_VIDEO_CAPTURE_V2},
	{USB_DEVICE(0x1f4d, 0x0102),
	 .driver_info = CX231XX_BOARD_OTG102},
<<<<<<< HEAD
	{USB_DEVICE(0x734c, 0x5280),
	 .driver_info = CX231XX_BOARD_TBS_5280},

=======
	{USB_DEVICE(USB_VID_TERRATEC, 0x00a6),
	 .driver_info = CX231XX_BOARD_TERRATEC_GRABBY},
>>>>>>> 6a2cf60b
	{},
};

MODULE_DEVICE_TABLE(usb, cx231xx_id_table);

/* cx231xx_tuner_callback
 * will be used to reset XC5000 tuner using GPIO pin
 */

int cx231xx_tuner_callback(void *ptr, int component, int command, int arg)
{
	int rc = 0;
	struct cx231xx *dev = ptr;

	if (dev->tuner_type == TUNER_XC5000) {
		if (command == XC5000_TUNER_RESET) {
			dev_dbg(dev->dev,
				"Tuner CB: RESET: cmd %d : tuner type %d\n",
				command, dev->tuner_type);
			cx231xx_set_gpio_value(dev, dev->board.tuner_gpio->bit,
					       1);
			msleep(10);
			cx231xx_set_gpio_value(dev, dev->board.tuner_gpio->bit,
					       0);
			msleep(330);
			cx231xx_set_gpio_value(dev, dev->board.tuner_gpio->bit,
					       1);
			msleep(10);
		}
	} else if (dev->tuner_type == TUNER_NXP_TDA18271) {
		switch (command) {
		case TDA18271_CALLBACK_CMD_AGC_ENABLE:
			if (dev->model == CX231XX_BOARD_PV_PLAYTV_USB_HYBRID)
				rc = cx231xx_set_agc_analog_digital_mux_select(dev, arg);
			break;
		default:
			rc = -EINVAL;
			break;
		}
	}
	return rc;
}
EXPORT_SYMBOL_GPL(cx231xx_tuner_callback);

static void cx231xx_reset_out(struct cx231xx *dev)
{
	cx231xx_set_gpio_value(dev, CX23417_RESET, 1);
	msleep(200);
	cx231xx_set_gpio_value(dev, CX23417_RESET, 0);
	msleep(200);
	cx231xx_set_gpio_value(dev, CX23417_RESET, 1);
}

static void cx231xx_enable_OSC(struct cx231xx *dev)
{
	cx231xx_set_gpio_value(dev, CX23417_OSC_EN, 1);
}

static void cx231xx_sleep_s5h1432(struct cx231xx *dev)
{
	cx231xx_set_gpio_value(dev, SLEEP_S5H1432, 0);
}

static inline void cx231xx_set_model(struct cx231xx *dev)
{
	dev->board = cx231xx_boards[dev->model];
}

/* Since cx231xx_pre_card_setup() requires a proper dev->model,
 * this won't work for boards with generic PCI IDs
 */
void cx231xx_pre_card_setup(struct cx231xx *dev)
{
	dev_info(dev->dev, "Identified as %s (card=%d)\n",
		dev->board.name, dev->model);

	/* set the direction for GPIO pins */
	if (dev->board.tuner_gpio) {
		cx231xx_set_gpio_direction(dev, dev->board.tuner_gpio->bit, 1);
		cx231xx_set_gpio_value(dev, dev->board.tuner_gpio->bit, 1);
	}
	if (dev->board.tuner_sif_gpio >= 0)
		cx231xx_set_gpio_direction(dev, dev->board.tuner_sif_gpio, 1);

	/* request some modules if any required */

	/* set the mode to Analog mode initially */
	cx231xx_set_mode(dev, CX231XX_ANALOG_MODE);

	/* Unlock device */
	/* cx231xx_set_mode(dev, CX231XX_SUSPEND); */

}

static void cx231xx_config_tuner(struct cx231xx *dev)
{
	struct tuner_setup tun_setup;
	struct v4l2_frequency f;

	if (dev->tuner_type == TUNER_ABSENT)
		return;

	tun_setup.mode_mask = T_ANALOG_TV | T_RADIO;
	tun_setup.type = dev->tuner_type;
	tun_setup.addr = dev->tuner_addr;
	tun_setup.tuner_callback = cx231xx_tuner_callback;

	tuner_call(dev, tuner, s_type_addr, &tun_setup);

#if 0
	if (tun_setup.type == TUNER_XC5000) {
		static struct xc2028_ctrl ctrl = {
			.fname = XC5000_DEFAULT_FIRMWARE,
			.max_len = 64,
			.demod = 0;
		};
		struct v4l2_priv_tun_config cfg = {
			.tuner = dev->tuner_type,
			.priv = &ctrl,
		};
		tuner_call(dev, tuner, s_config, &cfg);
	}
#endif
	/* configure tuner */
	f.tuner = 0;
	f.type = V4L2_TUNER_ANALOG_TV;
	f.frequency = 9076;	/* just a magic number */
	dev->ctl_freq = f.frequency;
	call_all(dev, tuner, s_frequency, &f);

}

static int read_eeprom(struct cx231xx *dev, struct i2c_client *client,
		       u8 *eedata, int len)
{
	int ret = 0;
	u8 start_offset = 0;
	int len_todo = len;
	u8 *eedata_cur = eedata;
	int i;
	struct i2c_msg msg_write = { .addr = client->addr, .flags = 0,
		.buf = &start_offset, .len = 1 };
	struct i2c_msg msg_read = { .addr = client->addr, .flags = I2C_M_RD };

	/* start reading at offset 0 */
	ret = i2c_transfer(client->adapter, &msg_write, 1);
	if (ret < 0) {
		dev_err(dev->dev, "Can't read eeprom\n");
		return ret;
	}

	while (len_todo > 0) {
		msg_read.len = (len_todo > 64) ? 64 : len_todo;
		msg_read.buf = eedata_cur;

		ret = i2c_transfer(client->adapter, &msg_read, 1);
		if (ret < 0) {
			dev_err(dev->dev, "Can't read eeprom\n");
			return ret;
		}
		eedata_cur += msg_read.len;
		len_todo -= msg_read.len;
	}

	for (i = 0; i + 15 < len; i += 16)
		dev_dbg(dev->dev, "i2c eeprom %02x: %*ph\n",
			i, 16, &eedata[i]);

	return 0;
}

void cx231xx_card_setup(struct cx231xx *dev)
{

	cx231xx_set_model(dev);

	dev->tuner_type = cx231xx_boards[dev->model].tuner_type;
	if (cx231xx_boards[dev->model].tuner_addr)
		dev->tuner_addr = cx231xx_boards[dev->model].tuner_addr;

	/* request some modules */
	if (dev->board.decoder == CX231XX_AVDECODER) {
		dev->sd_cx25840 = v4l2_i2c_new_subdev(&dev->v4l2_dev,
					cx231xx_get_i2c_adap(dev, I2C_0),
					"cx25840", 0x88 >> 1, NULL);
		if (dev->sd_cx25840 == NULL)
			dev_err(dev->dev,
				"cx25840 subdev registration failure\n");
		cx25840_call(dev, core, load_fw);

	}

	/* Initialize the tuner */
	if (dev->board.tuner_type != TUNER_ABSENT) {
		struct i2c_adapter *tuner_i2c = cx231xx_get_i2c_adap(dev,
						dev->board.tuner_i2c_master);
		dev->sd_tuner = v4l2_i2c_new_subdev(&dev->v4l2_dev,
						    tuner_i2c,
						    "tuner",
						    dev->tuner_addr, NULL);
		if (dev->sd_tuner == NULL)
			dev_err(dev->dev,
				"tuner subdev registration failure\n");
		else
			cx231xx_config_tuner(dev);
	}

	switch (dev->model) {
	case CX231XX_BOARD_HAUPPAUGE_930C_HD_1113xx:
	case CX231XX_BOARD_HAUPPAUGE_930C_HD_1114xx:
	case CX231XX_BOARD_HAUPPAUGE_955Q:
		{
			struct eeprom {
				struct tveeprom tvee;
				u8 eeprom[256];
				struct i2c_client client;
			};
			struct eeprom *e = kzalloc(sizeof(*e), GFP_KERNEL);

			if (e == NULL) {
				dev_err(dev->dev,
					"failed to allocate memory to read eeprom\n");
				break;
			}
			e->client.adapter = cx231xx_get_i2c_adap(dev, I2C_1_MUX_1);
			e->client.addr = 0xa0 >> 1;

			read_eeprom(dev, &e->client, e->eeprom, sizeof(e->eeprom));
			tveeprom_hauppauge_analog(&e->client,
						&e->tvee, e->eeprom + 0xc0);
			kfree(e);
			break;
		}
	}

}

/*
 * cx231xx_config()
 * inits registers with sane defaults
 */
int cx231xx_config(struct cx231xx *dev)
{
	/* TBD need to add cx231xx specific code */

	return 0;
}

/*
 * cx231xx_config_i2c()
 * configure i2c attached devices
 */
void cx231xx_config_i2c(struct cx231xx *dev)
{
	/* u32 input = INPUT(dev->video_input)->vmux; */

	call_all(dev, video, s_stream, 1);
}

static void cx231xx_unregister_media_device(struct cx231xx *dev)
{
#ifdef CONFIG_MEDIA_CONTROLLER
	if (dev->media_dev) {
		media_device_unregister(dev->media_dev);
		media_device_cleanup(dev->media_dev);
		kfree(dev->media_dev);
		dev->media_dev = NULL;
	}
#endif
}

/*
 * cx231xx_realease_resources()
 * unregisters the v4l2,i2c and usb devices
 * called when the device gets disconected or at module unload
*/
void cx231xx_release_resources(struct cx231xx *dev)
{
	cx231xx_release_analog_resources(dev);

	cx231xx_remove_from_devlist(dev);

	cx231xx_ir_exit(dev);

	/* Release I2C buses */
	cx231xx_dev_uninit(dev);

	/* delete v4l2 device */
	v4l2_device_unregister(&dev->v4l2_dev);

	cx231xx_unregister_media_device(dev);

	usb_put_dev(dev->udev);

	/* Mark device as unused */
	clear_bit(dev->devno, &cx231xx_devused);
}

static int cx231xx_media_device_init(struct cx231xx *dev,
				      struct usb_device *udev)
{
#ifdef CONFIG_MEDIA_CONTROLLER
	struct media_device *mdev;

	mdev = kzalloc(sizeof(*mdev), GFP_KERNEL);
	if (!mdev)
		return -ENOMEM;

	media_device_usb_init(mdev, udev, dev->board.name);

	dev->media_dev = mdev;
#endif
	return 0;
}

/*
 * cx231xx_init_dev()
 * allocates and inits the device structs, registers i2c bus and v4l device
 */
static int cx231xx_init_dev(struct cx231xx *dev, struct usb_device *udev,
			    int minor)
{
	int retval = -ENOMEM;
	unsigned int maxh, maxw;

	dev->udev = udev;
	mutex_init(&dev->lock);
	mutex_init(&dev->ctrl_urb_lock);
	mutex_init(&dev->gpio_i2c_lock);
	mutex_init(&dev->i2c_lock);

	spin_lock_init(&dev->video_mode.slock);
	spin_lock_init(&dev->vbi_mode.slock);
	spin_lock_init(&dev->sliced_cc_mode.slock);

	init_waitqueue_head(&dev->open);
	init_waitqueue_head(&dev->wait_frame);
	init_waitqueue_head(&dev->wait_stream);

	dev->cx231xx_read_ctrl_reg = cx231xx_read_ctrl_reg;
	dev->cx231xx_write_ctrl_reg = cx231xx_write_ctrl_reg;
	dev->cx231xx_send_usb_command = cx231xx_send_usb_command;
	dev->cx231xx_gpio_i2c_read = cx231xx_gpio_i2c_read;
	dev->cx231xx_gpio_i2c_write = cx231xx_gpio_i2c_write;

	/* Query cx231xx to find what pcb config it is related to */
	retval = initialize_cx231xx(dev);
	if (retval < 0) {
		dev_err(dev->dev, "Failed to read PCB config\n");
		return retval;
	}

	/*To workaround error number=-71 on EP0 for VideoGrabber,
		 need set alt here.*/
	if (dev->model == CX231XX_BOARD_CNXT_VIDEO_GRABBER ||
	    dev->model == CX231XX_BOARD_HAUPPAUGE_USBLIVE2) {
		cx231xx_set_alt_setting(dev, INDEX_VIDEO, 3);
		cx231xx_set_alt_setting(dev, INDEX_VANC, 1);
	}
	/* Cx231xx pre card setup */
	cx231xx_pre_card_setup(dev);

	retval = cx231xx_config(dev);
	if (retval) {
		dev_err(dev->dev, "error configuring device\n");
		return -ENOMEM;
	}

	/* set default norm */
	dev->norm = dev->board.norm;

	/* register i2c bus */
	retval = cx231xx_dev_init(dev);
	if (retval) {
		dev_err(dev->dev,
			"%s: cx231xx_i2c_register - errCode [%d]!\n",
			__func__, retval);
		goto err_dev_init;
	}

	/* Do board specific init */
	cx231xx_card_setup(dev);

	/* configure the device */
	cx231xx_config_i2c(dev);

	maxw = norm_maxw(dev);
	maxh = norm_maxh(dev);

	/* set default image size */
	dev->width = maxw;
	dev->height = maxh;
	dev->interlaced = 0;
	dev->video_input = 0;

	retval = cx231xx_config(dev);
	if (retval) {
		dev_err(dev->dev, "%s: cx231xx_config - errCode [%d]!\n",
			__func__, retval);
		goto err_dev_init;
	}

	/* init video dma queues */
	INIT_LIST_HEAD(&dev->video_mode.vidq.active);
	INIT_LIST_HEAD(&dev->video_mode.vidq.queued);

	/* init vbi dma queues */
	INIT_LIST_HEAD(&dev->vbi_mode.vidq.active);
	INIT_LIST_HEAD(&dev->vbi_mode.vidq.queued);

	/* Reset other chips required if they are tied up with GPIO pins */
	cx231xx_add_into_devlist(dev);

	if (dev->board.has_417) {
		dev_info(dev->dev, "attach 417 %d\n", dev->model);
		if (cx231xx_417_register(dev) < 0) {
			dev_err(dev->dev,
				"%s() Failed to register 417 on VID_B\n",
				__func__);
		}
	}

	retval = cx231xx_register_analog_devices(dev);
	if (retval)
		goto err_analog;

	cx231xx_ir_init(dev);

	cx231xx_init_extension(dev);

	return 0;
err_analog:
	cx231xx_unregister_media_device(dev);
	cx231xx_release_analog_resources(dev);
	cx231xx_remove_from_devlist(dev);
err_dev_init:
	cx231xx_dev_uninit(dev);
	return retval;
}

#if defined(CONFIG_MODULES) && defined(MODULE)
static void request_module_async(struct work_struct *work)
{
	struct cx231xx *dev = container_of(work,
					   struct cx231xx, request_module_wk);

	if (dev->has_alsa_audio)
		request_module("cx231xx-alsa");

	if (dev->board.has_dvb)
		request_module("cx231xx-dvb");

}

static void request_modules(struct cx231xx *dev)
{
	INIT_WORK(&dev->request_module_wk, request_module_async);
	schedule_work(&dev->request_module_wk);
}

static void flush_request_modules(struct cx231xx *dev)
{
	flush_work(&dev->request_module_wk);
}
#else
#define request_modules(dev)
#define flush_request_modules(dev)
#endif /* CONFIG_MODULES */

static int cx231xx_init_v4l2(struct cx231xx *dev,
			     struct usb_device *udev,
			     struct usb_interface *interface,
			     int isoc_pipe)
{
	struct usb_interface *uif;
	int i, idx;

	/* Video Init */

	/* compute alternate max packet sizes for video */
	idx = dev->current_pcb_config.hs_config_info[0].interface_info.video_index + 1;
	if (idx >= dev->max_iad_interface_count) {
		dev_err(dev->dev,
			"Video PCB interface #%d doesn't exist\n", idx);
		return -ENODEV;
	}

	uif = udev->actconfig->interface[idx];

	dev->video_mode.end_point_addr = uif->altsetting[0].endpoint[isoc_pipe].desc.bEndpointAddress;
	dev->video_mode.num_alt = uif->num_altsetting;

	dev_info(dev->dev,
		 "video EndPoint Addr 0x%x, Alternate settings: %i\n",
		 dev->video_mode.end_point_addr,
		 dev->video_mode.num_alt);

	dev->video_mode.alt_max_pkt_size = devm_kmalloc_array(&udev->dev, 32, dev->video_mode.num_alt, GFP_KERNEL);
	if (dev->video_mode.alt_max_pkt_size == NULL)
		return -ENOMEM;

	for (i = 0; i < dev->video_mode.num_alt; i++) {
		u16 tmp = le16_to_cpu(uif->altsetting[i].endpoint[isoc_pipe].desc.wMaxPacketSize);
		dev->video_mode.alt_max_pkt_size[i] = (tmp & 0x07ff) * (((tmp & 0x1800) >> 11) + 1);
		dev_dbg(dev->dev,
			"Alternate setting %i, max size= %i\n", i,
			dev->video_mode.alt_max_pkt_size[i]);
	}

	/* VBI Init */

	idx = dev->current_pcb_config.hs_config_info[0].interface_info.vanc_index + 1;
	if (idx >= dev->max_iad_interface_count) {
		dev_err(dev->dev,
			"VBI PCB interface #%d doesn't exist\n", idx);
		return -ENODEV;
	}
	uif = udev->actconfig->interface[idx];

	dev->vbi_mode.end_point_addr =
	    uif->altsetting[0].endpoint[isoc_pipe].desc.
			bEndpointAddress;

	dev->vbi_mode.num_alt = uif->num_altsetting;
	dev_info(dev->dev,
		 "VBI EndPoint Addr 0x%x, Alternate settings: %i\n",
		 dev->vbi_mode.end_point_addr,
		 dev->vbi_mode.num_alt);

	/* compute alternate max packet sizes for vbi */
	dev->vbi_mode.alt_max_pkt_size = devm_kmalloc_array(&udev->dev, 32, dev->vbi_mode.num_alt, GFP_KERNEL);
	if (dev->vbi_mode.alt_max_pkt_size == NULL)
		return -ENOMEM;

	for (i = 0; i < dev->vbi_mode.num_alt; i++) {
		u16 tmp =
		    le16_to_cpu(uif->altsetting[i].endpoint[isoc_pipe].
				desc.wMaxPacketSize);
		dev->vbi_mode.alt_max_pkt_size[i] =
		    (tmp & 0x07ff) * (((tmp & 0x1800) >> 11) + 1);
		dev_dbg(dev->dev,
			"Alternate setting %i, max size= %i\n", i,
			dev->vbi_mode.alt_max_pkt_size[i]);
	}

	/* Sliced CC VBI init */

	/* compute alternate max packet sizes for sliced CC */
	idx = dev->current_pcb_config.hs_config_info[0].interface_info.hanc_index + 1;
	if (idx >= dev->max_iad_interface_count) {
		dev_err(dev->dev,
			"Sliced CC PCB interface #%d doesn't exist\n", idx);
		return -ENODEV;
	}
	uif = udev->actconfig->interface[idx];

	dev->sliced_cc_mode.end_point_addr =
	    uif->altsetting[0].endpoint[isoc_pipe].desc.
			bEndpointAddress;

	dev->sliced_cc_mode.num_alt = uif->num_altsetting;
	dev_info(dev->dev,
		 "sliced CC EndPoint Addr 0x%x, Alternate settings: %i\n",
		 dev->sliced_cc_mode.end_point_addr,
		 dev->sliced_cc_mode.num_alt);
	dev->sliced_cc_mode.alt_max_pkt_size = devm_kmalloc_array(&udev->dev, 32, dev->sliced_cc_mode.num_alt, GFP_KERNEL);
	if (dev->sliced_cc_mode.alt_max_pkt_size == NULL)
		return -ENOMEM;

	for (i = 0; i < dev->sliced_cc_mode.num_alt; i++) {
		u16 tmp = le16_to_cpu(uif->altsetting[i].endpoint[isoc_pipe].
				desc.wMaxPacketSize);
		dev->sliced_cc_mode.alt_max_pkt_size[i] =
		    (tmp & 0x07ff) * (((tmp & 0x1800) >> 11) + 1);
		dev_dbg(dev->dev,
			"Alternate setting %i, max size= %i\n", i,
			dev->sliced_cc_mode.alt_max_pkt_size[i]);
	}

	return 0;
}

/*
 * cx231xx_usb_probe()
 * checks for supported devices
 */
static int cx231xx_usb_probe(struct usb_interface *interface,
			     const struct usb_device_id *id)
{
	struct usb_device *udev;
	struct device *d = &interface->dev;
	struct usb_interface *uif;
	struct cx231xx *dev = NULL;
	int retval = -ENODEV;
	int nr = 0, ifnum;
	int i, isoc_pipe = 0;
	char *speed;
	u8 idx;
	struct usb_interface_assoc_descriptor *assoc_desc;

	ifnum = interface->altsetting[0].desc.bInterfaceNumber;

	/*
	 * Interface number 0 - IR interface (handled by mceusb driver)
	 * Interface number 1 - AV interface (handled by this driver)
	 */
	if (ifnum != 1)
		return -ENODEV;

	/* Check to see next free device and mark as used */
	do {
		nr = find_first_zero_bit(&cx231xx_devused, CX231XX_MAXBOARDS);
		if (nr >= CX231XX_MAXBOARDS) {
			/* No free device slots */
			dev_err(d,
				"Supports only %i devices.\n",
				CX231XX_MAXBOARDS);
			return -ENOMEM;
		}
	} while (test_and_set_bit(nr, &cx231xx_devused));

	udev = usb_get_dev(interface_to_usbdev(interface));

	/* allocate memory for our device state and initialize it */
	dev = devm_kzalloc(&udev->dev, sizeof(*dev), GFP_KERNEL);
	if (dev == NULL) {
		retval = -ENOMEM;
		goto err_if;
	}

	snprintf(dev->name, 29, "cx231xx #%d", nr);
	dev->devno = nr;
	dev->model = id->driver_info;
	dev->video_mode.alt = -1;
	dev->dev = d;

	cx231xx_set_model(dev);

	dev->interface_count++;
	/* reset gpio dir and value */
	dev->gpio_dir = 0;
	dev->gpio_val = 0;
	dev->xc_fw_load_done = 0;
	dev->has_alsa_audio = 1;
	dev->power_mode = -1;
	atomic_set(&dev->devlist_count, 0);

	/* 0 - vbi ; 1 -sliced cc mode */
	dev->vbi_or_sliced_cc_mode = 0;

	/* get maximum no.of IAD interfaces */
	dev->max_iad_interface_count = udev->config->desc.bNumInterfaces;

	/* init CIR module TBD */

	/*mode_tv: digital=1 or analog=0*/
	dev->mode_tv = 0;

	dev->USE_ISO = transfer_mode;

	switch (udev->speed) {
	case USB_SPEED_LOW:
		speed = "1.5";
		break;
	case USB_SPEED_UNKNOWN:
	case USB_SPEED_FULL:
		speed = "12";
		break;
	case USB_SPEED_HIGH:
		speed = "480";
		break;
	default:
		speed = "unknown";
	}

	dev_info(d,
		 "New device %s %s @ %s Mbps (%04x:%04x) with %d interfaces\n",
		 udev->manufacturer ? udev->manufacturer : "",
		 udev->product ? udev->product : "",
		 speed,
		 le16_to_cpu(udev->descriptor.idVendor),
		 le16_to_cpu(udev->descriptor.idProduct),
		 dev->max_iad_interface_count);

	/* increment interface count */
	dev->interface_count++;

	/* get device number */
	nr = dev->devno;

	assoc_desc = udev->actconfig->intf_assoc[0];
	if (assoc_desc->bFirstInterface != ifnum) {
		dev_err(d, "Not found matching IAD interface\n");
		retval = -ENODEV;
		goto err_if;
	}

	dev_dbg(d, "registering interface %d\n", ifnum);

	/* save our data pointer in this interface device */
	usb_set_intfdata(interface, dev);

	/* Initialize the media controller */
	retval = cx231xx_media_device_init(dev, udev);
	if (retval) {
		dev_err(d, "cx231xx_media_device_init failed\n");
		goto err_media_init;
	}

	/* Create v4l2 device */
#ifdef CONFIG_MEDIA_CONTROLLER
	dev->v4l2_dev.mdev = dev->media_dev;
#endif
	retval = v4l2_device_register(&interface->dev, &dev->v4l2_dev);
	if (retval) {
		dev_err(d, "v4l2_device_register failed\n");
		goto err_v4l2;
	}

	/* allocate device struct */
	retval = cx231xx_init_dev(dev, udev, nr);
	if (retval)
		goto err_init;

	retval = cx231xx_init_v4l2(dev, udev, interface, isoc_pipe);
	if (retval)
		goto err_init;

	if (dev->current_pcb_config.ts1_source != 0xff) {
		/* compute alternate max packet sizes for TS1 */
		idx = dev->current_pcb_config.hs_config_info[0].interface_info.ts1_index + 1;
		if (idx >= dev->max_iad_interface_count) {
			dev_err(d, "TS1 PCB interface #%d doesn't exist\n",
				idx);
			retval = -ENODEV;
			goto err_video_alt;
		}
		uif = udev->actconfig->interface[idx];

		dev->ts1_mode.end_point_addr =
		    uif->altsetting[0].endpoint[isoc_pipe].
				desc.bEndpointAddress;

		dev->ts1_mode.num_alt = uif->num_altsetting;
		dev_info(d,
			 "TS EndPoint Addr 0x%x, Alternate settings: %i\n",
			 dev->ts1_mode.end_point_addr,
			 dev->ts1_mode.num_alt);

		dev->ts1_mode.alt_max_pkt_size = devm_kmalloc_array(&udev->dev, 32, dev->ts1_mode.num_alt, GFP_KERNEL);
		if (dev->ts1_mode.alt_max_pkt_size == NULL) {
			retval = -ENOMEM;
			goto err_video_alt;
		}

		for (i = 0; i < dev->ts1_mode.num_alt; i++) {
			u16 tmp = le16_to_cpu(uif->altsetting[i].
						endpoint[isoc_pipe].desc.
						wMaxPacketSize);
			dev->ts1_mode.alt_max_pkt_size[i] =
			    (tmp & 0x07ff) * (((tmp & 0x1800) >> 11) + 1);
			dev_dbg(d, "Alternate setting %i, max size= %i\n",
				i, dev->ts1_mode.alt_max_pkt_size[i]);
		}
	}

	if (dev->current_pcb_config.ts2_source != 0xff) {
		/* compute alternate max packet sizes for TS2 */
		idx = dev->current_pcb_config.hs_config_info[0].interface_info.ts2_index + 1;
		if (idx >= dev->max_iad_interface_count) {
			dev_err(d, "TS2 PCB interface #%d doesn't exist\n",
				idx);
			retval = -ENODEV;
			goto err_video_alt;
		}
		uif = udev->actconfig->interface[idx];

		dev->ts2_mode.end_point_addr =
		    uif->altsetting[0].endpoint[isoc_pipe].
				desc.bEndpointAddress;

		dev->ts2_mode.num_alt = uif->num_altsetting;
		dev_info(d,
			 "TS EndPoint Addr 0x%x, Alternate settings: %i\n",
			 dev->ts2_mode.end_point_addr,
			 dev->ts2_mode.num_alt);

		dev->ts2_mode.alt_max_pkt_size = devm_kmalloc_array(&udev->dev, 32, dev->ts2_mode.num_alt, GFP_KERNEL);
		if (dev->ts2_mode.alt_max_pkt_size == NULL) {
			retval = -ENOMEM;
			goto err_video_alt;
		}

		for (i = 0; i < dev->ts2_mode.num_alt; i++) {
			u16 tmp = le16_to_cpu(uif->altsetting[i].
						endpoint[isoc_pipe].desc.
						wMaxPacketSize);
			dev->ts2_mode.alt_max_pkt_size[i] =
			    (tmp & 0x07ff) * (((tmp & 0x1800) >> 11) + 1);
			dev_dbg(d, "Alternate setting %i, max size= %i\n",
				i, dev->ts2_mode.alt_max_pkt_size[i]);
		}
	}

	if (dev->model == CX231XX_BOARD_CNXT_VIDEO_GRABBER) {
		cx231xx_enable_OSC(dev);
		cx231xx_reset_out(dev);
		cx231xx_set_alt_setting(dev, INDEX_VIDEO, 3);
	}

	if (dev->model == CX231XX_BOARD_CNXT_RDE_253S)
		cx231xx_sleep_s5h1432(dev);

	/* load other modules required */
	request_modules(dev);

#ifdef CONFIG_MEDIA_CONTROLLER
	/* Init entities at the Media Controller */
	cx231xx_v4l2_create_entities(dev);

	retval = v4l2_mc_create_media_graph(dev->media_dev);
	if (!retval)
		retval = media_device_register(dev->media_dev);
#endif
	if (retval < 0)
		cx231xx_release_resources(dev);
	return retval;

err_video_alt:
	/* cx231xx_uninit_dev: */
	cx231xx_close_extension(dev);
	cx231xx_ir_exit(dev);
	cx231xx_release_analog_resources(dev);
	cx231xx_417_unregister(dev);
	cx231xx_remove_from_devlist(dev);
	cx231xx_dev_uninit(dev);
err_init:
	v4l2_device_unregister(&dev->v4l2_dev);
err_v4l2:
	cx231xx_unregister_media_device(dev);
err_media_init:
	usb_set_intfdata(interface, NULL);
err_if:
	usb_put_dev(udev);
	clear_bit(nr, &cx231xx_devused);
	return retval;
}

/*
 * cx231xx_usb_disconnect()
 * called when the device gets diconencted
 * video device will be unregistered on v4l2_close in case it is still open
 */
static void cx231xx_usb_disconnect(struct usb_interface *interface)
{
	struct cx231xx *dev;

	dev = usb_get_intfdata(interface);
	usb_set_intfdata(interface, NULL);

	if (!dev)
		return;

	if (!dev->udev)
		return;

	dev->state |= DEV_DISCONNECTED;

	flush_request_modules(dev);

	/* wait until all current v4l2 io is finished then deallocate
	   resources */
	mutex_lock(&dev->lock);

	wake_up_interruptible_all(&dev->open);

	if (dev->users) {
		dev_warn(dev->dev,
			 "device %s is open! Deregistration and memory deallocation are deferred on close.\n",
			 video_device_node_name(&dev->vdev));

		/* Even having users, it is safe to remove the RC i2c driver */
		cx231xx_ir_exit(dev);

		if (dev->USE_ISO)
			cx231xx_uninit_isoc(dev);
		else
			cx231xx_uninit_bulk(dev);
		wake_up_interruptible(&dev->wait_frame);
		wake_up_interruptible(&dev->wait_stream);
	} else {
	}

	cx231xx_close_extension(dev);

	mutex_unlock(&dev->lock);

	if (!dev->users)
		cx231xx_release_resources(dev);
}

static struct usb_driver cx231xx_usb_driver = {
	.name = "cx231xx",
	.probe = cx231xx_usb_probe,
	.disconnect = cx231xx_usb_disconnect,
	.id_table = cx231xx_id_table,
};

module_usb_driver(cx231xx_usb_driver);<|MERGE_RESOLUTION|>--- conflicted
+++ resolved
@@ -826,19 +826,39 @@
 			.gpio = NULL,
 		} },
 	},
-<<<<<<< HEAD
+	[CX231XX_BOARD_TERRATEC_GRABBY] = {
+		.name = "Terratec Grabby",
+		.tuner_type = TUNER_ABSENT,
+		.decoder = CX231XX_AVDECODER,
+		.output_mode = OUT_MODE_VIP11,
+		.demod_xfer_mode = 0,
+		.ctl_pin_status_mask = 0xFFFFFFC4,
+		.agc_analog_digital_select_gpio = 0x0c,
+		.gpio_pin_status_mask = 0x4001000,
+		.norm = V4L2_STD_PAL,
+		.no_alt_vanc = 1,
+		.external_av = 1,
+		.input = {{
+			.type = CX231XX_VMUX_COMPOSITE1,
+			.vmux = CX231XX_VIN_2_1,
+			.amux = CX231XX_AMUX_LINE_IN,
+			.gpio = NULL,
+		}, {
+			.type = CX231XX_VMUX_SVIDEO,
+			.vmux = CX231XX_VIN_1_1 |
+				(CX231XX_VIN_1_2 << 8) |
+				CX25840_SVIDEO_ON,
+			.amux = CX231XX_AMUX_LINE_IN,
+			.gpio = NULL,
+		} },
+	},
 	[CX231XX_BOARD_TBS_5280] = {
 		.name = "TurboSight TBS 5280",
-=======
-	[CX231XX_BOARD_TERRATEC_GRABBY] = {
-		.name = "Terratec Grabby",
->>>>>>> 6a2cf60b
 		.tuner_type = TUNER_ABSENT,
 		.decoder = CX231XX_AVDECODER,
 		.output_mode = OUT_MODE_VIP11,
 		.demod_xfer_mode = 0,
 		.ctl_pin_status_mask = 0xFFFFFFC4,
-<<<<<<< HEAD
 		.agc_analog_digital_select_gpio = 0x00,
 		.tuner_sif_gpio = -1,
 		.tuner_scl_gpio = -1,
@@ -857,14 +877,6 @@
 			.amux = CX231XX_AMUX_VIDEO,
 			.gpio = NULL,
 		}, {
-=======
-		.agc_analog_digital_select_gpio = 0x0c,
-		.gpio_pin_status_mask = 0x4001000,
-		.norm = V4L2_STD_PAL,
-		.no_alt_vanc = 1,
-		.external_av = 1,
-		.input = {{
->>>>>>> 6a2cf60b
 			.type = CX231XX_VMUX_COMPOSITE1,
 			.vmux = CX231XX_VIN_2_1,
 			.amux = CX231XX_AMUX_LINE_IN,
@@ -878,11 +890,6 @@
 			.gpio = NULL,
 		} },
 	},
-<<<<<<< HEAD
-
-
-=======
->>>>>>> 6a2cf60b
 };
 const unsigned int cx231xx_bcount = ARRAY_SIZE(cx231xx_boards);
 
@@ -948,14 +955,11 @@
 	 .driver_info = CX231XX_BOARD_ELGATO_VIDEO_CAPTURE_V2},
 	{USB_DEVICE(0x1f4d, 0x0102),
 	 .driver_info = CX231XX_BOARD_OTG102},
-<<<<<<< HEAD
+	{USB_DEVICE(USB_VID_TERRATEC, 0x00a6),
+	 .driver_info = CX231XX_BOARD_TERRATEC_GRABBY},
 	{USB_DEVICE(0x734c, 0x5280),
 	 .driver_info = CX231XX_BOARD_TBS_5280},
 
-=======
-	{USB_DEVICE(USB_VID_TERRATEC, 0x00a6),
-	 .driver_info = CX231XX_BOARD_TERRATEC_GRABBY},
->>>>>>> 6a2cf60b
 	{},
 };
 
