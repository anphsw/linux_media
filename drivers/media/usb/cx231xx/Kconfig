config VIDEO_CX231XX
	tristate "Conexant cx231xx USB video capture support"
	depends on VIDEO_DEV && I2C
	select VIDEO_TUNER
	select VIDEO_TVEEPROM
	depends on RC_CORE
	select VIDEOBUF_VMALLOC
	select VIDEO_CX25840
	select VIDEO_CX2341X
	select I2C_MUX

	---help---
	  This is a video4linux driver for Conexant 231xx USB based TV cards.

	  To compile this driver as a module, choose M here: the
	  module will be called cx231xx

config VIDEO_CX231XX_RC
	bool "Conexant cx231xx Remote Controller additional support"
	depends on RC_CORE
	depends on VIDEO_CX231XX
	default y
	---help---
	  cx231xx hardware has a builtin RX/TX support. However, a few
	  designs opted to not use it, but, instead, some other hardware.
	  This module enables the usage of those other hardware, like the
	  ones used with ISDB-T boards.

	  On most cases, all you need for IR is mceusb module.

config VIDEO_CX231XX_ALSA
	tristate "Conexant Cx231xx ALSA audio module"
	depends on VIDEO_CX231XX && SND
	select SND_PCM

	---help---
	  This is an ALSA driver for Cx231xx USB based TV cards.

	  To compile this driver as a module, choose M here: the
	  module will be called cx231xx-alsa

config VIDEO_CX231XX_DVB
	tristate "DVB/ATSC Support for Cx231xx based TV cards"
	depends on VIDEO_CX231XX && DVB_CORE
	select VIDEOBUF_DVB
	select MEDIA_TUNER_XC5000 if MEDIA_SUBDRV_AUTOSELECT
	select MEDIA_TUNER_TDA18271 if MEDIA_SUBDRV_AUTOSELECT
	select DVB_MB86A20S if MEDIA_SUBDRV_AUTOSELECT
	select DVB_LGDT3305 if MEDIA_SUBDRV_AUTOSELECT
	#select DVB_LGDT3306A if MEDIA_SUBDRV_AUTOSELECT
	select DVB_TDA18271C2DD if MEDIA_SUBDRV_AUTOSELECT
	select DVB_SI2165 if MEDIA_SUBDRV_AUTOSELECT
	select DVB_SI2168 if MEDIA_SUBDRV_AUTOSELECT
	select MEDIA_TUNER_SI2157 if MEDIA_SUBDRV_AUTOSELECT
<<<<<<< HEAD
	#select DVB_CXD2820R if MEDIA_SUBDRV_AUTOSELECT
	select MEDIA_TUNER_TDA18212 if MEDIA_SUBDRV_AUTOSELECT
	select DVB_SI2168 if MEDIA_SUBDRV_AUTOSELECT
	select DVB_TAS2101 if MEDIA_SUBDRV_AUTOSELECT
	select MEDIA_TUNER_AV201X if MEDIA_SUBDRV_AUTOSELECT
=======
	select DVB_MN88473 if MEDIA_SUBDRV_AUTOSELECT
	select MEDIA_TUNER_R820T if MEDIA_SUBDRV_AUTOSELECT
>>>>>>> 2748e76d

	---help---
	  This adds support for DVB cards based on the
	  Conexant cx231xx chips.<|MERGE_RESOLUTION|>--- conflicted
+++ resolved
@@ -52,16 +52,12 @@
 	select DVB_SI2165 if MEDIA_SUBDRV_AUTOSELECT
 	select DVB_SI2168 if MEDIA_SUBDRV_AUTOSELECT
 	select MEDIA_TUNER_SI2157 if MEDIA_SUBDRV_AUTOSELECT
-<<<<<<< HEAD
+	select DVB_MN88473 if MEDIA_SUBDRV_AUTOSELECT
+	select MEDIA_TUNER_R820T if MEDIA_SUBDRV_AUTOSELECT
 	#select DVB_CXD2820R if MEDIA_SUBDRV_AUTOSELECT
 	select MEDIA_TUNER_TDA18212 if MEDIA_SUBDRV_AUTOSELECT
-	select DVB_SI2168 if MEDIA_SUBDRV_AUTOSELECT
 	select DVB_TAS2101 if MEDIA_SUBDRV_AUTOSELECT
 	select MEDIA_TUNER_AV201X if MEDIA_SUBDRV_AUTOSELECT
-=======
-	select DVB_MN88473 if MEDIA_SUBDRV_AUTOSELECT
-	select MEDIA_TUNER_R820T if MEDIA_SUBDRV_AUTOSELECT
->>>>>>> 2748e76d
 
 	---help---
 	  This adds support for DVB cards based on the
