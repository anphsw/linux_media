--- conflicted
+++ resolved
@@ -48,13 +48,10 @@
 	select DVB_MB86A20S if MEDIA_SUBDRV_AUTOSELECT
 	select DVB_LGDT3305 if MEDIA_SUBDRV_AUTOSELECT
 	select DVB_TDA18271C2DD if MEDIA_SUBDRV_AUTOSELECT
-<<<<<<< HEAD
+	select DVB_SI2165 if MEDIA_SUBDRV_AUTOSELECT
+	select MEDIA_TUNER_SI2157 if MEDIA_SUBDRV_AUTOSELECT
 	select DVB_CXD2820R if MEDIA_SUBDRV_AUTOSELECT
 	select MEDIA_TUNER_TDA18212 if MEDIA_SUBDRV_AUTOSELECT
-=======
-	select DVB_SI2165 if MEDIA_SUBDRV_AUTOSELECT
-	select MEDIA_TUNER_SI2157 if MEDIA_SUBDRV_AUTOSELECT
->>>>>>> 4895cc47
 
 	---help---
 	  This adds support for DVB cards based on the
