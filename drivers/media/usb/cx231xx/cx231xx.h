/*
   cx231xx.h - driver for Conexant Cx23100/101/102 USB video capture devices

   Copyright (C) 2008 <srinivasa.deevi at conexant dot com>
	Based on em28xx driver

   This program is free software; you can redistribute it and/or modify
   it under the terms of the GNU General Public License as published by
   the Free Software Foundation; either version 2 of the License, or
   (at your option) any later version.

   This program is distributed in the hope that it will be useful,
   but WITHOUT ANY WARRANTY; without even the implied warranty of
   MERCHANTABILITY or FITNESS FOR A PARTICULAR PURPOSE.  See the
   GNU General Public License for more details.

   You should have received a copy of the GNU General Public License
   along with this program; if not, write to the Free Software
   Foundation, Inc., 675 Mass Ave, Cambridge, MA 02139, USA.
 */

#ifndef _CX231XX_H
#define _CX231XX_H

#include <linux/videodev2.h>
#include <linux/types.h>
#include <linux/ioctl.h>
#include <linux/i2c.h>
#include <linux/workqueue.h>
#include <linux/mutex.h>
#include <linux/usb.h>

#include <media/drv-intf/cx2341x.h>

#include <media/videobuf-vmalloc.h>
#include <media/v4l2-device.h>
#include <media/v4l2-ctrls.h>
#include <media/v4l2-fh.h>
#include <media/rc-core.h>
#include <media/i2c/ir-kbd-i2c.h>
#include <media/videobuf-dvb.h>

#include "cx231xx-reg.h"
#include "cx231xx-pcb-cfg.h"
#include "cx231xx-conf-reg.h"

#define DRIVER_NAME                     "cx231xx"
#define PWR_SLEEP_INTERVAL              10

/* I2C addresses for control block in Cx231xx */
#define     AFE_DEVICE_ADDRESS		0x60
#define     I2S_BLK_DEVICE_ADDRESS	0x98
#define     VID_BLK_I2C_ADDRESS		0x88
#define     VERVE_I2C_ADDRESS           0x40
#define     DIF_USE_BASEBAND            0xFFFFFFFF

/* Boards supported by driver */
#define CX231XX_BOARD_UNKNOWN		    0
#define CX231XX_BOARD_CNXT_CARRAERA	1
#define CX231XX_BOARD_CNXT_SHELBY	2
#define CX231XX_BOARD_CNXT_RDE_253S	3
#define CX231XX_BOARD_CNXT_RDU_253S	4
#define CX231XX_BOARD_CNXT_VIDEO_GRABBER	5
#define CX231XX_BOARD_CNXT_RDE_250	6
#define CX231XX_BOARD_CNXT_RDU_250	7
#define CX231XX_BOARD_HAUPPAUGE_EXETER  8
#define CX231XX_BOARD_HAUPPAUGE_USBLIVE2 9
#define CX231XX_BOARD_PV_PLAYTV_USB_HYBRID 10
#define CX231XX_BOARD_PV_XCAPTURE_USB 11
#define CX231XX_BOARD_KWORLD_UB430_USB_HYBRID 12
#define CX231XX_BOARD_ICONBIT_U100 13
#define CX231XX_BOARD_HAUPPAUGE_USB2_FM_PAL 14
#define CX231XX_BOARD_HAUPPAUGE_USB2_FM_NTSC 15
#define CX231XX_BOARD_ELGATO_VIDEO_CAPTURE_V2 16
#define CX231XX_BOARD_OTG102 17
#define CX231XX_BOARD_KWORLD_UB445_USB_HYBRID 18
#define CX231XX_BOARD_HAUPPAUGE_930C_HD_1113xx 19
#define CX231XX_BOARD_HAUPPAUGE_930C_HD_1114xx 20
#define CX231XX_BOARD_HAUPPAUGE_955Q 21
#define CX231XX_BOARD_TERRATEC_GRABBY 22
#define CX231XX_BOARD_EVROMEDIA_FULL_HYBRID_FULLHD 23
<<<<<<< HEAD
#define CX231XX_BOARD_TBS_5280 24
#define CX231XX_BOARD_TBS_5281 25
#define CX231XX_BOARD_TBS_5990 26
=======
#define CX231XX_BOARD_ASTROMETA_T2HYBRID 24
>>>>>>> 2748e76d

/* Limits minimum and default number of buffers */
#define CX231XX_MIN_BUF                 4
#define CX231XX_DEF_BUF                 12
#define CX231XX_DEF_VBI_BUF             6

#define VBI_LINE_COUNT                  17
#define VBI_LINE_LENGTH                 1440

/*Limits the max URB message size */
#define URB_MAX_CTRL_SIZE               80

/* Params for validated field */
#define CX231XX_BOARD_NOT_VALIDATED     1
#define CX231XX_BOARD_VALIDATED		0

/* maximum number of cx231xx boards */
#define CX231XX_MAXBOARDS               8

/* maximum number of frames that can be queued */
#define CX231XX_NUM_FRAMES              5

/* number of buffers for isoc transfers */
#define CX231XX_NUM_BUFS                8

/* number of packets for each buffer
   windows requests only 40 packets .. so we better do the same
   this is what I found out for all alternate numbers there!
 */
#define CX231XX_NUM_PACKETS             40

/* default alternate; 0 means choose the best */
#define CX231XX_PINOUT                  0

#define CX231XX_INTERLACED_DEFAULT      1

/* time to wait when stopping the isoc transfer */
#define CX231XX_URB_TIMEOUT		\
		msecs_to_jiffies(CX231XX_NUM_BUFS * CX231XX_NUM_PACKETS)

#define CX231xx_NORMS (\
	V4L2_STD_NTSC_M |  V4L2_STD_NTSC_M_JP |  V4L2_STD_NTSC_443 | \
	V4L2_STD_PAL_BG |  V4L2_STD_PAL_DK    |  V4L2_STD_PAL_I    | \
	V4L2_STD_PAL_M  |  V4L2_STD_PAL_N     |  V4L2_STD_PAL_Nc   | \
	V4L2_STD_PAL_60 |  V4L2_STD_SECAM_L   |  V4L2_STD_SECAM_DK)

#define SLEEP_S5H1432    30
#define CX23417_OSC_EN   8
#define CX23417_RESET    9

struct cx23417_fmt {
	char  *name;
	u32   fourcc;          /* v4l2 format id */
	int   depth;
	int   flags;
	u32   cxformat;
};
enum cx231xx_mode {
	CX231XX_SUSPEND,
	CX231XX_ANALOG_MODE,
	CX231XX_DIGITAL_MODE,
};

enum cx231xx_std_mode {
	CX231XX_TV_AIR = 0,
	CX231XX_TV_CABLE
};

enum cx231xx_stream_state {
	STREAM_OFF,
	STREAM_INTERRUPT,
	STREAM_ON,
};

struct cx231xx;

struct cx231xx_isoc_ctl {
	/* max packet size of isoc transaction */
	int max_pkt_size;

	/* number of allocated urbs */
	int num_bufs;

	/* urb for isoc transfers */
	struct urb **urb;

	/* transfer buffers for isoc transfer */
	char **transfer_buffer;

	/* Last buffer command and region */
	u8 cmd;
	int pos, size, pktsize;

	/* Last field: ODD or EVEN? */
	int field;

	/* Stores incomplete commands */
	u32 tmp_buf;
	int tmp_buf_len;

	/* Stores already requested buffers */
	struct cx231xx_buffer *buf;

	/* Stores the number of received fields */
	int nfields;

	/* isoc urb callback */
	int (*isoc_copy) (struct cx231xx *dev, struct urb *urb);
};

struct cx231xx_bulk_ctl {
	/* max packet size of bulk transaction */
	int max_pkt_size;

	/* number of allocated urbs */
	int num_bufs;

	/* urb for bulk transfers */
	struct urb **urb;

	/* transfer buffers for bulk transfer */
	char **transfer_buffer;

	/* Last buffer command and region */
	u8 cmd;
	int pos, size, pktsize;

	/* Last field: ODD or EVEN? */
	int field;

	/* Stores incomplete commands */
	u32 tmp_buf;
	int tmp_buf_len;

	/* Stores already requested buffers */
	struct cx231xx_buffer *buf;

	/* Stores the number of received fields */
	int nfields;

	/* bulk urb callback */
	int (*bulk_copy) (struct cx231xx *dev, struct urb *urb);
};

struct cx231xx_fmt {
	char *name;
	u32 fourcc;		/* v4l2 format id */
	int depth;
	int reg;
};

/* buffer for one video frame */
struct cx231xx_buffer {
	/* common v4l buffer stuff -- must be first */
	struct videobuf_buffer vb;

	struct list_head frame;
	int top_field;
	int receiving;
};

enum ps_package_head {
	CX231XX_NEED_ADD_PS_PACKAGE_HEAD = 0,
	CX231XX_NONEED_PS_PACKAGE_HEAD
};

struct cx231xx_dmaqueue {
	struct list_head active;
	struct list_head queued;

	wait_queue_head_t wq;

	/* Counters to control buffer fill */
	int pos;
	u8 is_partial_line;
	u8 partial_buf[8];
	u8 last_sav;
	int current_field;
	u32 bytes_left_in_line;
	u32 lines_completed;
	u8 field1_done;
	u32 lines_per_field;

	/*Mpeg2 control buffer*/
	u8 *p_left_data;
	u32 left_data_count;
	u8 mpeg_buffer_done;
	u32 mpeg_buffer_completed;
	enum ps_package_head add_ps_package_head;
	char ps_head[10];
};

/* inputs */

#define MAX_CX231XX_INPUT               4

enum cx231xx_itype {
	CX231XX_VMUX_COMPOSITE1 = 1,
	CX231XX_VMUX_SVIDEO,
	CX231XX_VMUX_TELEVISION,
	CX231XX_VMUX_CABLE,
	CX231XX_RADIO,
	CX231XX_VMUX_DVB,
};

enum cx231xx_v_input {
	CX231XX_VIN_1_1 = 0x1,
	CX231XX_VIN_2_1,
	CX231XX_VIN_3_1,
	CX231XX_VIN_4_1,
	CX231XX_VIN_1_2 = 0x01,
	CX231XX_VIN_2_2,
	CX231XX_VIN_3_2,
	CX231XX_VIN_1_3 = 0x1,
	CX231XX_VIN_2_3,
	CX231XX_VIN_3_3,
};

/* cx231xx has two audio inputs: tuner and line in */
enum cx231xx_amux {
	/* This is the only entry for cx231xx tuner input */
	CX231XX_AMUX_VIDEO,	/* cx231xx tuner */
	CX231XX_AMUX_LINE_IN,	/* Line In */
};

struct cx231xx_reg_seq {
	unsigned char bit;
	unsigned char val;
	int sleep;
};

struct cx231xx_input {
	enum cx231xx_itype type;
	unsigned int vmux;
	enum cx231xx_amux amux;
	struct cx231xx_reg_seq *gpio;
};

#define INPUT(nr) (&cx231xx_boards[dev->model].input[nr])

enum cx231xx_decoder {
	CX231XX_NODECODER,
	CX231XX_AVDECODER
};

enum CX231XX_I2C_MASTER_PORT {
	I2C_0 = 0,       /* master 0 - internal connection */
	I2C_1 = 1,       /* master 1 - used with mux */
	I2C_2 = 2,       /* master 2 */
	I2C_1_MUX_1 = 3, /* master 1 - port 1 (I2C_DEMOD_EN = 0) */
	I2C_1_MUX_3 = 4  /* master 1 - port 3 (I2C_DEMOD_EN = 1) */
};

struct cx231xx_board {
	char *name;
	int vchannels;
	int tuner_type;
	int tuner_addr;
	v4l2_std_id norm;	/* tv norm */

	/* demod related */
	int demod_addr;
	u8 demod_xfer_mode;	/* 0 - Serial; 1 - parallel */

	int adap_cnt;

	/* GPIO Pins */
	struct cx231xx_reg_seq *dvb_gpio;
	struct cx231xx_reg_seq *suspend_gpio;
	struct cx231xx_reg_seq *tuner_gpio;
		/* Negative means don't use it */
	s8 tuner_sif_gpio;
	s8 tuner_scl_gpio;
	s8 tuner_sda_gpio;

	/* PIN ctrl */
	u32 ctl_pin_status_mask;
	u8 agc_analog_digital_select_gpio;
	u32 gpio_pin_status_mask;

	/* i2c masters */
	u8 tuner_i2c_master;
	u8 demod_i2c_master[2];
	u8 ir_i2c_master;

	/* for devices with I2C chips for IR */
	char *rc_map_name;

	unsigned int max_range_640_480:1;
	unsigned int has_dvb:1;
	unsigned int has_417:1;
	unsigned int valid:1;
	unsigned int no_alt_vanc:1;
	unsigned int external_av:1;
	unsigned int no_audio:1;

	unsigned char xclk, i2c_speed;

	enum cx231xx_decoder decoder;
	int output_mode;

	struct cx231xx_input input[MAX_CX231XX_INPUT];
	struct cx231xx_input radio;
	struct rc_map *ir_codes;
};

/* device states */
enum cx231xx_dev_state {
	DEV_INITIALIZED = 0x01,
	DEV_DISCONNECTED = 0x02,
};

enum AFE_MODE {
	AFE_MODE_LOW_IF,
	AFE_MODE_BASEBAND,
	AFE_MODE_EU_HI_IF,
	AFE_MODE_US_HI_IF,
	AFE_MODE_JAPAN_HI_IF
};

enum AUDIO_INPUT {
	AUDIO_INPUT_MUTE,
	AUDIO_INPUT_LINE,
	AUDIO_INPUT_TUNER_TV,
	AUDIO_INPUT_SPDIF,
	AUDIO_INPUT_TUNER_FM
};

#define CX231XX_AUDIO_BUFS              5
#define CX231XX_NUM_AUDIO_PACKETS       16
#define CX231XX_ISO_NUM_AUDIO_PACKETS	64

/* cx231xx extensions */
#define CX231XX_AUDIO                   0x10
#define CX231XX_DVB                     0x20

struct cx231xx_audio {
	char name[50];
	char *transfer_buffer[CX231XX_AUDIO_BUFS];
	struct urb *urb[CX231XX_AUDIO_BUFS];
	struct usb_device *udev;
	unsigned int capture_transfer_done;
	struct snd_pcm_substream *capture_pcm_substream;

	unsigned int hwptr_done_capture;
	struct snd_card *sndcard;

	int users, shutdown;
	/* locks */
	spinlock_t slock;

	int alt;		/* alternate */
	int max_pkt_size;	/* max packet size of isoc transaction */
	int num_alt;		/* Number of alternative settings */
	unsigned int *alt_max_pkt_size;	/* array of wMaxPacketSize */
	u16 end_point_addr;
};

struct cx231xx;

struct cx231xx_fh {
	struct v4l2_fh fh;
	struct cx231xx *dev;
	unsigned int stream_on:1;	/* Locks streams */
	enum v4l2_buf_type type;

	struct videobuf_queue vb_vidq;

	/* vbi capture */
	struct videobuf_queue      vidq;
	struct videobuf_queue      vbiq;

	/* MPEG Encoder specifics ONLY */

	atomic_t                   v4l_reading;
};

/*****************************************************************/
/* set/get i2c */
/* 00--1Mb/s, 01-400kb/s, 10--100kb/s, 11--5Mb/s */
#define I2C_SPEED_1M            0x0
#define I2C_SPEED_400K          0x1
#define I2C_SPEED_100K          0x2
#define I2C_SPEED_5M            0x3

/* 0-- STOP transaction */
#define I2C_STOP                0x0
/* 1-- do not transmit STOP at end of transaction */
#define I2C_NOSTOP              0x1
/* 1--allow slave to insert clock wait states */
#define I2C_SYNC                0x1

struct cx231xx_i2c {
	struct cx231xx *dev;

	int nr;

	/* i2c i/o */
	struct i2c_adapter i2c_adap;
	u32 i2c_rc;

	/* different settings for each bus */
	u8 i2c_period;
	u8 i2c_nostop;
	u8 i2c_reserve;
};

struct cx231xx_i2c_xfer_data {
	u8 dev_addr;
	u8 direction;		/* 1 - IN, 0 - OUT */
	u8 saddr_len;		/* sub address len */
	u16 saddr_dat;		/* sub addr data */
	u8 buf_size;		/* buffer size */
	u8 *p_buffer;		/* pointer to the buffer */
};

struct VENDOR_REQUEST_IN {
	u8 bRequest;
	u16 wValue;
	u16 wIndex;
	u16 wLength;
	u8 direction;
	u8 bData;
	u8 *pBuff;
};

struct cx231xx_tvnorm {
	char		*name;
	v4l2_std_id	id;
	u32		cxiformat;
	u32		cxoformat;
};

enum TRANSFER_TYPE {
	Raw_Video = 0,
	Audio,
	Vbi,			/* VANC */
	Sliced_cc,		/* HANC */
	TS1_serial_mode,
	TS2,
	TS1_parallel_mode
} ;

struct cx231xx_video_mode {
	/* Isoc control struct */
	struct cx231xx_dmaqueue vidq;
	struct cx231xx_isoc_ctl isoc_ctl;
	struct cx231xx_bulk_ctl bulk_ctl;
	/* locks */
	spinlock_t slock;

	/* usb transfer */
	int alt;		/* alternate */
	int max_pkt_size;	/* max packet size of isoc transaction */
	int num_alt;		/* Number of alternative settings */
	unsigned int *alt_max_pkt_size;	/* array of wMaxPacketSize */
	u16 end_point_addr;
};

struct cx231xx_tsport {
	struct cx231xx *dev;

	int                        nr;
	int                        sram_chno;

	struct videobuf_dvb_frontends frontends;

	/* dma queues */

	u32                        ts_packet_size;
	u32                        ts_packet_count;

	int                        width;
	int                        height;

	/* locks */
	spinlock_t                 slock;

	/* registers */
	u32                        reg_gpcnt;
	u32                        reg_gpcnt_ctl;
	u32                        reg_dma_ctl;
	u32                        reg_lngth;
	u32                        reg_hw_sop_ctrl;
	u32                        reg_gen_ctrl;
	u32                        reg_bd_pkt_status;
	u32                        reg_sop_status;
	u32                        reg_fifo_ovfl_stat;
	u32                        reg_vld_misc;
	u32                        reg_ts_clk_en;
	u32                        reg_ts_int_msk;
	u32                        reg_ts_int_stat;
	u32                        reg_src_sel;

	/* Default register vals */
	int                        pci_irqmask;
	u32                        dma_ctl_val;
	u32                        ts_int_msk_val;
	u32                        gen_ctrl_val;
	u32                        ts_clk_en_val;
	u32                        src_sel_val;
	u32                        vld_misc_val;
	u32                        hw_sop_ctrl_val;

	/* Allow a single tsport to have multiple frontends */
	u32                        num_frontends;
	void                       *port_priv;
};

struct cx231xx_dvb {
	struct dvb_frontend *frontend;

	/* feed count management */
	struct mutex lock;
	int nfeeds;
	u8 count;

	/* general boilerplate stuff */
	struct dvb_adapter adapter;
	struct dvb_demux demux;
	struct dmxdev dmxdev;
	struct dmx_frontend fe_hw;
	struct dmx_frontend fe_mem;
	struct dvb_net net;
	struct i2c_client *i2c_client_demod;
	struct i2c_client *i2c_client_tuner;

	void *adap_priv;
};

/* main device struct */
struct cx231xx {
	/* generic device properties */
	char name[30];		/* name (including minor) of the device */
	int model;		/* index in the device_data struct */
	int devno;		/* marks the number of this device */
	struct device *dev;	/* pointer to USB interface's dev */

	struct cx231xx_board board;

	/* For I2C IR support */
	struct IR_i2c_init_data    init_data;
	struct i2c_client          *ir_i2c_client;

	unsigned int stream_on:1;	/* Locks streams */
	unsigned int vbi_stream_on:1;	/* Locks streams for VBI */
	unsigned int has_audio_class:1;
	unsigned int has_alsa_audio:1;

	unsigned int i2c_scan_running:1; /* true only during i2c_scan */

	struct cx231xx_fmt *format;

	struct v4l2_device v4l2_dev;
	struct v4l2_subdev *sd_cx25840;
	struct v4l2_subdev *sd_tuner;
	struct v4l2_ctrl_handler ctrl_handler;
	struct v4l2_ctrl_handler radio_ctrl_handler;
	struct cx2341x_handler mpeg_ctrl_handler;

	struct work_struct wq_trigger;		/* Trigger to start/stop audio for alsa module */
	atomic_t	   stream_started;	/* stream should be running if true */

	struct list_head devlist;

	int tuner_type;		/* type of the tuner */
	int tuner_addr;		/* tuner address */

	/* I2C adapters: Master 1 & 2 (External) & Master 3 (Internal only) */
	struct cx231xx_i2c i2c_bus[3];
	struct i2c_mux_core *muxc;
	struct i2c_adapter *i2c_mux_adap[2];

	unsigned int xc_fw_load_done:1;
	unsigned int port_3_switch_enabled:1;
	/* locks */
	struct mutex gpio_i2c_lock;
	struct mutex i2c_lock;

	/* video for linux */
	int users;		/* user count for exclusive use */
	struct video_device vdev;	/* video for linux device struct */
	v4l2_std_id norm;	/* selected tv norm */
	int ctl_freq;		/* selected frequency */
	unsigned int ctl_ainput;	/* selected audio input */

	/* frame properties */
	int width;		/* current frame width */
	int height;		/* current frame height */
	int interlaced;		/* 1=interlace fileds, 0=just top fileds */

	struct cx231xx_audio adev;

	/* states */
	enum cx231xx_dev_state state;

	struct work_struct request_module_wk;

	/* locks */
	struct mutex lock;
	struct mutex ctrl_urb_lock;	/* protects urb_buf */
	struct list_head inqueue, outqueue;
	wait_queue_head_t open, wait_frame, wait_stream;
	struct video_device vbi_dev;
	struct video_device radio_dev;

#if defined(CONFIG_MEDIA_CONTROLLER)
	struct media_device *media_dev;
	struct media_pad video_pad, vbi_pad;
	struct media_entity input_ent[MAX_CX231XX_INPUT];
	struct media_pad input_pad[MAX_CX231XX_INPUT];
#endif

	unsigned char eedata[256];

	struct cx231xx_video_mode video_mode;
	struct cx231xx_video_mode vbi_mode;
	struct cx231xx_video_mode sliced_cc_mode;
	struct cx231xx_video_mode ts1_mode;
	struct cx231xx_video_mode ts2_mode;

	atomic_t devlist_count;

	struct usb_device *udev;	/* the usb device */
	char urb_buf[URB_MAX_CTRL_SIZE];	/* urb control msg buffer */

	/* helper funcs that call usb_control_msg */
	int (*cx231xx_read_ctrl_reg) (struct cx231xx *dev, u8 req, u16 reg,
				      char *buf, int len);
	int (*cx231xx_write_ctrl_reg) (struct cx231xx *dev, u8 req, u16 reg,
				       char *buf, int len);
	int (*cx231xx_send_usb_command) (struct cx231xx_i2c *i2c_bus,
				struct cx231xx_i2c_xfer_data *req_data);
	int (*cx231xx_gpio_i2c_read) (struct cx231xx *dev, u8 dev_addr,
				      u8 *buf, u8 len);
	int (*cx231xx_gpio_i2c_write) (struct cx231xx *dev, u8 dev_addr,
				       u8 *buf, u8 len);

	int (*cx231xx_set_analog_freq) (struct cx231xx *dev, u32 freq);
	int (*cx231xx_reset_analog_tuner) (struct cx231xx *dev);

	enum cx231xx_mode mode;

	struct cx231xx_dvb *dvb[2];

	/* Cx231xx supported PCB config's */
	struct pcb_config current_pcb_config;
	u8 current_scenario_idx;
	u8 interface_count;
	u8 max_iad_interface_count;

	/* GPIO related register direction and values */
	u32 gpio_dir;
	u32 gpio_val;

	/* Power Modes */
	int power_mode;

	/* afe parameters */
	enum AFE_MODE afe_mode;
	u32 afe_ref_count;

	/* video related parameters */
	u32 video_input;
	u32 active_mode;
	u8 vbi_or_sliced_cc_mode;	/* 0 - vbi ; 1 - sliced cc mode */
	enum cx231xx_std_mode std_mode;	/* 0 - Air; 1 - cable */

	/*mode: digital=1 or analog=0*/
	u8 mode_tv;

	u8 USE_ISO;
	struct cx231xx_tvnorm      encodernorm;
	struct cx231xx_tsport      ts1, ts2;
	struct video_device        v4l_device;
	atomic_t                   v4l_reader_count;
	u32                        freq;
	unsigned int               input;
	u32                        cx23417_mailbox;
	u32                        __iomem *lmmio;
	u8                         __iomem *bmmio;
};

extern struct list_head cx231xx_devlist;

#define cx25840_call(cx231xx, o, f, args...) \
	v4l2_subdev_call(cx231xx->sd_cx25840, o, f, ##args)
#define tuner_call(cx231xx, o, f, args...) \
	v4l2_subdev_call(cx231xx->sd_tuner, o, f, ##args)
#define call_all(dev, o, f, args...) \
	v4l2_device_call_until_err(&dev->v4l2_dev, 0, o, f, ##args)

struct cx231xx_ops {
	struct list_head next;
	char *name;
	int id;
	int (*init) (struct cx231xx *);
	int (*fini) (struct cx231xx *);
};

/* call back functions in dvb module */
int cx231xx_set_analog_freq(struct cx231xx *dev, u32 freq);
int cx231xx_reset_analog_tuner(struct cx231xx *dev);

/* Provided by cx231xx-i2c.c */
void cx231xx_do_i2c_scan(struct cx231xx *dev, int i2c_port);
int cx231xx_i2c_register(struct cx231xx_i2c *bus);
int cx231xx_i2c_unregister(struct cx231xx_i2c *bus);
int cx231xx_i2c_mux_create(struct cx231xx *dev);
int cx231xx_i2c_mux_register(struct cx231xx *dev, int mux_no);
void cx231xx_i2c_mux_unregister(struct cx231xx *dev);
struct i2c_adapter *cx231xx_get_i2c_adap(struct cx231xx *dev, int i2c_port);

/* Internal block control functions */
int cx231xx_read_i2c_master(struct cx231xx *dev, u8 dev_addr, u16 saddr,
		 u8 saddr_len, u32 *data, u8 data_len, int master);
int cx231xx_write_i2c_master(struct cx231xx *dev, u8 dev_addr, u16 saddr,
		 u8 saddr_len, u32 data, u8 data_len, int master);
int cx231xx_read_i2c_data(struct cx231xx *dev, u8 dev_addr,
			  u16 saddr, u8 saddr_len, u32 *data, u8 data_len);
int cx231xx_write_i2c_data(struct cx231xx *dev, u8 dev_addr,
			   u16 saddr, u8 saddr_len, u32 data, u8 data_len);
int cx231xx_reg_mask_write(struct cx231xx *dev, u8 dev_addr, u8 size,
			   u16 register_address, u8 bit_start, u8 bit_end,
			   u32 value);
int cx231xx_read_modify_write_i2c_dword(struct cx231xx *dev, u8 dev_addr,
					u16 saddr, u32 mask, u32 value);
u32 cx231xx_set_field(u32 field_mask, u32 data);

/*verve r/w*/
void initGPIO(struct cx231xx *dev);
void uninitGPIO(struct cx231xx *dev);
/* afe related functions */
int cx231xx_afe_init_super_block(struct cx231xx *dev, u32 ref_count);
int cx231xx_afe_init_channels(struct cx231xx *dev);
int cx231xx_afe_setup_AFE_for_baseband(struct cx231xx *dev);
int cx231xx_afe_set_input_mux(struct cx231xx *dev, u32 input_mux);
int cx231xx_afe_set_mode(struct cx231xx *dev, enum AFE_MODE mode);
int cx231xx_afe_update_power_control(struct cx231xx *dev,
					enum AV_MODE avmode);
int cx231xx_afe_adjust_ref_count(struct cx231xx *dev, u32 video_input);

/* i2s block related functions */
int cx231xx_i2s_blk_initialize(struct cx231xx *dev);
int cx231xx_i2s_blk_update_power_control(struct cx231xx *dev,
					enum AV_MODE avmode);
int cx231xx_i2s_blk_set_audio_input(struct cx231xx *dev, u8 audio_input);

/* DIF related functions */
int cx231xx_dif_configure_C2HH_for_low_IF(struct cx231xx *dev, u32 mode,
					  u32 function_mode, u32 standard);
void cx231xx_set_Colibri_For_LowIF(struct cx231xx *dev, u32 if_freq,
					 u8 spectral_invert, u32 mode);
u32 cx231xx_Get_Colibri_CarrierOffset(u32 mode, u32 standerd);
void cx231xx_set_DIF_bandpass(struct cx231xx *dev, u32 if_freq,
					 u8 spectral_invert, u32 mode);
void cx231xx_Setup_AFE_for_LowIF(struct cx231xx *dev);
void reset_s5h1432_demod(struct cx231xx *dev);
void cx231xx_dump_HH_reg(struct cx231xx *dev);
void update_HH_register_after_set_DIF(struct cx231xx *dev);



int cx231xx_dif_set_standard(struct cx231xx *dev, u32 standard);
int cx231xx_tuner_pre_channel_change(struct cx231xx *dev);
int cx231xx_tuner_post_channel_change(struct cx231xx *dev);

/* video parser functions */
u8 cx231xx_find_next_SAV_EAV(u8 *p_buffer, u32 buffer_size,
			     u32 *p_bytes_used);
u8 cx231xx_find_boundary_SAV_EAV(u8 *p_buffer, u8 *partial_buf,
				 u32 *p_bytes_used);
int cx231xx_do_copy(struct cx231xx *dev, struct cx231xx_dmaqueue *dma_q,
		    u8 *p_buffer, u32 bytes_to_copy);
void cx231xx_reset_video_buffer(struct cx231xx *dev,
				struct cx231xx_dmaqueue *dma_q);
u8 cx231xx_is_buffer_done(struct cx231xx *dev, struct cx231xx_dmaqueue *dma_q);
u32 cx231xx_copy_video_line(struct cx231xx *dev, struct cx231xx_dmaqueue *dma_q,
			    u8 *p_line, u32 length, int field_number);
u32 cx231xx_get_video_line(struct cx231xx *dev, struct cx231xx_dmaqueue *dma_q,
			   u8 sav_eav, u8 *p_buffer, u32 buffer_size);
void cx231xx_swab(u16 *from, u16 *to, u16 len);

/* Provided by cx231xx-core.c */

u32 cx231xx_request_buffers(struct cx231xx *dev, u32 count);
void cx231xx_queue_unusedframes(struct cx231xx *dev);
void cx231xx_release_buffers(struct cx231xx *dev);

/* read from control pipe */
int cx231xx_read_ctrl_reg(struct cx231xx *dev, u8 req, u16 reg,
			  char *buf, int len);

/* write to control pipe */
int cx231xx_write_ctrl_reg(struct cx231xx *dev, u8 req, u16 reg,
			   char *buf, int len);
int cx231xx_mode_register(struct cx231xx *dev, u16 address, u32 mode);

int cx231xx_send_vendor_cmd(struct cx231xx *dev,
				struct VENDOR_REQUEST_IN *ven_req);
int cx231xx_send_usb_command(struct cx231xx_i2c *i2c_bus,
				struct cx231xx_i2c_xfer_data *req_data);

/* Gpio related functions */
int cx231xx_send_gpio_cmd(struct cx231xx *dev, u32 gpio_bit, u8 *gpio_val,
			  u8 len, u8 request, u8 direction);
int cx231xx_set_gpio_bit(struct cx231xx *dev, u32 gpio_bit, u32 gpio_val);
int cx231xx_get_gpio_bit(struct cx231xx *dev, u32 gpio_bit, u32 *gpio_val);
int cx231xx_set_gpio_value(struct cx231xx *dev, int pin_number, int pin_value);
int cx231xx_set_gpio_direction(struct cx231xx *dev, int pin_number,
			       int pin_value);

int cx231xx_gpio_i2c_start(struct cx231xx *dev);
int cx231xx_gpio_i2c_end(struct cx231xx *dev);
int cx231xx_gpio_i2c_write_byte(struct cx231xx *dev, u8 data);
int cx231xx_gpio_i2c_read_byte(struct cx231xx *dev, u8 *buf);
int cx231xx_gpio_i2c_read_ack(struct cx231xx *dev);
int cx231xx_gpio_i2c_write_ack(struct cx231xx *dev);
int cx231xx_gpio_i2c_write_nak(struct cx231xx *dev);

int cx231xx_gpio_i2c_read(struct cx231xx *dev, u8 dev_addr, u8 *buf, u8 len);
int cx231xx_gpio_i2c_write(struct cx231xx *dev, u8 dev_addr, u8 *buf, u8 len);

/* audio related functions */
int cx231xx_set_audio_decoder_input(struct cx231xx *dev,
				    enum AUDIO_INPUT audio_input);

int cx231xx_capture_start(struct cx231xx *dev, int start, u8 media_type);
int cx231xx_set_video_alternate(struct cx231xx *dev);
int cx231xx_set_alt_setting(struct cx231xx *dev, u8 index, u8 alt);
int is_fw_load(struct cx231xx *dev);
int cx231xx_check_fw(struct cx231xx *dev);
int cx231xx_init_isoc(struct cx231xx *dev, int max_packets,
		      int num_bufs, int max_pkt_size,
		      int (*isoc_copy) (struct cx231xx *dev,
					struct urb *urb));
int cx231xx_init_isoc_ts2(struct cx231xx *dev, int max_packets,
			int num_bufs, int max_pkt_size,
			int (*isoc_copy) (struct cx231xx *dev,
					struct urb *urb));
int cx231xx_init_bulk(struct cx231xx *dev, int max_packets,
		      int num_bufs, int max_pkt_size,
		      int (*bulk_copy) (struct cx231xx *dev,
					struct urb *urb));
int cx231xx_init_bulk_ts2(struct cx231xx *dev, int max_packets,
		      int num_bufs, int max_pkt_size,
		      int (*bulk_copy) (struct cx231xx *dev,
					struct urb *urb));
void cx231xx_stop_TS1(struct cx231xx *dev);
void cx231xx_start_TS1(struct cx231xx *dev);
void cx231xx_uninit_isoc(struct cx231xx *dev);
void cx231xx_uninit_isoc_ts2(struct cx231xx *dev);
void cx231xx_uninit_bulk(struct cx231xx *dev);
void cx231xx_uninit_bulk_ts2(struct cx231xx *dev);
int cx231xx_set_mode(struct cx231xx *dev, enum cx231xx_mode set_mode);
int cx231xx_unmute_audio(struct cx231xx *dev);
int cx231xx_ep5_bulkout(struct cx231xx *dev, u8 *firmware, u16 size);
void cx231xx_disable656(struct cx231xx *dev);
void cx231xx_enable656(struct cx231xx *dev);
int cx231xx_demod_reset(struct cx231xx *dev);
int cx231xx_gpio_set(struct cx231xx *dev, struct cx231xx_reg_seq *gpio);

/* Device list functions */
void cx231xx_release_resources(struct cx231xx *dev);
void cx231xx_release_analog_resources(struct cx231xx *dev);
int cx231xx_register_analog_devices(struct cx231xx *dev);
void cx231xx_remove_from_devlist(struct cx231xx *dev);
void cx231xx_add_into_devlist(struct cx231xx *dev);
void cx231xx_init_extension(struct cx231xx *dev);
void cx231xx_close_extension(struct cx231xx *dev);

/* hardware init functions */
int cx231xx_dev_init(struct cx231xx *dev);
void cx231xx_dev_uninit(struct cx231xx *dev);
void cx231xx_config_i2c(struct cx231xx *dev);
int cx231xx_config(struct cx231xx *dev);

/* Stream control functions */
int cx231xx_start_stream(struct cx231xx *dev, u32 ep_mask);
int cx231xx_stop_stream(struct cx231xx *dev, u32 ep_mask);

int cx231xx_initialize_stream_xfer(struct cx231xx *dev, u32 media_type);

/* Power control functions */
int cx231xx_set_power_mode(struct cx231xx *dev, enum AV_MODE mode);
int cx231xx_power_suspend(struct cx231xx *dev);

/* chip specific control functions */
int cx231xx_init_ctrl_pin_status(struct cx231xx *dev);
int cx231xx_set_agc_analog_digital_mux_select(struct cx231xx *dev,
					      u8 analog_or_digital);
int cx231xx_enable_i2c_port_3(struct cx231xx *dev, bool is_port_3);

/* video audio decoder related functions */
void video_mux(struct cx231xx *dev, int index);
int cx231xx_set_video_input_mux(struct cx231xx *dev, u8 input);
int cx231xx_set_decoder_video_input(struct cx231xx *dev, u8 pin_type, u8 input);
int cx231xx_do_mode_ctrl_overrides(struct cx231xx *dev);
int cx231xx_set_audio_input(struct cx231xx *dev, u8 input);

/* Provided by cx231xx-video.c */
int cx231xx_register_extension(struct cx231xx_ops *dev);
void cx231xx_unregister_extension(struct cx231xx_ops *dev);
void cx231xx_init_extension(struct cx231xx *dev);
void cx231xx_close_extension(struct cx231xx *dev);
void cx231xx_v4l2_create_entities(struct cx231xx *dev);
int cx231xx_querycap(struct file *file, void *priv,
			   struct v4l2_capability *cap);
int cx231xx_g_tuner(struct file *file, void *priv, struct v4l2_tuner *t);
int cx231xx_s_tuner(struct file *file, void *priv, const struct v4l2_tuner *t);
int cx231xx_g_frequency(struct file *file, void *priv,
			      struct v4l2_frequency *f);
int cx231xx_s_frequency(struct file *file, void *priv,
			      const struct v4l2_frequency *f);
int cx231xx_enum_input(struct file *file, void *priv,
			     struct v4l2_input *i);
int cx231xx_g_input(struct file *file, void *priv, unsigned int *i);
int cx231xx_s_input(struct file *file, void *priv, unsigned int i);
int cx231xx_g_chip_info(struct file *file, void *fh, struct v4l2_dbg_chip_info *chip);
int cx231xx_g_register(struct file *file, void *priv,
			     struct v4l2_dbg_register *reg);
int cx231xx_s_register(struct file *file, void *priv,
			     const struct v4l2_dbg_register *reg);

/* Provided by cx231xx-cards.c */
extern void cx231xx_pre_card_setup(struct cx231xx *dev);
extern void cx231xx_card_setup(struct cx231xx *dev);
extern struct cx231xx_board cx231xx_boards[];
extern struct usb_device_id cx231xx_id_table[];
extern const unsigned int cx231xx_bcount;
int cx231xx_tuner_callback(void *ptr, int component, int command, int arg);

/* cx23885-417.c                                               */
extern int cx231xx_417_register(struct cx231xx *dev);
extern void cx231xx_417_unregister(struct cx231xx *dev);

/* cx23885-input.c                                             */

#if defined(CONFIG_VIDEO_CX231XX_RC)
int cx231xx_ir_init(struct cx231xx *dev);
void cx231xx_ir_exit(struct cx231xx *dev);
#else
static inline int cx231xx_ir_init(struct cx231xx *dev)
{
	return 0;
}
static inline void cx231xx_ir_exit(struct cx231xx *dev) {}
#endif

static inline unsigned int norm_maxw(struct cx231xx *dev)
{
	if (dev->board.max_range_640_480)
		return 640;
	else
		return 720;
}

static inline unsigned int norm_maxh(struct cx231xx *dev)
{
	if (dev->board.max_range_640_480)
		return 480;
	else
		return (dev->norm & V4L2_STD_625_50) ? 576 : 480;
}
#endif<|MERGE_RESOLUTION|>--- conflicted
+++ resolved
@@ -79,13 +79,11 @@
 #define CX231XX_BOARD_HAUPPAUGE_955Q 21
 #define CX231XX_BOARD_TERRATEC_GRABBY 22
 #define CX231XX_BOARD_EVROMEDIA_FULL_HYBRID_FULLHD 23
-<<<<<<< HEAD
-#define CX231XX_BOARD_TBS_5280 24
-#define CX231XX_BOARD_TBS_5281 25
-#define CX231XX_BOARD_TBS_5990 26
-=======
 #define CX231XX_BOARD_ASTROMETA_T2HYBRID 24
->>>>>>> 2748e76d
+#define CX231XX_BOARD_TBS_5280 25
+#define CX231XX_BOARD_TBS_5281 26
+#define CX231XX_BOARD_TBS_5990 27
+
 
 /* Limits minimum and default number of buffers */
 #define CX231XX_MIN_BUF                 4
