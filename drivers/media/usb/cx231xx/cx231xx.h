/*
   cx231xx.h - driver for Conexant Cx23100/101/102 USB video capture devices

   Copyright (C) 2008 <srinivasa.deevi at conexant dot com>
	Based on em28xx driver

   This program is free software; you can redistribute it and/or modify
   it under the terms of the GNU General Public License as published by
   the Free Software Foundation; either version 2 of the License, or
   (at your option) any later version.

   This program is distributed in the hope that it will be useful,
   but WITHOUT ANY WARRANTY; without even the implied warranty of
   MERCHANTABILITY or FITNESS FOR A PARTICULAR PURPOSE.  See the
   GNU General Public License for more details.

   You should have received a copy of the GNU General Public License
   along with this program; if not, write to the Free Software
   Foundation, Inc., 675 Mass Ave, Cambridge, MA 02139, USA.
 */

#ifndef _CX231XX_H
#define _CX231XX_H

#include <linux/videodev2.h>
#include <linux/types.h>
#include <linux/ioctl.h>
#include <linux/i2c.h>
#include <linux/workqueue.h>
#include <linux/mutex.h>
#include <linux/usb.h>

#include <media/drv-intf/cx2341x.h>

#include <media/videobuf-vmalloc.h>
#include <media/v4l2-device.h>
#include <media/v4l2-ctrls.h>
#include <media/v4l2-fh.h>
#include <media/rc-core.h>
#include <media/i2c/ir-kbd-i2c.h>
#include <media/videobuf-dvb.h>

#include "cx231xx-reg.h"
#include "cx231xx-pcb-cfg.h"
#include "cx231xx-conf-reg.h"

#define DRIVER_NAME                     "cx231xx"
#define PWR_SLEEP_INTERVAL              10

/* I2C addresses for control block in Cx231xx */
#define     AFE_DEVICE_ADDRESS		0x60
#define     I2S_BLK_DEVICE_ADDRESS	0x98
#define     VID_BLK_I2C_ADDRESS		0x88
#define     VERVE_I2C_ADDRESS           0x40
#define     DIF_USE_BASEBAND            0xFFFFFFFF

/* Boards supported by driver */
#define CX231XX_BOARD_UNKNOWN		    0
#define CX231XX_BOARD_CNXT_CARRAERA	1
#define CX231XX_BOARD_CNXT_SHELBY	2
#define CX231XX_BOARD_CNXT_RDE_253S	3
#define CX231XX_BOARD_CNXT_RDU_253S	4
#define CX231XX_BOARD_CNXT_VIDEO_GRABBER	5
#define CX231XX_BOARD_CNXT_RDE_250	6
#define CX231XX_BOARD_CNXT_RDU_250	7
#define CX231XX_BOARD_HAUPPAUGE_EXETER  8
#define CX231XX_BOARD_HAUPPAUGE_USBLIVE2 9
#define CX231XX_BOARD_PV_PLAYTV_USB_HYBRID 10
#define CX231XX_BOARD_PV_XCAPTURE_USB 11
#define CX231XX_BOARD_KWORLD_UB430_USB_HYBRID 12
#define CX231XX_BOARD_ICONBIT_U100 13
#define CX231XX_BOARD_HAUPPAUGE_USB2_FM_PAL 14
#define CX231XX_BOARD_HAUPPAUGE_USB2_FM_NTSC 15
#define CX231XX_BOARD_ELGATO_VIDEO_CAPTURE_V2 16
#define CX231XX_BOARD_OTG102 17
#define CX231XX_BOARD_KWORLD_UB445_USB_HYBRID 18
#define CX231XX_BOARD_HAUPPAUGE_930C_HD_1113xx 19
#define CX231XX_BOARD_HAUPPAUGE_930C_HD_1114xx 20
#define CX231XX_BOARD_HAUPPAUGE_955Q 21
#define CX231XX_BOARD_TERRATEC_GRABBY 22
<<<<<<< HEAD
#define CX231XX_BOARD_TBS_5280 23
#define CX231XX_BOARD_TBS_5281 24
#define CX231XX_BOARD_TBS_5990 25
=======
#define CX231XX_BOARD_EVROMEDIA_FULL_HYBRID_FULLHD 23
>>>>>>> e6b377db

/* Limits minimum and default number of buffers */
#define CX231XX_MIN_BUF                 4
#define CX231XX_DEF_BUF                 12
#define CX231XX_DEF_VBI_BUF             6

#define VBI_LINE_COUNT                  17
#define VBI_LINE_LENGTH                 1440

/*Limits the max URB message size */
#define URB_MAX_CTRL_SIZE               80

/* Params for validated field */
#define CX231XX_BOARD_NOT_VALIDATED     1
#define CX231XX_BOARD_VALIDATED		0

/* maximum number of cx231xx boards */
#define CX231XX_MAXBOARDS               8

/* maximum number of frames that can be queued */
#define CX231XX_NUM_FRAMES              5

/* number of buffers for isoc transfers */
#define CX231XX_NUM_BUFS                8

/* number of packets for each buffer
   windows requests only 40 packets .. so we better do the same
   this is what I found out for all alternate numbers there!
 */
#define CX231XX_NUM_PACKETS             40

/* default alternate; 0 means choose the best */
#define CX231XX_PINOUT                  0

#define CX231XX_INTERLACED_DEFAULT      1

/* time to wait when stopping the isoc transfer */
#define CX231XX_URB_TIMEOUT		\
		msecs_to_jiffies(CX231XX_NUM_BUFS * CX231XX_NUM_PACKETS)

#define CX231xx_NORMS (\
	V4L2_STD_NTSC_M |  V4L2_STD_NTSC_M_JP |  V4L2_STD_NTSC_443 | \
	V4L2_STD_PAL_BG |  V4L2_STD_PAL_DK    |  V4L2_STD_PAL_I    | \
	V4L2_STD_PAL_M  |  V4L2_STD_PAL_N     |  V4L2_STD_PAL_Nc   | \
	V4L2_STD_PAL_60 |  V4L2_STD_SECAM_L   |  V4L2_STD_SECAM_DK)

#define SLEEP_S5H1432    30
#define CX23417_OSC_EN   8
#define CX23417_RESET    9

struct cx23417_fmt {
	char  *name;
	u32   fourcc;          /* v4l2 format id */
	int   depth;
	int   flags;
	u32   cxformat;
};
enum cx231xx_mode {
	CX231XX_SUSPEND,
	CX231XX_ANALOG_MODE,
	CX231XX_DIGITAL_MODE,
};

enum cx231xx_std_mode {
	CX231XX_TV_AIR = 0,
	CX231XX_TV_CABLE
};

enum cx231xx_stream_state {
	STREAM_OFF,
	STREAM_INTERRUPT,
	STREAM_ON,
};

struct cx231xx;

struct cx231xx_isoc_ctl {
	/* max packet size of isoc transaction */
	int max_pkt_size;

	/* number of allocated urbs */
	int num_bufs;

	/* urb for isoc transfers */
	struct urb **urb;

	/* transfer buffers for isoc transfer */
	char **transfer_buffer;

	/* Last buffer command and region */
	u8 cmd;
	int pos, size, pktsize;

	/* Last field: ODD or EVEN? */
	int field;

	/* Stores incomplete commands */
	u32 tmp_buf;
	int tmp_buf_len;

	/* Stores already requested buffers */
	struct cx231xx_buffer *buf;

	/* Stores the number of received fields */
	int nfields;

	/* isoc urb callback */
	int (*isoc_copy) (struct cx231xx *dev, struct urb *urb);
};

struct cx231xx_bulk_ctl {
	/* max packet size of bulk transaction */
	int max_pkt_size;

	/* number of allocated urbs */
	int num_bufs;

	/* urb for bulk transfers */
	struct urb **urb;

	/* transfer buffers for bulk transfer */
	char **transfer_buffer;

	/* Last buffer command and region */
	u8 cmd;
	int pos, size, pktsize;

	/* Last field: ODD or EVEN? */
	int field;

	/* Stores incomplete commands */
	u32 tmp_buf;
	int tmp_buf_len;

	/* Stores already requested buffers */
	struct cx231xx_buffer *buf;

	/* Stores the number of received fields */
	int nfields;

	/* bulk urb callback */
	int (*bulk_copy) (struct cx231xx *dev, struct urb *urb);
};

struct cx231xx_fmt {
	char *name;
	u32 fourcc;		/* v4l2 format id */
	int depth;
	int reg;
};

/* buffer for one video frame */
struct cx231xx_buffer {
	/* common v4l buffer stuff -- must be first */
	struct videobuf_buffer vb;

	struct list_head frame;
	int top_field;
	int receiving;
};

enum ps_package_head {
	CX231XX_NEED_ADD_PS_PACKAGE_HEAD = 0,
	CX231XX_NONEED_PS_PACKAGE_HEAD
};

struct cx231xx_dmaqueue {
	struct list_head active;
	struct list_head queued;

	wait_queue_head_t wq;

	/* Counters to control buffer fill */
	int pos;
	u8 is_partial_line;
	u8 partial_buf[8];
	u8 last_sav;
	int current_field;
	u32 bytes_left_in_line;
	u32 lines_completed;
	u8 field1_done;
	u32 lines_per_field;

	/*Mpeg2 control buffer*/
	u8 *p_left_data;
	u32 left_data_count;
	u8 mpeg_buffer_done;
	u32 mpeg_buffer_completed;
	enum ps_package_head add_ps_package_head;
	char ps_head[10];
};

/* inputs */

#define MAX_CX231XX_INPUT               4

enum cx231xx_itype {
	CX231XX_VMUX_COMPOSITE1 = 1,
	CX231XX_VMUX_SVIDEO,
	CX231XX_VMUX_TELEVISION,
	CX231XX_VMUX_CABLE,
	CX231XX_RADIO,
	CX231XX_VMUX_DVB,
};

enum cx231xx_v_input {
	CX231XX_VIN_1_1 = 0x1,
	CX231XX_VIN_2_1,
	CX231XX_VIN_3_1,
	CX231XX_VIN_4_1,
	CX231XX_VIN_1_2 = 0x01,
	CX231XX_VIN_2_2,
	CX231XX_VIN_3_2,
	CX231XX_VIN_1_3 = 0x1,
	CX231XX_VIN_2_3,
	CX231XX_VIN_3_3,
};

/* cx231xx has two audio inputs: tuner and line in */
enum cx231xx_amux {
	/* This is the only entry for cx231xx tuner input */
	CX231XX_AMUX_VIDEO,	/* cx231xx tuner */
	CX231XX_AMUX_LINE_IN,	/* Line In */
};

struct cx231xx_reg_seq {
	unsigned char bit;
	unsigned char val;
	int sleep;
};

struct cx231xx_input {
	enum cx231xx_itype type;
	unsigned int vmux;
	enum cx231xx_amux amux;
	struct cx231xx_reg_seq *gpio;
};

#define INPUT(nr) (&cx231xx_boards[dev->model].input[nr])

enum cx231xx_decoder {
	CX231XX_NODECODER,
	CX231XX_AVDECODER
};

enum CX231XX_I2C_MASTER_PORT {
	I2C_0 = 0,       /* master 0 - internal connection */
	I2C_1 = 1,       /* master 1 - used with mux */
	I2C_2 = 2,       /* master 2 */
	I2C_1_MUX_1 = 3, /* master 1 - port 1 (I2C_DEMOD_EN = 0) */
	I2C_1_MUX_3 = 4  /* master 1 - port 3 (I2C_DEMOD_EN = 1) */
};

struct cx231xx_board {
	char *name;
	int vchannels;
	int tuner_type;
	int tuner_addr;
	v4l2_std_id norm;	/* tv norm */

	/* demod related */
	int demod_addr;
	u8 demod_xfer_mode;	/* 0 - Serial; 1 - parallel */

	int adap_cnt;

	/* GPIO Pins */
	struct cx231xx_reg_seq *dvb_gpio;
	struct cx231xx_reg_seq *suspend_gpio;
	struct cx231xx_reg_seq *tuner_gpio;
		/* Negative means don't use it */
	s8 tuner_sif_gpio;
	s8 tuner_scl_gpio;
	s8 tuner_sda_gpio;

	/* PIN ctrl */
	u32 ctl_pin_status_mask;
	u8 agc_analog_digital_select_gpio;
	u32 gpio_pin_status_mask;

	/* i2c masters */
	u8 tuner_i2c_master;
	u8 demod_i2c_master;
	u8 ir_i2c_master;

	/* for devices with I2C chips for IR */
	char *rc_map_name;

	unsigned int max_range_640_480:1;
	unsigned int has_dvb:1;
	unsigned int has_417:1;
	unsigned int valid:1;
	unsigned int no_alt_vanc:1;
	unsigned int external_av:1;

	unsigned char xclk, i2c_speed;

	enum cx231xx_decoder decoder;
	int output_mode;

	struct cx231xx_input input[MAX_CX231XX_INPUT];
	struct cx231xx_input radio;
	struct rc_map *ir_codes;
};

/* device states */
enum cx231xx_dev_state {
	DEV_INITIALIZED = 0x01,
	DEV_DISCONNECTED = 0x02,
};

enum AFE_MODE {
	AFE_MODE_LOW_IF,
	AFE_MODE_BASEBAND,
	AFE_MODE_EU_HI_IF,
	AFE_MODE_US_HI_IF,
	AFE_MODE_JAPAN_HI_IF
};

enum AUDIO_INPUT {
	AUDIO_INPUT_MUTE,
	AUDIO_INPUT_LINE,
	AUDIO_INPUT_TUNER_TV,
	AUDIO_INPUT_SPDIF,
	AUDIO_INPUT_TUNER_FM
};

#define CX231XX_AUDIO_BUFS              5
#define CX231XX_NUM_AUDIO_PACKETS       16
#define CX231XX_ISO_NUM_AUDIO_PACKETS	64

/* cx231xx extensions */
#define CX231XX_AUDIO                   0x10
#define CX231XX_DVB                     0x20

struct cx231xx_audio {
	char name[50];
	char *transfer_buffer[CX231XX_AUDIO_BUFS];
	struct urb *urb[CX231XX_AUDIO_BUFS];
	struct usb_device *udev;
	unsigned int capture_transfer_done;
	struct snd_pcm_substream *capture_pcm_substream;

	unsigned int hwptr_done_capture;
	struct snd_card *sndcard;

	int users, shutdown;
	/* locks */
	spinlock_t slock;

	int alt;		/* alternate */
	int max_pkt_size;	/* max packet size of isoc transaction */
	int num_alt;		/* Number of alternative settings */
	unsigned int *alt_max_pkt_size;	/* array of wMaxPacketSize */
	u16 end_point_addr;
};

struct cx231xx;

struct cx231xx_fh {
	struct v4l2_fh fh;
	struct cx231xx *dev;
	unsigned int stream_on:1;	/* Locks streams */
	enum v4l2_buf_type type;

	struct videobuf_queue vb_vidq;

	/* vbi capture */
	struct videobuf_queue      vidq;
	struct videobuf_queue      vbiq;

	/* MPEG Encoder specifics ONLY */

	atomic_t                   v4l_reading;
};

/*****************************************************************/
/* set/get i2c */
/* 00--1Mb/s, 01-400kb/s, 10--100kb/s, 11--5Mb/s */
#define I2C_SPEED_1M            0x0
#define I2C_SPEED_400K          0x1
#define I2C_SPEED_100K          0x2
#define I2C_SPEED_5M            0x3

/* 0-- STOP transaction */
#define I2C_STOP                0x0
/* 1-- do not transmit STOP at end of transaction */
#define I2C_NOSTOP              0x1
/* 1--allow slave to insert clock wait states */
#define I2C_SYNC                0x1

struct cx231xx_i2c {
	struct cx231xx *dev;

	int nr;

	/* i2c i/o */
	struct i2c_adapter i2c_adap;
	u32 i2c_rc;

	/* different settings for each bus */
	u8 i2c_period;
	u8 i2c_nostop;
	u8 i2c_reserve;
};

struct cx231xx_i2c_xfer_data {
	u8 dev_addr;
	u8 direction;		/* 1 - IN, 0 - OUT */
	u8 saddr_len;		/* sub address len */
	u16 saddr_dat;		/* sub addr data */
	u8 buf_size;		/* buffer size */
	u8 *p_buffer;		/* pointer to the buffer */
};

struct VENDOR_REQUEST_IN {
	u8 bRequest;
	u16 wValue;
	u16 wIndex;
	u16 wLength;
	u8 direction;
	u8 bData;
	u8 *pBuff;
};

struct cx231xx_tvnorm {
	char		*name;
	v4l2_std_id	id;
	u32		cxiformat;
	u32		cxoformat;
};

enum TRANSFER_TYPE {
	Raw_Video = 0,
	Audio,
	Vbi,			/* VANC */
	Sliced_cc,		/* HANC */
	TS1_serial_mode,
	TS2,
	TS1_parallel_mode
} ;

struct cx231xx_video_mode {
	/* Isoc control struct */
	struct cx231xx_dmaqueue vidq;
	struct cx231xx_isoc_ctl isoc_ctl;
	struct cx231xx_bulk_ctl bulk_ctl;
	/* locks */
	spinlock_t slock;

	/* usb transfer */
	int alt;		/* alternate */
	int max_pkt_size;	/* max packet size of isoc transaction */
	int num_alt;		/* Number of alternative settings */
	unsigned int *alt_max_pkt_size;	/* array of wMaxPacketSize */
	u16 end_point_addr;
};

struct cx231xx_tsport {
	struct cx231xx *dev;

	int                        nr;
	int                        sram_chno;

	struct videobuf_dvb_frontends frontends;

	/* dma queues */

	u32                        ts_packet_size;
	u32                        ts_packet_count;

	int                        width;
	int                        height;

	/* locks */
	spinlock_t                 slock;

	/* registers */
	u32                        reg_gpcnt;
	u32                        reg_gpcnt_ctl;
	u32                        reg_dma_ctl;
	u32                        reg_lngth;
	u32                        reg_hw_sop_ctrl;
	u32                        reg_gen_ctrl;
	u32                        reg_bd_pkt_status;
	u32                        reg_sop_status;
	u32                        reg_fifo_ovfl_stat;
	u32                        reg_vld_misc;
	u32                        reg_ts_clk_en;
	u32                        reg_ts_int_msk;
	u32                        reg_ts_int_stat;
	u32                        reg_src_sel;

	/* Default register vals */
	int                        pci_irqmask;
	u32                        dma_ctl_val;
	u32                        ts_int_msk_val;
	u32                        gen_ctrl_val;
	u32                        ts_clk_en_val;
	u32                        src_sel_val;
	u32                        vld_misc_val;
	u32                        hw_sop_ctrl_val;

	/* Allow a single tsport to have multiple frontends */
	u32                        num_frontends;
	void                       *port_priv;
};



struct cx231xx_dvb {
	struct dvb_frontend *frontend;

	/* feed count management */
	struct mutex lock;
	int nfeeds;
	u8 count;

	/* general boilerplate stuff */
	struct dvb_adapter adapter;
	struct dvb_demux demux;
	struct dmxdev dmxdev;
	struct dmx_frontend fe_hw;
	struct dmx_frontend fe_mem;
	struct dvb_net net;
	struct i2c_client *i2c_client_demod;
	struct i2c_client *i2c_client_tuner;

	void *adap_priv;
};



/* main device struct */
struct cx231xx {
	/* generic device properties */
	char name[30];		/* name (including minor) of the device */
	int model;		/* index in the device_data struct */
	int devno;		/* marks the number of this device */
	struct device *dev;	/* pointer to USB interface's dev */

	struct cx231xx_board board;

	/* For I2C IR support */
	struct IR_i2c_init_data    init_data;
	struct i2c_client          *ir_i2c_client;

	unsigned int stream_on:1;	/* Locks streams */
	unsigned int vbi_stream_on:1;	/* Locks streams for VBI */
	unsigned int has_audio_class:1;
	unsigned int has_alsa_audio:1;

	unsigned int i2c_scan_running:1; /* true only during i2c_scan */

	struct cx231xx_fmt *format;

	struct v4l2_device v4l2_dev;
	struct v4l2_subdev *sd_cx25840;
	struct v4l2_subdev *sd_tuner;
	struct v4l2_ctrl_handler ctrl_handler;
	struct v4l2_ctrl_handler radio_ctrl_handler;
	struct cx2341x_handler mpeg_ctrl_handler;

	struct work_struct wq_trigger;		/* Trigger to start/stop audio for alsa module */
	atomic_t	   stream_started;	/* stream should be running if true */

	struct list_head devlist;

	int tuner_type;		/* type of the tuner */
	int tuner_addr;		/* tuner address */

	/* I2C adapters: Master 1 & 2 (External) & Master 3 (Internal only) */
	struct cx231xx_i2c i2c_bus[3];
	struct i2c_mux_core *muxc;
	struct i2c_adapter *i2c_mux_adap[2];

	unsigned int xc_fw_load_done:1;
	unsigned int port_3_switch_enabled:1;
	/* locks */
	struct mutex gpio_i2c_lock;
	struct mutex i2c_lock;

	/* video for linux */
	int users;		/* user count for exclusive use */
	struct video_device vdev;	/* video for linux device struct */
	v4l2_std_id norm;	/* selected tv norm */
	int ctl_freq;		/* selected frequency */
	unsigned int ctl_ainput;	/* selected audio input */

	/* frame properties */
	int width;		/* current frame width */
	int height;		/* current frame height */
	int interlaced;		/* 1=interlace fileds, 0=just top fileds */

	struct cx231xx_audio adev;

	/* states */
	enum cx231xx_dev_state state;

	struct work_struct request_module_wk;

	/* locks */
	struct mutex lock;
	struct mutex ctrl_urb_lock;	/* protects urb_buf */
	struct list_head inqueue, outqueue;
	wait_queue_head_t open, wait_frame, wait_stream;
	struct video_device vbi_dev;
	struct video_device radio_dev;

#if defined(CONFIG_MEDIA_CONTROLLER)
	struct media_device *media_dev;
	struct media_pad video_pad, vbi_pad;
	struct media_entity input_ent[MAX_CX231XX_INPUT];
	struct media_pad input_pad[MAX_CX231XX_INPUT];
#endif

	unsigned char eedata[256];

	struct cx231xx_video_mode video_mode;
	struct cx231xx_video_mode vbi_mode;
	struct cx231xx_video_mode sliced_cc_mode;
	struct cx231xx_video_mode ts1_mode;
	struct cx231xx_video_mode ts2_mode;

	atomic_t devlist_count;

	struct usb_device *udev;	/* the usb device */
	char urb_buf[URB_MAX_CTRL_SIZE];	/* urb control msg buffer */

	/* helper funcs that call usb_control_msg */
	int (*cx231xx_read_ctrl_reg) (struct cx231xx *dev, u8 req, u16 reg,
				      char *buf, int len);
	int (*cx231xx_write_ctrl_reg) (struct cx231xx *dev, u8 req, u16 reg,
				       char *buf, int len);
	int (*cx231xx_send_usb_command) (struct cx231xx_i2c *i2c_bus,
				struct cx231xx_i2c_xfer_data *req_data);
	
	int (*cx231xx_gpio_i2c_read) (struct cx231xx *dev, u8 dev_addr,
				      u8 *buf, u8 len);
	int (*cx231xx_gpio_i2c_write) (struct cx231xx *dev, u8 dev_addr,
				       u8 *buf, u8 len);

	int (*cx231xx_set_analog_freq) (struct cx231xx *dev, u32 freq);
	int (*cx231xx_reset_analog_tuner) (struct cx231xx *dev);

	enum cx231xx_mode mode;

	struct cx231xx_dvb *dvb[2];

	/* Cx231xx supported PCB config's */
	struct pcb_config current_pcb_config;
	u8 current_scenario_idx;
	u8 interface_count;
	u8 max_iad_interface_count;

	/* GPIO related register direction and values */
	u32 gpio_dir;
	u32 gpio_val;

	/* Power Modes */
	int power_mode;

	/* afe parameters */
	enum AFE_MODE afe_mode;
	u32 afe_ref_count;

	/* video related parameters */
	u32 video_input;
	u32 active_mode;
	u8 vbi_or_sliced_cc_mode;	/* 0 - vbi ; 1 - sliced cc mode */
	enum cx231xx_std_mode std_mode;	/* 0 - Air; 1 - cable */

	/*mode: digital=1 or analog=0*/
	u8 mode_tv;

	u8 USE_ISO;
	struct cx231xx_tvnorm      encodernorm;
	struct cx231xx_tsport      ts1, ts2;
	struct video_device        v4l_device;
	atomic_t                   v4l_reader_count;
	u32                        freq;
	unsigned int               input;
	u32                        cx23417_mailbox;
	u32                        __iomem *lmmio;
	u8                         __iomem *bmmio;
};

extern struct list_head cx231xx_devlist;

#define cx25840_call(cx231xx, o, f, args...) \
	v4l2_subdev_call(cx231xx->sd_cx25840, o, f, ##args)
#define tuner_call(cx231xx, o, f, args...) \
	v4l2_subdev_call(cx231xx->sd_tuner, o, f, ##args)
#define call_all(dev, o, f, args...) \
	v4l2_device_call_until_err(&dev->v4l2_dev, 0, o, f, ##args)

struct cx231xx_ops {
	struct list_head next;
	char *name;
	int id;
	int (*init) (struct cx231xx *);
	int (*fini) (struct cx231xx *);
};

/* call back functions in dvb module */
int cx231xx_set_analog_freq(struct cx231xx *dev, u32 freq);
int cx231xx_reset_analog_tuner(struct cx231xx *dev);

/* Provided by cx231xx-i2c.c */
void cx231xx_do_i2c_scan(struct cx231xx *dev, int i2c_port);
int cx231xx_i2c_register(struct cx231xx_i2c *bus);
int cx231xx_i2c_unregister(struct cx231xx_i2c *bus);
int cx231xx_i2c_mux_create(struct cx231xx *dev);
int cx231xx_i2c_mux_register(struct cx231xx *dev, int mux_no);
void cx231xx_i2c_mux_unregister(struct cx231xx *dev);
struct i2c_adapter *cx231xx_get_i2c_adap(struct cx231xx *dev, int i2c_port);

/* Internal block control functions */
int cx231xx_read_i2c_master(struct cx231xx *dev, u8 dev_addr, u16 saddr,
		 u8 saddr_len, u32 *data, u8 data_len, int master);
int cx231xx_write_i2c_master(struct cx231xx *dev, u8 dev_addr, u16 saddr,
		 u8 saddr_len, u32 data, u8 data_len, int master);
int cx231xx_read_i2c_data(struct cx231xx *dev, u8 dev_addr,
			  u16 saddr, u8 saddr_len, u32 *data, u8 data_len);
int cx231xx_write_i2c_data(struct cx231xx *dev, u8 dev_addr,
			   u16 saddr, u8 saddr_len, u32 data, u8 data_len);
int cx231xx_reg_mask_write(struct cx231xx *dev, u8 dev_addr, u8 size,
			   u16 register_address, u8 bit_start, u8 bit_end,
			   u32 value);
int cx231xx_read_modify_write_i2c_dword(struct cx231xx *dev, u8 dev_addr,
					u16 saddr, u32 mask, u32 value);
u32 cx231xx_set_field(u32 field_mask, u32 data);

/*verve r/w*/
void initGPIO(struct cx231xx *dev);
void uninitGPIO(struct cx231xx *dev);
/* afe related functions */
int cx231xx_afe_init_super_block(struct cx231xx *dev, u32 ref_count);
int cx231xx_afe_init_channels(struct cx231xx *dev);
int cx231xx_afe_setup_AFE_for_baseband(struct cx231xx *dev);
int cx231xx_afe_set_input_mux(struct cx231xx *dev, u32 input_mux);
int cx231xx_afe_set_mode(struct cx231xx *dev, enum AFE_MODE mode);
int cx231xx_afe_update_power_control(struct cx231xx *dev,
					enum AV_MODE avmode);
int cx231xx_afe_adjust_ref_count(struct cx231xx *dev, u32 video_input);

/* i2s block related functions */
int cx231xx_i2s_blk_initialize(struct cx231xx *dev);
int cx231xx_i2s_blk_update_power_control(struct cx231xx *dev,
					enum AV_MODE avmode);
int cx231xx_i2s_blk_set_audio_input(struct cx231xx *dev, u8 audio_input);

/* DIF related functions */
int cx231xx_dif_configure_C2HH_for_low_IF(struct cx231xx *dev, u32 mode,
					  u32 function_mode, u32 standard);
void cx231xx_set_Colibri_For_LowIF(struct cx231xx *dev, u32 if_freq,
					 u8 spectral_invert, u32 mode);
u32 cx231xx_Get_Colibri_CarrierOffset(u32 mode, u32 standerd);
void cx231xx_set_DIF_bandpass(struct cx231xx *dev, u32 if_freq,
					 u8 spectral_invert, u32 mode);
void cx231xx_Setup_AFE_for_LowIF(struct cx231xx *dev);
void reset_s5h1432_demod(struct cx231xx *dev);
void cx231xx_dump_HH_reg(struct cx231xx *dev);
void update_HH_register_after_set_DIF(struct cx231xx *dev);



int cx231xx_dif_set_standard(struct cx231xx *dev, u32 standard);
int cx231xx_tuner_pre_channel_change(struct cx231xx *dev);
int cx231xx_tuner_post_channel_change(struct cx231xx *dev);

/* video parser functions */
u8 cx231xx_find_next_SAV_EAV(u8 *p_buffer, u32 buffer_size,
			     u32 *p_bytes_used);
u8 cx231xx_find_boundary_SAV_EAV(u8 *p_buffer, u8 *partial_buf,
				 u32 *p_bytes_used);
int cx231xx_do_copy(struct cx231xx *dev, struct cx231xx_dmaqueue *dma_q,
		    u8 *p_buffer, u32 bytes_to_copy);
void cx231xx_reset_video_buffer(struct cx231xx *dev,
				struct cx231xx_dmaqueue *dma_q);
u8 cx231xx_is_buffer_done(struct cx231xx *dev, struct cx231xx_dmaqueue *dma_q);
u32 cx231xx_copy_video_line(struct cx231xx *dev, struct cx231xx_dmaqueue *dma_q,
			    u8 *p_line, u32 length, int field_number);
u32 cx231xx_get_video_line(struct cx231xx *dev, struct cx231xx_dmaqueue *dma_q,
			   u8 sav_eav, u8 *p_buffer, u32 buffer_size);
void cx231xx_swab(u16 *from, u16 *to, u16 len);

/* Provided by cx231xx-core.c */

u32 cx231xx_request_buffers(struct cx231xx *dev, u32 count);
void cx231xx_queue_unusedframes(struct cx231xx *dev);
void cx231xx_release_buffers(struct cx231xx *dev);

/* read from control pipe */
int cx231xx_read_ctrl_reg(struct cx231xx *dev, u8 req, u16 reg,
			  char *buf, int len);

/* write to control pipe */
int cx231xx_write_ctrl_reg(struct cx231xx *dev, u8 req, u16 reg,
			   char *buf, int len);
int cx231xx_mode_register(struct cx231xx *dev, u16 address, u32 mode);

int cx231xx_send_vendor_cmd(struct cx231xx *dev,
				struct VENDOR_REQUEST_IN *ven_req);
int cx231xx_send_usb_command(struct cx231xx_i2c *i2c_bus,
				struct cx231xx_i2c_xfer_data *req_data);

/* Gpio related functions */
int cx231xx_send_gpio_cmd(struct cx231xx *dev, u32 gpio_bit, u8 *gpio_val,
			  u8 len, u8 request, u8 direction);
int cx231xx_set_gpio_value(struct cx231xx *dev, int pin_number, int pin_value);
int cx231xx_set_gpio_direction(struct cx231xx *dev, int pin_number,
			       int pin_value);

int cx231xx_gpio_i2c_start(struct cx231xx *dev);
int cx231xx_gpio_i2c_end(struct cx231xx *dev);
int cx231xx_gpio_i2c_write_byte(struct cx231xx *dev, u8 data);
int cx231xx_gpio_i2c_read_byte(struct cx231xx *dev, u8 *buf);
int cx231xx_gpio_i2c_read_ack(struct cx231xx *dev);
int cx231xx_gpio_i2c_write_ack(struct cx231xx *dev);
int cx231xx_gpio_i2c_write_nak(struct cx231xx *dev);

int cx231xx_gpio_i2c_read(struct cx231xx *dev, u8 dev_addr, u8 *buf, u8 len);
int cx231xx_gpio_i2c_write(struct cx231xx *dev, u8 dev_addr, u8 *buf, u8 len);
int cx231xx_set_gpio_bit(struct cx231xx *dev, u32 gpio_bit, u32 gpio_val);
int cx231xx_get_gpio_bit(struct cx231xx *dev, u32 gpio_bit, u32 *gpio_val);

/* audio related functions */
int cx231xx_set_audio_decoder_input(struct cx231xx *dev,
				    enum AUDIO_INPUT audio_input);

int cx231xx_capture_start(struct cx231xx *dev, int start, u8 media_type);
int cx231xx_set_video_alternate(struct cx231xx *dev);
int cx231xx_set_alt_setting(struct cx231xx *dev, u8 index, u8 alt);
int is_fw_load(struct cx231xx *dev);
int cx231xx_check_fw(struct cx231xx *dev);
int cx231xx_init_isoc(struct cx231xx *dev, int max_packets,
		      int num_bufs, int max_pkt_size,
		      int (*isoc_copy) (struct cx231xx *dev,
					struct urb *urb));
int cx231xx_init_isoc_ts2(struct cx231xx *dev, int max_packets,
			int num_bufs, int max_pkt_size,
			int (*isoc_copy) (struct cx231xx *dev,
					struct urb *urb));
int cx231xx_init_bulk(struct cx231xx *dev, int max_packets,
		      int num_bufs, int max_pkt_size,
		      int (*bulk_copy) (struct cx231xx *dev,
					struct urb *urb));
void cx231xx_stop_TS1(struct cx231xx *dev);
void cx231xx_start_TS1(struct cx231xx *dev);
void cx231xx_uninit_isoc(struct cx231xx *dev);
void cx231xx_uninit_isoc_ts2(struct cx231xx *dev);
void cx231xx_uninit_bulk(struct cx231xx *dev);
int cx231xx_set_mode(struct cx231xx *dev, enum cx231xx_mode set_mode);
int cx231xx_unmute_audio(struct cx231xx *dev);
int cx231xx_ep5_bulkout(struct cx231xx *dev, u8 *firmware, u16 size);
void cx231xx_disable656(struct cx231xx *dev);
void cx231xx_enable656(struct cx231xx *dev);
int cx231xx_demod_reset(struct cx231xx *dev);
int cx231xx_gpio_set(struct cx231xx *dev, struct cx231xx_reg_seq *gpio);

/* Device list functions */
void cx231xx_release_resources(struct cx231xx *dev);
void cx231xx_release_analog_resources(struct cx231xx *dev);
int cx231xx_register_analog_devices(struct cx231xx *dev);
void cx231xx_remove_from_devlist(struct cx231xx *dev);
void cx231xx_add_into_devlist(struct cx231xx *dev);
void cx231xx_init_extension(struct cx231xx *dev);
void cx231xx_close_extension(struct cx231xx *dev);

/* hardware init functions */
int cx231xx_dev_init(struct cx231xx *dev);
void cx231xx_dev_uninit(struct cx231xx *dev);
void cx231xx_config_i2c(struct cx231xx *dev);
int cx231xx_config(struct cx231xx *dev);

/* Stream control functions */
int cx231xx_start_stream(struct cx231xx *dev, u32 ep_mask);
int cx231xx_stop_stream(struct cx231xx *dev, u32 ep_mask);

int cx231xx_initialize_stream_xfer(struct cx231xx *dev, u32 media_type);

/* Power control functions */
int cx231xx_set_power_mode(struct cx231xx *dev, enum AV_MODE mode);
int cx231xx_power_suspend(struct cx231xx *dev);

/* chip specific control functions */
int cx231xx_init_ctrl_pin_status(struct cx231xx *dev);
int cx231xx_set_agc_analog_digital_mux_select(struct cx231xx *dev,
					      u8 analog_or_digital);
int cx231xx_enable_i2c_port_3(struct cx231xx *dev, bool is_port_3);

/* video audio decoder related functions */
void video_mux(struct cx231xx *dev, int index);
int cx231xx_set_video_input_mux(struct cx231xx *dev, u8 input);
int cx231xx_set_decoder_video_input(struct cx231xx *dev, u8 pin_type, u8 input);
int cx231xx_do_mode_ctrl_overrides(struct cx231xx *dev);
int cx231xx_set_audio_input(struct cx231xx *dev, u8 input);

/* Provided by cx231xx-video.c */
int cx231xx_register_extension(struct cx231xx_ops *dev);
void cx231xx_unregister_extension(struct cx231xx_ops *dev);
void cx231xx_init_extension(struct cx231xx *dev);
void cx231xx_close_extension(struct cx231xx *dev);
void cx231xx_v4l2_create_entities(struct cx231xx *dev);
int cx231xx_querycap(struct file *file, void *priv,
			   struct v4l2_capability *cap);
int cx231xx_g_tuner(struct file *file, void *priv, struct v4l2_tuner *t);
int cx231xx_s_tuner(struct file *file, void *priv, const struct v4l2_tuner *t);
int cx231xx_g_frequency(struct file *file, void *priv,
			      struct v4l2_frequency *f);
int cx231xx_s_frequency(struct file *file, void *priv,
			      const struct v4l2_frequency *f);
int cx231xx_enum_input(struct file *file, void *priv,
			     struct v4l2_input *i);
int cx231xx_g_input(struct file *file, void *priv, unsigned int *i);
int cx231xx_s_input(struct file *file, void *priv, unsigned int i);
int cx231xx_g_chip_info(struct file *file, void *fh, struct v4l2_dbg_chip_info *chip);
int cx231xx_g_register(struct file *file, void *priv,
			     struct v4l2_dbg_register *reg);
int cx231xx_s_register(struct file *file, void *priv,
			     const struct v4l2_dbg_register *reg);

/* Provided by cx231xx-cards.c */
extern void cx231xx_pre_card_setup(struct cx231xx *dev);
extern void cx231xx_card_setup(struct cx231xx *dev);
extern struct cx231xx_board cx231xx_boards[];
extern struct usb_device_id cx231xx_id_table[];
extern const unsigned int cx231xx_bcount;
int cx231xx_tuner_callback(void *ptr, int component, int command, int arg);

/* cx23885-417.c                                               */
extern int cx231xx_417_register(struct cx231xx *dev);
extern void cx231xx_417_unregister(struct cx231xx *dev);

/* cx23885-input.c                                             */

#if defined(CONFIG_VIDEO_CX231XX_RC)
int cx231xx_ir_init(struct cx231xx *dev);
void cx231xx_ir_exit(struct cx231xx *dev);
#else
static inline int cx231xx_ir_init(struct cx231xx *dev)
{
	return 0;
}
static inline void cx231xx_ir_exit(struct cx231xx *dev) {}
#endif

static inline unsigned int norm_maxw(struct cx231xx *dev)
{
	if (dev->board.max_range_640_480)
		return 640;
	else
		return 720;
}

static inline unsigned int norm_maxh(struct cx231xx *dev)
{
	if (dev->board.max_range_640_480)
		return 480;
	else
		return (dev->norm & V4L2_STD_625_50) ? 576 : 480;
}
#endif<|MERGE_RESOLUTION|>--- conflicted
+++ resolved
@@ -78,13 +78,10 @@
 #define CX231XX_BOARD_HAUPPAUGE_930C_HD_1114xx 20
 #define CX231XX_BOARD_HAUPPAUGE_955Q 21
 #define CX231XX_BOARD_TERRATEC_GRABBY 22
-<<<<<<< HEAD
-#define CX231XX_BOARD_TBS_5280 23
-#define CX231XX_BOARD_TBS_5281 24
-#define CX231XX_BOARD_TBS_5990 25
-=======
 #define CX231XX_BOARD_EVROMEDIA_FULL_HYBRID_FULLHD 23
->>>>>>> e6b377db
+#define CX231XX_BOARD_TBS_5280 24
+#define CX231XX_BOARD_TBS_5281 25
+#define CX231XX_BOARD_TBS_5990 26
 
 /* Limits minimum and default number of buffers */
 #define CX231XX_MIN_BUF                 4
@@ -379,6 +376,7 @@
 	unsigned int valid:1;
 	unsigned int no_alt_vanc:1;
 	unsigned int external_av:1;
+	unsigned int no_audio:1;
 
 	unsigned char xclk, i2c_speed;
 
