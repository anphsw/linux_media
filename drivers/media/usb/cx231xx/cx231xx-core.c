/*
   cx231xx-core.c - driver for Conexant Cx23100/101/102
				USB video capture devices

   Copyright (C) 2008 <srinivasa.deevi at conexant dot com>
				Based on em28xx driver

   This program is free software; you can redistribute it and/or modify
   it under the terms of the GNU General Public License as published by
   the Free Software Foundation; either version 2 of the License, or
   (at your option) any later version.

   This program is distributed in the hope that it will be useful,
   but WITHOUT ANY WARRANTY; without even the implied warranty of
   MERCHANTABILITY or FITNESS FOR A PARTICULAR PURPOSE.  See the
   GNU General Public License for more details.

   You should have received a copy of the GNU General Public License
   along with this program; if not, write to the Free Software
   Foundation, Inc., 675 Mass Ave, Cambridge, MA 02139, USA.
 */

#include "cx231xx.h"
#include <linux/init.h>
#include <linux/list.h>
#include <linux/module.h>
#include <linux/slab.h>
#include <linux/vmalloc.h>
#include <media/v4l2-common.h>
#include <media/tuner.h>

#include "cx231xx-reg.h"

/* #define ENABLE_DEBUG_ISOC_FRAMES */

static unsigned int core_debug;
module_param(core_debug, int, 0644);
MODULE_PARM_DESC(core_debug, "enable debug messages [core]");

#define cx231xx_coredbg(fmt, arg...) do {\
	if (core_debug) \
		printk(KERN_INFO "%s %s :"fmt, \
			 dev->name, __func__ , ##arg); } while (0)

static unsigned int reg_debug;
module_param(reg_debug, int, 0644);
MODULE_PARM_DESC(reg_debug, "enable debug messages [URB reg]");

static int alt = CX231XX_PINOUT;
module_param(alt, int, 0644);
MODULE_PARM_DESC(alt, "alternate setting to use for video endpoint");

#define cx231xx_isocdbg(fmt, arg...) do {\
	if (core_debug) \
		printk(KERN_INFO "%s %s :"fmt, \
			 dev->name, __func__ , ##arg); } while (0)

/*****************************************************************
*             Device control list functions     				 *
******************************************************************/

LIST_HEAD(cx231xx_devlist);
static DEFINE_MUTEX(cx231xx_devlist_mutex);

/*
 * cx231xx_realease_resources()
 * unregisters the v4l2,i2c and usb devices
 * called when the device gets disconected or at module unload
*/
void cx231xx_remove_from_devlist(struct cx231xx *dev)
{
	if (dev == NULL)
		return;
	if (dev->udev == NULL)
		return;

	if (atomic_read(&dev->devlist_count) > 0) {
		mutex_lock(&cx231xx_devlist_mutex);
		list_del(&dev->devlist);
		atomic_dec(&dev->devlist_count);
		mutex_unlock(&cx231xx_devlist_mutex);
	}
};

void cx231xx_add_into_devlist(struct cx231xx *dev)
{
	mutex_lock(&cx231xx_devlist_mutex);
	list_add_tail(&dev->devlist, &cx231xx_devlist);
	atomic_inc(&dev->devlist_count);
	mutex_unlock(&cx231xx_devlist_mutex);
};

static LIST_HEAD(cx231xx_extension_devlist);

int cx231xx_register_extension(struct cx231xx_ops *ops)
{
	struct cx231xx *dev = NULL;

	mutex_lock(&cx231xx_devlist_mutex);
	list_add_tail(&ops->next, &cx231xx_extension_devlist);
	list_for_each_entry(dev, &cx231xx_devlist, devlist) {
		ops->init(dev);
		dev_info(dev->dev, "%s initialized\n", ops->name);
	}
	mutex_unlock(&cx231xx_devlist_mutex);
	return 0;
}
EXPORT_SYMBOL(cx231xx_register_extension);

void cx231xx_unregister_extension(struct cx231xx_ops *ops)
{
	struct cx231xx *dev = NULL;

	mutex_lock(&cx231xx_devlist_mutex);
	list_for_each_entry(dev, &cx231xx_devlist, devlist) {
		ops->fini(dev);
		dev_info(dev->dev, "%s removed\n", ops->name);
	}

	list_del(&ops->next);
	mutex_unlock(&cx231xx_devlist_mutex);
}
EXPORT_SYMBOL(cx231xx_unregister_extension);

void cx231xx_init_extension(struct cx231xx *dev)
{
	struct cx231xx_ops *ops = NULL;

	mutex_lock(&cx231xx_devlist_mutex);
	if (!list_empty(&cx231xx_extension_devlist)) {
		list_for_each_entry(ops, &cx231xx_extension_devlist, next) {
			if (ops->init)
				ops->init(dev);
		}
	}
	mutex_unlock(&cx231xx_devlist_mutex);
}

void cx231xx_close_extension(struct cx231xx *dev)
{
	struct cx231xx_ops *ops = NULL;

	mutex_lock(&cx231xx_devlist_mutex);
	if (!list_empty(&cx231xx_extension_devlist)) {
		list_for_each_entry(ops, &cx231xx_extension_devlist, next) {
			if (ops->fini)
				ops->fini(dev);
		}
	}
	mutex_unlock(&cx231xx_devlist_mutex);
}

/****************************************************************
*               U S B related functions                         *
*****************************************************************/
int cx231xx_send_usb_command(struct cx231xx_i2c *i2c_bus,
			     struct cx231xx_i2c_xfer_data *req_data)
{
	int status = 0;
	struct cx231xx *dev = i2c_bus->dev;
	struct VENDOR_REQUEST_IN ven_req;

	u8 saddr_len = 0;
	u8 _i2c_period = 0;
	u8 _i2c_nostop = 0;
	u8 _i2c_reserve = 0;

	if (dev->state & DEV_DISCONNECTED)
		return -ENODEV;

	/* Get the I2C period, nostop and reserve parameters */
	_i2c_period = i2c_bus->i2c_period;
	_i2c_nostop = i2c_bus->i2c_nostop;
	_i2c_reserve = i2c_bus->i2c_reserve;

	saddr_len = req_data->saddr_len;

	/* Set wValue */
	ven_req.wValue = (req_data->dev_addr << 9 | _i2c_period << 4 |
			  saddr_len << 2 | _i2c_nostop << 1 | I2C_SYNC |
			  _i2c_reserve << 6);

	/* set channel number */
	if (req_data->direction & I2C_M_RD) {
		/* channel number, for read,spec required channel_num +4 */
		ven_req.bRequest = i2c_bus->nr + 4;
	} else
		ven_req.bRequest = i2c_bus->nr;	/* channel number,  */

	/* set index value */
	switch (saddr_len) {
	case 0:
		ven_req.wIndex = 0;	/* need check */
		break;
	case 1:
		ven_req.wIndex = (req_data->saddr_dat & 0xff);
		break;
	case 2:
		ven_req.wIndex = req_data->saddr_dat;
		break;
	}

	/* set wLength value */
	ven_req.wLength = req_data->buf_size;

	/* set bData value */
	ven_req.bData = 0;

	/* set the direction */
	if (req_data->direction) {
		ven_req.direction = USB_DIR_IN;
		memset(req_data->p_buffer, 0x00, ven_req.wLength);
	} else
		ven_req.direction = USB_DIR_OUT;

	/* set the buffer for read / write */
	ven_req.pBuff = req_data->p_buffer;


	/* call common vendor command request */
	status = cx231xx_send_vendor_cmd(dev, &ven_req);
	if (status < 0 && !dev->i2c_scan_running) {
		dev_err(dev->dev, "%s: failed with status -%d\n",
			__func__, status);
	}

	return status;
}
EXPORT_SYMBOL_GPL(cx231xx_send_usb_command);

/*
 * Sends/Receives URB control messages, assuring to use a kalloced buffer
 * for all operations (dev->urb_buf), to avoid using stacked buffers, as
 * they aren't safe for usage with USB, due to DMA restrictions.
 * Also implements the debug code for control URB's.
 */
static int __usb_control_msg(struct cx231xx *dev, unsigned int pipe,
	__u8 request, __u8 requesttype, __u16 value, __u16 index,
	void *data, __u16 size, int timeout)
{
	int rc, i;

	if (reg_debug) {
		printk(KERN_DEBUG "%s: (pipe 0x%08x): "
				"%s:  %02x %02x %02x %02x %02x %02x %02x %02x ",
				dev->name,
				pipe,
				(requesttype & USB_DIR_IN) ? "IN" : "OUT",
				requesttype,
				request,
				value & 0xff, value >> 8,
				index & 0xff, index >> 8,
				size & 0xff, size >> 8);
		if (!(requesttype & USB_DIR_IN)) {
			printk(KERN_CONT ">>>");
			for (i = 0; i < size; i++)
				printk(KERN_CONT " %02x",
				       ((unsigned char *)data)[i]);
		}
	}

	/* Do the real call to usb_control_msg */
	mutex_lock(&dev->ctrl_urb_lock);
	if (!(requesttype & USB_DIR_IN) && size)
		memcpy(dev->urb_buf, data, size);
	rc = usb_control_msg(dev->udev, pipe, request, requesttype, value,
			     index, dev->urb_buf, size, timeout);
	if ((requesttype & USB_DIR_IN) && size)
		memcpy(data, dev->urb_buf, size);
	mutex_unlock(&dev->ctrl_urb_lock);

	if (reg_debug) {
		if (unlikely(rc < 0)) {
			printk(KERN_CONT "FAILED!\n");
			return rc;
		}

		if ((requesttype & USB_DIR_IN)) {
			printk(KERN_CONT "<<<");
			for (i = 0; i < size; i++)
				printk(KERN_CONT " %02x",
				       ((unsigned char *)data)[i]);
		}
		printk(KERN_CONT "\n");
	}

	return rc;
}


/*
 * cx231xx_read_ctrl_reg()
 * reads data from the usb device specifying bRequest and wValue
 */
int cx231xx_read_ctrl_reg(struct cx231xx *dev, u8 req, u16 reg,
			  char *buf, int len)
{
	u8 val = 0;
	int ret;
	int pipe = usb_rcvctrlpipe(dev->udev, 0);

	if (dev->state & DEV_DISCONNECTED)
		return -ENODEV;

	if (len > URB_MAX_CTRL_SIZE)
		return -EINVAL;

	switch (len) {
	case 1:
		val = ENABLE_ONE_BYTE;
		break;
	case 2:
		val = ENABLE_TWE_BYTE;
		break;
	case 3:
		val = ENABLE_THREE_BYTE;
		break;
	case 4:
		val = ENABLE_FOUR_BYTE;
		break;
	default:
		val = 0xFF;	/* invalid option */
	}

	if (val == 0xFF)
		return -EINVAL;

	ret = __usb_control_msg(dev, pipe, req,
			      USB_DIR_IN | USB_TYPE_VENDOR | USB_RECIP_DEVICE,
			      val, reg, buf, len, HZ);
	return ret;
}

int cx231xx_send_vendor_cmd(struct cx231xx *dev,
				struct VENDOR_REQUEST_IN *ven_req)
{
	int ret;
	int pipe = 0;
	int unsend_size = 0;
	u8 *pdata;

	if (dev->state & DEV_DISCONNECTED)
		return -ENODEV;

	if ((ven_req->wLength > URB_MAX_CTRL_SIZE))
		return -EINVAL;

	if (ven_req->direction)
		pipe = usb_rcvctrlpipe(dev->udev, 0);
	else
		pipe = usb_sndctrlpipe(dev->udev, 0);

	/*
	 * If the cx23102 read more than 4 bytes with i2c bus,
	 * need chop to 4 byte per request
	 */
	if ((ven_req->wLength > 4) && ((ven_req->bRequest == 0x4) ||
					(ven_req->bRequest == 0x5) ||
					(ven_req->bRequest == 0x6))) {
		unsend_size = 0;
		pdata = ven_req->pBuff;


		unsend_size = ven_req->wLength;

		/* the first package */
		ven_req->wValue = ven_req->wValue & 0xFFFB;
		ven_req->wValue = (ven_req->wValue & 0xFFBD) | 0x2;
		ret = __usb_control_msg(dev, pipe, ven_req->bRequest,
			ven_req->direction | USB_TYPE_VENDOR | USB_RECIP_DEVICE,
			ven_req->wValue, ven_req->wIndex, pdata,
			0x0004, HZ);
		unsend_size = unsend_size - 4;

		/* the middle package */
		ven_req->wValue = (ven_req->wValue & 0xFFBD) | 0x42;
		while (unsend_size - 4 > 0) {
			pdata = pdata + 4;
			ret = __usb_control_msg(dev, pipe,
				ven_req->bRequest,
				ven_req->direction | USB_TYPE_VENDOR | USB_RECIP_DEVICE,
				ven_req->wValue, ven_req->wIndex, pdata,
				0x0004, HZ);
			unsend_size = unsend_size - 4;
		}

		/* the last package */
		ven_req->wValue = (ven_req->wValue & 0xFFBD) | 0x40;
		pdata = pdata + 4;
		ret = __usb_control_msg(dev, pipe, ven_req->bRequest,
			ven_req->direction | USB_TYPE_VENDOR | USB_RECIP_DEVICE,
			ven_req->wValue, ven_req->wIndex, pdata,
			unsend_size, HZ);
	} else {
		ret = __usb_control_msg(dev, pipe, ven_req->bRequest,
				ven_req->direction | USB_TYPE_VENDOR | USB_RECIP_DEVICE,
				ven_req->wValue, ven_req->wIndex,
				ven_req->pBuff, ven_req->wLength, HZ);
	}

	return ret;
}

/*
 * cx231xx_write_ctrl_reg()
 * sends data to the usb device, specifying bRequest
 */
int cx231xx_write_ctrl_reg(struct cx231xx *dev, u8 req, u16 reg, char *buf,
			   int len)
{
	u8 val = 0;
	int ret;
	int pipe = usb_sndctrlpipe(dev->udev, 0);

	if (dev->state & DEV_DISCONNECTED)
		return -ENODEV;

	if ((len < 1) || (len > URB_MAX_CTRL_SIZE))
		return -EINVAL;

	switch (len) {
	case 1:
		val = ENABLE_ONE_BYTE;
		break;
	case 2:
		val = ENABLE_TWE_BYTE;
		break;
	case 3:
		val = ENABLE_THREE_BYTE;
		break;
	case 4:
		val = ENABLE_FOUR_BYTE;
		break;
	default:
		val = 0xFF;	/* invalid option */
	}

	if (val == 0xFF)
		return -EINVAL;

	if (reg_debug) {
		int byte;

		cx231xx_isocdbg("(pipe 0x%08x): "
			"OUT: %02x %02x %02x %02x %02x %02x %02x %02x >>>",
			pipe,
			USB_DIR_OUT | USB_TYPE_VENDOR | USB_RECIP_DEVICE,
			req, 0, val, reg & 0xff,
			reg >> 8, len & 0xff, len >> 8);

		for (byte = 0; byte < len; byte++)
			cx231xx_isocdbg(" %02x", (unsigned char)buf[byte]);
		cx231xx_isocdbg("\n");
	}

	ret = __usb_control_msg(dev, pipe, req,
			      USB_DIR_OUT | USB_TYPE_VENDOR | USB_RECIP_DEVICE,
			      val, reg, buf, len, HZ);

	return ret;
}

/****************************************************************
*           USB Alternate Setting functions                     *
*****************************************************************/

int cx231xx_set_video_alternate(struct cx231xx *dev)
{
	int errCode, prev_alt = dev->video_mode.alt;
	unsigned int min_pkt_size = dev->width * 2 + 4;
	u32 usb_interface_index = 0;

	/* When image size is bigger than a certain value,
	   the frame size should be increased, otherwise, only
	   green screen will be received.
	 */
	if (dev->width * 2 * dev->height > 720 * 240 * 2)
		min_pkt_size *= 2;

	if (dev->width > 360) {
		/* resolutions: 720,704,640 */
		dev->video_mode.alt = 3;
	} else if (dev->width > 180) {
		/* resolutions: 360,352,320,240 */
		dev->video_mode.alt = 2;
	} else if (dev->width > 0) {
		/* resolutions: 180,176,160,128,88 */
		dev->video_mode.alt = 1;
	} else {
		/* Change to alt0 BULK to release USB bandwidth */
		dev->video_mode.alt = 0;
	}

	if (dev->USE_ISO == 0)
		dev->video_mode.alt = 0;

	cx231xx_coredbg("dev->video_mode.alt= %d\n", dev->video_mode.alt);

	/* Get the correct video interface Index */
	usb_interface_index =
	    dev->current_pcb_config.hs_config_info[0].interface_info.
	    video_index + 1;

	if (dev->video_mode.alt != prev_alt) {
		cx231xx_coredbg("minimum isoc packet size: %u (alt=%d)\n",
				min_pkt_size, dev->video_mode.alt);

		if (dev->video_mode.alt_max_pkt_size != NULL)
			dev->video_mode.max_pkt_size =
			dev->video_mode.alt_max_pkt_size[dev->video_mode.alt];
		cx231xx_coredbg("setting alternate %d with wMaxPacketSize=%u\n",
				dev->video_mode.alt,
				dev->video_mode.max_pkt_size);
		errCode =
		    usb_set_interface(dev->udev, usb_interface_index,
				      dev->video_mode.alt);
		if (errCode < 0) {
			dev_err(dev->dev,
				"cannot change alt number to %d (error=%i)\n",
				dev->video_mode.alt, errCode);
			return errCode;
		}
	}
	return 0;
}

int cx231xx_set_alt_setting(struct cx231xx *dev, u8 index, u8 alt)
{
	int status = 0;
	u32 usb_interface_index = 0;
	u32 max_pkt_size = 0;

	switch (index) {
	case INDEX_TS1:
		usb_interface_index =
		    dev->current_pcb_config.hs_config_info[0].interface_info.
		    ts1_index + 1;
		dev->ts1_mode.alt = alt;
		if (dev->ts1_mode.alt_max_pkt_size != NULL)
			max_pkt_size = dev->ts1_mode.max_pkt_size =
			    dev->ts1_mode.alt_max_pkt_size[dev->ts1_mode.alt];
		break;
	case INDEX_TS2:
		usb_interface_index =
		    dev->current_pcb_config.hs_config_info[0].interface_info.
		    ts2_index + 1;
		dev->ts2_mode.alt = alt;
		if (dev->ts2_mode.alt_max_pkt_size != NULL)
			max_pkt_size = dev->ts2_mode.max_pkt_size =
			    dev->ts2_mode.alt_max_pkt_size[dev->ts2_mode.alt];
		break;
	case INDEX_AUDIO:
		usb_interface_index =
		    dev->current_pcb_config.hs_config_info[0].interface_info.
		    audio_index + 1;
		dev->adev.alt = alt;
		if (dev->adev.alt_max_pkt_size != NULL)
			max_pkt_size = dev->adev.max_pkt_size =
			    dev->adev.alt_max_pkt_size[dev->adev.alt];
		break;
	case INDEX_VIDEO:
		usb_interface_index =
		    dev->current_pcb_config.hs_config_info[0].interface_info.
		    video_index + 1;
		dev->video_mode.alt = alt;
		if (dev->video_mode.alt_max_pkt_size != NULL)
			max_pkt_size = dev->video_mode.max_pkt_size =
			    dev->video_mode.alt_max_pkt_size[dev->video_mode.
							     alt];
		break;
	case INDEX_VANC:
		if (dev->board.no_alt_vanc)
			return 0;
		usb_interface_index =
		    dev->current_pcb_config.hs_config_info[0].interface_info.
		    vanc_index + 1;
		dev->vbi_mode.alt = alt;
		if (dev->vbi_mode.alt_max_pkt_size != NULL)
			max_pkt_size = dev->vbi_mode.max_pkt_size =
			    dev->vbi_mode.alt_max_pkt_size[dev->vbi_mode.alt];
		break;
	case INDEX_HANC:
		usb_interface_index =
		    dev->current_pcb_config.hs_config_info[0].interface_info.
		    hanc_index + 1;
		dev->sliced_cc_mode.alt = alt;
		if (dev->sliced_cc_mode.alt_max_pkt_size != NULL)
			max_pkt_size = dev->sliced_cc_mode.max_pkt_size =
			    dev->sliced_cc_mode.alt_max_pkt_size[dev->
								 sliced_cc_mode.
								 alt];
		break;
	default:
		break;
	}

	if (alt > 0 && max_pkt_size == 0) {
		dev_err(dev->dev,
			"can't change interface %d alt no. to %d: Max. Pkt size = 0\n",
			usb_interface_index, alt);
		/*To workaround error number=-71 on EP0 for videograbber,
		 need add following codes.*/
		if (dev->board.no_alt_vanc)
			return -1;
	}

	cx231xx_coredbg("setting alternate %d with wMaxPacketSize=%u,"
			"Interface = %d\n", alt, max_pkt_size,
			usb_interface_index);

	if (usb_interface_index > 0) {
		status = usb_set_interface(dev->udev, usb_interface_index, alt);
		if (status < 0) {
			dev_err(dev->dev,
				"can't change interface %d alt no. to %d (err=%i)\n",
				usb_interface_index, alt, status);
			return status;
		}
	}

	return status;
}
EXPORT_SYMBOL_GPL(cx231xx_set_alt_setting);

int cx231xx_gpio_set(struct cx231xx *dev, struct cx231xx_reg_seq *gpio)
{
	int rc = 0;

	if (!gpio)
		return rc;

	/* Send GPIO reset sequences specified at board entry */
	while (gpio->sleep >= 0) {
		rc = cx231xx_set_gpio_value(dev, gpio->bit, gpio->val);
		if (rc < 0)
			return rc;

		if (gpio->sleep > 0)
			msleep(gpio->sleep);

		gpio++;
	}
	return rc;
}

int cx231xx_demod_reset(struct cx231xx *dev)
{

	u8 status = 0;
	u8 value[4] = { 0, 0, 0, 0 };

	status = cx231xx_read_ctrl_reg(dev, VRT_GET_REGISTER, PWR_CTL_EN,
				 value, 4);

	cx231xx_coredbg("reg0x%x=0x%x 0x%x 0x%x 0x%x\n", PWR_CTL_EN,
			value[0], value[1], value[2], value[3]);

	cx231xx_coredbg("Enter cx231xx_demod_reset()\n");

	value[1] = (u8) 0x3;
	status = cx231xx_write_ctrl_reg(dev, VRT_SET_REGISTER,
					PWR_CTL_EN, value, 4);
	msleep(10);

	value[1] = (u8) 0x0;
	status = cx231xx_write_ctrl_reg(dev, VRT_SET_REGISTER,
					PWR_CTL_EN, value, 4);
	msleep(10);

	value[1] = (u8) 0x3;
	status = cx231xx_write_ctrl_reg(dev, VRT_SET_REGISTER,
					PWR_CTL_EN, value, 4);
	msleep(10);

	status = cx231xx_read_ctrl_reg(dev, VRT_GET_REGISTER, PWR_CTL_EN,
				 value, 4);

	cx231xx_coredbg("reg0x%x=0x%x 0x%x 0x%x 0x%x\n", PWR_CTL_EN,
			value[0], value[1], value[2], value[3]);

	return status;
}
EXPORT_SYMBOL_GPL(cx231xx_demod_reset);
int is_fw_load(struct cx231xx *dev)
{
	return cx231xx_check_fw(dev);
}
EXPORT_SYMBOL_GPL(is_fw_load);

int cx231xx_set_mode(struct cx231xx *dev, enum cx231xx_mode set_mode)
{
	int errCode = 0;

	if (dev->mode == set_mode)
		return 0;

	if (set_mode == CX231XX_SUSPEND) {
		/* Set the chip in power saving mode */
		dev->mode = set_mode;
	}

	/* Resource is locked */
	if (dev->mode != CX231XX_SUSPEND)
		return -EINVAL;

	dev->mode = set_mode;

	if (dev->mode == CX231XX_DIGITAL_MODE)/* Set Digital power mode */ {
	/* set AGC mode to Digital */
		switch (dev->model) {
		case CX231XX_BOARD_CNXT_CARRAERA:
		case CX231XX_BOARD_CNXT_RDE_250:
		case CX231XX_BOARD_CNXT_SHELBY:
		case CX231XX_BOARD_CNXT_RDU_250:
		errCode = cx231xx_set_agc_analog_digital_mux_select(dev, 0);
			break;
		case CX231XX_BOARD_CNXT_RDE_253S:
		case CX231XX_BOARD_CNXT_RDU_253S:
		case CX231XX_BOARD_PV_PLAYTV_USB_HYBRID:
			errCode = cx231xx_set_agc_analog_digital_mux_select(dev, 1);
			break;
		case CX231XX_BOARD_HAUPPAUGE_EXETER:
		case CX231XX_BOARD_HAUPPAUGE_930C_HD_1113xx:
			errCode = cx231xx_set_power_mode(dev,
						POLARIS_AVMODE_DIGITAL);
			break;
		default:
			break;
		}
	} else/* Set Analog Power mode */ {
	/* set AGC mode to Analog */
		switch (dev->model) {
		case CX231XX_BOARD_CNXT_CARRAERA:
		case CX231XX_BOARD_CNXT_RDE_250:
		case CX231XX_BOARD_CNXT_SHELBY:
		case CX231XX_BOARD_CNXT_RDU_250:
		errCode = cx231xx_set_agc_analog_digital_mux_select(dev, 1);
			break;
		case CX231XX_BOARD_CNXT_RDE_253S:
		case CX231XX_BOARD_CNXT_RDU_253S:
		case CX231XX_BOARD_HAUPPAUGE_EXETER:
		case CX231XX_BOARD_HAUPPAUGE_930C_HD_1113xx:
		case CX231XX_BOARD_PV_PLAYTV_USB_HYBRID:
		case CX231XX_BOARD_HAUPPAUGE_USB2_FM_PAL:
		case CX231XX_BOARD_HAUPPAUGE_USB2_FM_NTSC:
<<<<<<< HEAD
		case CX231XX_BOARD_TBS_5280:
		case CX231XX_BOARD_TBS_5281:
		case CX231XX_BOARD_TBS_5990:
		errCode = cx231xx_set_agc_analog_digital_mux_select(dev, 0);
=======
			errCode = cx231xx_set_agc_analog_digital_mux_select(dev, 0);
>>>>>>> 9fce0c22
			break;
		default:
			break;
		}
	}

	if (errCode < 0) {
		dev_err(dev->dev, "Failed to set devmode to %s: error: %i",
			dev->mode == CX231XX_DIGITAL_MODE ? "digital" : "analog",
			errCode);
		return errCode;
	}

	return 0;
}
EXPORT_SYMBOL_GPL(cx231xx_set_mode);

int cx231xx_ep5_bulkout(struct cx231xx *dev, u8 *firmware, u16 size)
{
	int errCode = 0;
	int actlen = -1;
	int ret = -ENOMEM;
	u32 *buffer;

	buffer = kzalloc(4096, GFP_KERNEL);
	if (buffer == NULL)
		return -ENOMEM;
	memcpy(&buffer[0], firmware, 4096);

	ret = usb_bulk_msg(dev->udev, usb_sndbulkpipe(dev->udev, 5),
			buffer, 4096, &actlen, 2000);

	if (ret)
		dev_err(dev->dev,
			"bulk message failed: %d (%d/%d)", ret,
			size, actlen);
	else {
		errCode = actlen != size ? -1 : 0;
	}
	kfree(buffer);
	return errCode;
}

/*****************************************************************
*                URB Streaming functions                         *
******************************************************************/

/*
 * IRQ callback, called by URB callback
 */
static void cx231xx_isoc_irq_callback(struct urb *urb)
{
	struct cx231xx_dmaqueue *dma_q = urb->context;
	struct cx231xx_video_mode *vmode =
	    container_of(dma_q, struct cx231xx_video_mode, vidq);
	struct cx231xx *dev = container_of(vmode, struct cx231xx, video_mode);
	int i;

	switch (urb->status) {
	case 0:		/* success */
	case -ETIMEDOUT:	/* NAK */
		break;
	case -ECONNRESET:	/* kill */
	case -ENOENT:
	case -ESHUTDOWN:
		return;
	default:		/* error */
		cx231xx_isocdbg("urb completion error %d.\n", urb->status);
		break;
	}

	/* Copy data from URB */
	spin_lock(&dev->video_mode.slock);
	dev->video_mode.isoc_ctl.isoc_copy(dev, urb);
	spin_unlock(&dev->video_mode.slock);

	/* Reset urb buffers */
	for (i = 0; i < urb->number_of_packets; i++) {
		urb->iso_frame_desc[i].status = 0;
		urb->iso_frame_desc[i].actual_length = 0;
	}

	urb->status = usb_submit_urb(urb, GFP_ATOMIC);
	if (urb->status) {
		cx231xx_isocdbg("urb resubmit failed (error=%i)\n",
				urb->status);
	}
}

static void cx231xx_isoc_irq_callback_ts2(struct urb *urb)
{
	struct cx231xx_dmaqueue *dma_q = urb->context;
	struct cx231xx_video_mode *vmode =
	    container_of(dma_q, struct cx231xx_video_mode, vidq);
	struct cx231xx *dev = container_of(vmode, struct cx231xx, ts2_mode);
	int i;

	switch (urb->status) {
	case 0:		/* success */
	case -ETIMEDOUT:	/* NAK */
		break;
	case -ECONNRESET:	/* kill */
	case -ENOENT:
	case -ESHUTDOWN:
		return;
	default:		/* error */
		cx231xx_isocdbg("urb completition error %d.\n", urb->status);
		break;
	}

	/* Copy data from URB */
	spin_lock(&dev->ts2_mode.slock);
	dev->ts2_mode.isoc_ctl.isoc_copy(dev, urb);
	spin_unlock(&dev->ts2_mode.slock);

	/* Reset urb buffers */
	for (i = 0; i < urb->number_of_packets; i++) {
		urb->iso_frame_desc[i].status = 0;
		urb->iso_frame_desc[i].actual_length = 0;
	}
	urb->status = 0;

	urb->status = usb_submit_urb(urb, GFP_ATOMIC);
	if (urb->status) {
		cx231xx_isocdbg("urb resubmit failed (error=%i)\n",
				urb->status);
	}
}

/*****************************************************************
*                URB Streaming functions                         *
******************************************************************/

/*
 * IRQ callback, called by URB callback
 */
static void cx231xx_bulk_irq_callback(struct urb *urb)
{
	struct cx231xx_dmaqueue *dma_q = urb->context;
	struct cx231xx_video_mode *vmode =
	    container_of(dma_q, struct cx231xx_video_mode, vidq);
	struct cx231xx *dev = container_of(vmode, struct cx231xx, video_mode);

	switch (urb->status) {
	case 0:		/* success */
	case -ETIMEDOUT:	/* NAK */
		break;
	case -ECONNRESET:	/* kill */
	case -ENOENT:
	case -ESHUTDOWN:
		return;
	case -EPIPE:		/* stall */
		cx231xx_isocdbg("urb completion error - device is stalled.\n");
		return;
	default:		/* error */
		cx231xx_isocdbg("urb completion error %d.\n", urb->status);
		break;
	}

	/* Copy data from URB */
	spin_lock(&dev->video_mode.slock);
	dev->video_mode.bulk_ctl.bulk_copy(dev, urb);
	spin_unlock(&dev->video_mode.slock);

	/* Reset urb buffers */
	urb->status = usb_submit_urb(urb, GFP_ATOMIC);
	if (urb->status) {
		cx231xx_isocdbg("urb resubmit failed (error=%i)\n",
				urb->status);
	}
}
/*
 * Stop and Deallocate URBs
 */
void cx231xx_uninit_isoc(struct cx231xx *dev)
{
	struct cx231xx_dmaqueue *dma_q = &dev->video_mode.vidq;
	struct urb *urb;
	int i;
	bool broken_pipe = false;

	cx231xx_isocdbg("cx231xx: called cx231xx_uninit_isoc\n");

	dev->video_mode.isoc_ctl.nfields = -1;
	for (i = 0; i < dev->video_mode.isoc_ctl.num_bufs; i++) {
		urb = dev->video_mode.isoc_ctl.urb[i];
		if (urb) {
			if (!irqs_disabled())
				usb_kill_urb(urb);
			else
				usb_unlink_urb(urb);

			if (dev->video_mode.isoc_ctl.transfer_buffer[i]) {
				usb_free_coherent(dev->udev,
						  urb->transfer_buffer_length,
						  dev->video_mode.isoc_ctl.
						  transfer_buffer[i],
						  urb->transfer_dma);
			}
			if (urb->status == -EPIPE) {
				broken_pipe = true;
			}
			usb_free_urb(urb);
			dev->video_mode.isoc_ctl.urb[i] = NULL;
		}
		dev->video_mode.isoc_ctl.transfer_buffer[i] = NULL;
	}

	if (broken_pipe) {
		cx231xx_isocdbg("Reset endpoint to recover broken pipe.");
		usb_reset_endpoint(dev->udev, dev->video_mode.end_point_addr);
	}
	kfree(dev->video_mode.isoc_ctl.urb);
	kfree(dev->video_mode.isoc_ctl.transfer_buffer);
	kfree(dma_q->p_left_data);

	dev->video_mode.isoc_ctl.urb = NULL;
	dev->video_mode.isoc_ctl.transfer_buffer = NULL;
	dev->video_mode.isoc_ctl.num_bufs = 0;
	dma_q->p_left_data = NULL;

	if (dev->mode_tv == 0)
		cx231xx_capture_start(dev, 0, Raw_Video);
	else
		cx231xx_capture_start(dev, 0, TS1_serial_mode);


}
EXPORT_SYMBOL_GPL(cx231xx_uninit_isoc);

void cx231xx_uninit_isoc_ts2(struct cx231xx *dev)
{
	struct cx231xx_dmaqueue *dma_q_ts2 = &dev->ts2_mode.vidq;
	struct urb *urb;
	int i;

	cx231xx_isocdbg("cx231xx: called cx231xx_uninit_isoc_ts2\n");

	dev->ts2_mode.isoc_ctl.nfields = -1;
	for (i = 0; i < dev->ts2_mode.isoc_ctl.num_bufs; i++) {
		urb = dev->ts2_mode.isoc_ctl.urb[i];
		if (urb) {
			if (!irqs_disabled())
				usb_kill_urb(urb);
			else
				usb_unlink_urb(urb);

			if (dev->ts2_mode.isoc_ctl.transfer_buffer[i]) {
				usb_free_coherent(dev->udev,
						  urb->transfer_buffer_length,
						  dev->ts2_mode.isoc_ctl.
						  transfer_buffer[i],
						  urb->transfer_dma);
			}
			usb_free_urb(urb);
			dev->ts2_mode.isoc_ctl.urb[i] = NULL;
		}
		dev->ts2_mode.isoc_ctl.transfer_buffer[i] = NULL;
	}

	kfree(dev->ts2_mode.isoc_ctl.urb);
	kfree(dev->ts2_mode.isoc_ctl.transfer_buffer);
	kfree(dma_q_ts2->p_left_data);

	dev->ts2_mode.isoc_ctl.urb = NULL;
	dev->ts2_mode.isoc_ctl.transfer_buffer = NULL;
	dev->ts2_mode.isoc_ctl.num_bufs = 0;
	dma_q_ts2->p_left_data = NULL;

	if (dev->mode_tv == 0)
		cx231xx_capture_start(dev, 0, Raw_Video);
	else
		cx231xx_capture_start(dev, 0, TS2);


}
EXPORT_SYMBOL_GPL(cx231xx_uninit_isoc_ts2);

/*
 * Stop and Deallocate URBs
 */
void cx231xx_uninit_bulk(struct cx231xx *dev)
{
	struct cx231xx_dmaqueue *dma_q = &dev->video_mode.vidq;
	struct urb *urb;
	int i;
	bool broken_pipe = false;

	cx231xx_isocdbg("cx231xx: called cx231xx_uninit_bulk\n");

	dev->video_mode.bulk_ctl.nfields = -1;
	for (i = 0; i < dev->video_mode.bulk_ctl.num_bufs; i++) {
		urb = dev->video_mode.bulk_ctl.urb[i];
		if (urb) {
			if (!irqs_disabled())
				usb_kill_urb(urb);
			else
				usb_unlink_urb(urb);

			if (dev->video_mode.bulk_ctl.transfer_buffer[i]) {
				usb_free_coherent(dev->udev,
						urb->transfer_buffer_length,
						dev->video_mode.bulk_ctl.
						transfer_buffer[i],
						urb->transfer_dma);
			}
			if (urb->status == -EPIPE) {
				broken_pipe = true;
			}
			usb_free_urb(urb);
			dev->video_mode.bulk_ctl.urb[i] = NULL;
		}
		dev->video_mode.bulk_ctl.transfer_buffer[i] = NULL;
	}

	if (broken_pipe) {
		cx231xx_isocdbg("Reset endpoint to recover broken pipe.");
		usb_reset_endpoint(dev->udev, dev->video_mode.end_point_addr);
	}
	kfree(dev->video_mode.bulk_ctl.urb);
	kfree(dev->video_mode.bulk_ctl.transfer_buffer);
	kfree(dma_q->p_left_data);

	dev->video_mode.bulk_ctl.urb = NULL;
	dev->video_mode.bulk_ctl.transfer_buffer = NULL;
	dev->video_mode.bulk_ctl.num_bufs = 0;
	dma_q->p_left_data = NULL;

	if (dev->mode_tv == 0)
		cx231xx_capture_start(dev, 0, Raw_Video);
	else
		cx231xx_capture_start(dev, 0, TS1_serial_mode);


}
EXPORT_SYMBOL_GPL(cx231xx_uninit_bulk);

/*
 * Allocate URBs and start IRQ
 */
int cx231xx_init_isoc(struct cx231xx *dev, int max_packets,
		      int num_bufs, int max_pkt_size,
		      int (*isoc_copy) (struct cx231xx *dev, struct urb *urb))
{
	struct cx231xx_dmaqueue *dma_q = &dev->video_mode.vidq;
	int i;
	int sb_size, pipe;
	struct urb *urb;
	int j, k;
	int rc;

	/* De-allocates all pending stuff */
	cx231xx_uninit_isoc(dev);

	dma_q->p_left_data = kzalloc(4096, GFP_KERNEL);
	if (dma_q->p_left_data == NULL)
		return -ENOMEM;

	dev->video_mode.isoc_ctl.isoc_copy = isoc_copy;
	dev->video_mode.isoc_ctl.num_bufs = num_bufs;
	dma_q->pos = 0;
	dma_q->is_partial_line = 0;
	dma_q->last_sav = 0;
	dma_q->current_field = -1;
	dma_q->field1_done = 0;
	dma_q->lines_per_field = dev->height / 2;
	dma_q->bytes_left_in_line = dev->width << 1;
	dma_q->lines_completed = 0;
	dma_q->mpeg_buffer_done = 0;
	dma_q->left_data_count = 0;
	dma_q->mpeg_buffer_completed = 0;
	dma_q->add_ps_package_head = CX231XX_NEED_ADD_PS_PACKAGE_HEAD;
	dma_q->ps_head[0] = 0x00;
	dma_q->ps_head[1] = 0x00;
	dma_q->ps_head[2] = 0x01;
	dma_q->ps_head[3] = 0xBA;
	for (i = 0; i < 8; i++)
		dma_q->partial_buf[i] = 0;

	dev->video_mode.isoc_ctl.urb =
	    kzalloc(sizeof(void *) * num_bufs, GFP_KERNEL);
	if (!dev->video_mode.isoc_ctl.urb) {
		dev_err(dev->dev,
			"cannot alloc memory for usb buffers\n");
		return -ENOMEM;
	}

	dev->video_mode.isoc_ctl.transfer_buffer =
	    kzalloc(sizeof(void *) * num_bufs, GFP_KERNEL);
	if (!dev->video_mode.isoc_ctl.transfer_buffer) {
		dev_err(dev->dev,
			"cannot allocate memory for usbtransfer\n");
		kfree(dev->video_mode.isoc_ctl.urb);
		return -ENOMEM;
	}

	dev->video_mode.isoc_ctl.max_pkt_size = max_pkt_size;
	dev->video_mode.isoc_ctl.buf = NULL;

	sb_size = max_packets * dev->video_mode.isoc_ctl.max_pkt_size;

	if (dev->mode_tv == 1)
		dev->video_mode.end_point_addr = 0x81;
	else
		dev->video_mode.end_point_addr = 0x84;


	/* allocate urbs and transfer buffers */
	for (i = 0; i < dev->video_mode.isoc_ctl.num_bufs; i++) {
		urb = usb_alloc_urb(max_packets, GFP_KERNEL);
		if (!urb) {
			cx231xx_uninit_isoc(dev);
			return -ENOMEM;
		}
		dev->video_mode.isoc_ctl.urb[i] = urb;

		dev->video_mode.isoc_ctl.transfer_buffer[i] =
		    usb_alloc_coherent(dev->udev, sb_size, GFP_KERNEL,
				       &urb->transfer_dma);
		if (!dev->video_mode.isoc_ctl.transfer_buffer[i]) {
			dev_err(dev->dev,
				"unable to allocate %i bytes for transfer buffer %i%s\n",
				sb_size, i,
				in_interrupt() ? " while in int" : "");
			cx231xx_uninit_isoc(dev);
			return -ENOMEM;
		}
		memset(dev->video_mode.isoc_ctl.transfer_buffer[i], 0, sb_size);

		pipe =
		    usb_rcvisocpipe(dev->udev, dev->video_mode.end_point_addr);

		usb_fill_int_urb(urb, dev->udev, pipe,
				 dev->video_mode.isoc_ctl.transfer_buffer[i],
				 sb_size, cx231xx_isoc_irq_callback, dma_q, 1);

		urb->number_of_packets = max_packets;
		urb->transfer_flags = URB_ISO_ASAP | URB_NO_TRANSFER_DMA_MAP;

		k = 0;
		for (j = 0; j < max_packets; j++) {
			urb->iso_frame_desc[j].offset = k;
			urb->iso_frame_desc[j].length =
			    dev->video_mode.isoc_ctl.max_pkt_size;
			k += dev->video_mode.isoc_ctl.max_pkt_size;
		}
	}

	init_waitqueue_head(&dma_q->wq);

	/* submit urbs and enables IRQ */
	for (i = 0; i < dev->video_mode.isoc_ctl.num_bufs; i++) {
		rc = usb_submit_urb(dev->video_mode.isoc_ctl.urb[i],
				    GFP_ATOMIC);
		if (rc) {
			dev_err(dev->dev,
				"submit of urb %i failed (error=%i)\n", i,
				rc);
			cx231xx_uninit_isoc(dev);
			return rc;
		}
	}

	if (dev->mode_tv == 0)
		cx231xx_capture_start(dev, 1, Raw_Video);
	else
		cx231xx_capture_start(dev, 1, TS1_serial_mode);

	return 0;
}
EXPORT_SYMBOL_GPL(cx231xx_init_isoc);

int cx231xx_init_isoc_ts2(struct cx231xx *dev, int max_packets,
		      int num_bufs, int max_pkt_size,
		      int (*isoc_copy) (struct cx231xx *dev, struct urb *urb))
{
	struct cx231xx_dmaqueue *dma_q_ts2 = &dev->ts2_mode.vidq;
	int i;
	int sb_size, pipe;
	struct urb *urb;
	int j, k;
	int rc;

	/* De-allocates all pending stuff */
	cx231xx_uninit_isoc_ts2(dev);

	dma_q_ts2->p_left_data = kzalloc(4096, GFP_KERNEL);
	if (dma_q_ts2->p_left_data == NULL)
		return -ENOMEM;

	dev->ts2_mode.isoc_ctl.isoc_copy = isoc_copy;
	dev->ts2_mode.isoc_ctl.num_bufs = num_bufs;
	dma_q_ts2->pos = 0;
	dma_q_ts2->is_partial_line = 0;
	dma_q_ts2->last_sav = 0;
	dma_q_ts2->current_field = -1;
	dma_q_ts2->field1_done = 0;
	dma_q_ts2->lines_per_field = dev->height / 2;
	dma_q_ts2->bytes_left_in_line = dev->width << 1;
	dma_q_ts2->lines_completed = 0;
	dma_q_ts2->mpeg_buffer_done = 0;
	dma_q_ts2->left_data_count = 0;
	dma_q_ts2->mpeg_buffer_completed = 0;
	dma_q_ts2->add_ps_package_head = CX231XX_NEED_ADD_PS_PACKAGE_HEAD;
	dma_q_ts2->ps_head[0] = 0x00;
	dma_q_ts2->ps_head[1] = 0x00;
	dma_q_ts2->ps_head[2] = 0x01;
	dma_q_ts2->ps_head[3] = 0xBA;
	for (i = 0; i < 8; i++)
		dma_q_ts2->partial_buf[i] = 0;

	dev->ts2_mode.isoc_ctl.urb =
	    kzalloc(sizeof(void *) * num_bufs, GFP_KERNEL);
	if (!dev->ts2_mode.isoc_ctl.urb) {
		dev_err(dev->dev,
			"cannot alloc memory for usb buffers\n");
		return -ENOMEM;
	}

	dev->ts2_mode.isoc_ctl.transfer_buffer =
	    kzalloc(sizeof(void *) * num_bufs, GFP_KERNEL);
	if (!dev->ts2_mode.isoc_ctl.transfer_buffer) {
		dev_err(dev->dev,
			"cannot allocate memory for usbtransfer\n");
		kfree(dev->ts2_mode.isoc_ctl.urb);
		return -ENOMEM;
	}

	dev->ts2_mode.isoc_ctl.max_pkt_size = max_pkt_size;
	dev->ts2_mode.isoc_ctl.buf = NULL;

	sb_size = max_packets * dev->ts2_mode.isoc_ctl.max_pkt_size;

	if (dev->mode_tv == 1)
		dev->ts2_mode.end_point_addr = 0x82;
	else
		dev->ts2_mode.end_point_addr = 0x84;


	/* allocate urbs and transfer buffers */
	for (i = 0; i < dev->ts2_mode.isoc_ctl.num_bufs; i++) {
		urb = usb_alloc_urb(max_packets, GFP_KERNEL);
		if (!urb) {
			dev_err(dev->dev,
				"cannot alloc isoc_ctl.urb %i\n", i);
			cx231xx_uninit_isoc_ts2(dev);
			return -ENOMEM;
		}
		dev->ts2_mode.isoc_ctl.urb[i] = urb;

		dev->ts2_mode.isoc_ctl.transfer_buffer[i] =
		    usb_alloc_coherent(dev->udev, sb_size, GFP_KERNEL,
				       &urb->transfer_dma);
		if (!dev->ts2_mode.isoc_ctl.transfer_buffer[i]) {
			dev_err(dev->dev,
				"unable to allocate %i bytes for transfer"
				    " buffer %i%s\n",
				    sb_size, i,
				    in_interrupt() ? " while in int" : "");
			cx231xx_uninit_isoc_ts2(dev);
			return -ENOMEM;
		}
		memset(dev->ts2_mode.isoc_ctl.transfer_buffer[i], 0, sb_size);

		pipe =
		    usb_rcvisocpipe(dev->udev, dev->ts2_mode.end_point_addr);

		usb_fill_int_urb(urb, dev->udev, pipe,
				 dev->ts2_mode.isoc_ctl.transfer_buffer[i],
				 sb_size, cx231xx_isoc_irq_callback_ts2, dma_q_ts2, 1);

		urb->number_of_packets = max_packets;
		urb->transfer_flags = URB_ISO_ASAP;

		k = 0;
		for (j = 0; j < max_packets; j++) {
			urb->iso_frame_desc[j].offset = k;
			urb->iso_frame_desc[j].length =
			    dev->ts2_mode.isoc_ctl.max_pkt_size;
			k += dev->ts2_mode.isoc_ctl.max_pkt_size;
		}
	}

	init_waitqueue_head(&dma_q_ts2->wq);

	/* submit urbs and enables IRQ */
	for (i = 0; i < dev->ts2_mode.isoc_ctl.num_bufs; i++) {
		rc = usb_submit_urb(dev->ts2_mode.isoc_ctl.urb[i],
				    GFP_ATOMIC);
		if (rc) {
			dev_err(dev->dev,
				"submit of urb %i failed (error=%i)\n", i,
				    rc);
			cx231xx_uninit_isoc_ts2(dev);
			return rc;
		}
	}

	if (dev->mode_tv == 0)
		cx231xx_capture_start(dev, 1, Raw_Video);
	else
		cx231xx_capture_start(dev, 1, TS2);

	return 0;
}
EXPORT_SYMBOL_GPL(cx231xx_init_isoc_ts2);

/*
 * Allocate URBs and start IRQ
 */
int cx231xx_init_bulk(struct cx231xx *dev, int max_packets,
		      int num_bufs, int max_pkt_size,
		      int (*bulk_copy) (struct cx231xx *dev, struct urb *urb))
{
	struct cx231xx_dmaqueue *dma_q = &dev->video_mode.vidq;
	int i;
	int sb_size, pipe;
	struct urb *urb;
	int rc;

	dev->video_input = dev->video_input > 2 ? 2 : dev->video_input;

	cx231xx_coredbg("Setting Video mux to %d\n", dev->video_input);

	video_mux(dev, dev->video_input);

	/* De-allocates all pending stuff */
	cx231xx_uninit_bulk(dev);

	dev->video_mode.bulk_ctl.bulk_copy = bulk_copy;
	dev->video_mode.bulk_ctl.num_bufs = num_bufs;
	dma_q->pos = 0;
	dma_q->is_partial_line = 0;
	dma_q->last_sav = 0;
	dma_q->current_field = -1;
	dma_q->field1_done = 0;
	dma_q->lines_per_field = dev->height / 2;
	dma_q->bytes_left_in_line = dev->width << 1;
	dma_q->lines_completed = 0;
	dma_q->mpeg_buffer_done = 0;
	dma_q->left_data_count = 0;
	dma_q->mpeg_buffer_completed = 0;
	dma_q->ps_head[0] = 0x00;
	dma_q->ps_head[1] = 0x00;
	dma_q->ps_head[2] = 0x01;
	dma_q->ps_head[3] = 0xBA;
	for (i = 0; i < 8; i++)
		dma_q->partial_buf[i] = 0;

	dev->video_mode.bulk_ctl.urb =
	    kzalloc(sizeof(void *) * num_bufs, GFP_KERNEL);
	if (!dev->video_mode.bulk_ctl.urb) {
		dev_err(dev->dev,
			"cannot alloc memory for usb buffers\n");
		return -ENOMEM;
	}

	dev->video_mode.bulk_ctl.transfer_buffer =
	    kzalloc(sizeof(void *) * num_bufs, GFP_KERNEL);
	if (!dev->video_mode.bulk_ctl.transfer_buffer) {
		dev_err(dev->dev,
			"cannot allocate memory for usbtransfer\n");
		kfree(dev->video_mode.bulk_ctl.urb);
		return -ENOMEM;
	}

	dev->video_mode.bulk_ctl.max_pkt_size = max_pkt_size;
	dev->video_mode.bulk_ctl.buf = NULL;

	sb_size = max_packets * dev->video_mode.bulk_ctl.max_pkt_size;

	if (dev->mode_tv == 1)
		dev->video_mode.end_point_addr = 0x81;
	else
		dev->video_mode.end_point_addr = 0x84;


	/* allocate urbs and transfer buffers */
	for (i = 0; i < dev->video_mode.bulk_ctl.num_bufs; i++) {
		urb = usb_alloc_urb(0, GFP_KERNEL);
		if (!urb) {
			cx231xx_uninit_bulk(dev);
			return -ENOMEM;
		}
		dev->video_mode.bulk_ctl.urb[i] = urb;
		urb->transfer_flags = URB_NO_TRANSFER_DMA_MAP;

		dev->video_mode.bulk_ctl.transfer_buffer[i] =
		    usb_alloc_coherent(dev->udev, sb_size, GFP_KERNEL,
				     &urb->transfer_dma);
		if (!dev->video_mode.bulk_ctl.transfer_buffer[i]) {
			dev_err(dev->dev,
				"unable to allocate %i bytes for transfer buffer %i%s\n",
				sb_size, i,
				in_interrupt() ? " while in int" : "");
			cx231xx_uninit_bulk(dev);
			return -ENOMEM;
		}
		memset(dev->video_mode.bulk_ctl.transfer_buffer[i], 0, sb_size);

		pipe = usb_rcvbulkpipe(dev->udev,
				 dev->video_mode.end_point_addr);
		usb_fill_bulk_urb(urb, dev->udev, pipe,
				  dev->video_mode.bulk_ctl.transfer_buffer[i],
				  sb_size, cx231xx_bulk_irq_callback, dma_q);
	}

	/* clear halt */
	rc = usb_clear_halt(dev->udev, dev->video_mode.bulk_ctl.urb[0]->pipe);
	if (rc < 0) {
		dev_err(dev->dev,
			"failed to clear USB bulk endpoint stall/halt condition (error=%i)\n",
			rc);
		cx231xx_uninit_bulk(dev);
		return rc;
	}

	init_waitqueue_head(&dma_q->wq);

	/* submit urbs and enables IRQ */
	for (i = 0; i < dev->video_mode.bulk_ctl.num_bufs; i++) {
		rc = usb_submit_urb(dev->video_mode.bulk_ctl.urb[i],
				    GFP_ATOMIC);
		if (rc) {
			dev_err(dev->dev,
				"submit of urb %i failed (error=%i)\n", i, rc);
			cx231xx_uninit_bulk(dev);
			return rc;
		}
	}

	if (dev->mode_tv == 0)
		cx231xx_capture_start(dev, 1, Raw_Video);
	else
		cx231xx_capture_start(dev, 1, TS1_serial_mode);

	return 0;
}
EXPORT_SYMBOL_GPL(cx231xx_init_bulk);
void cx231xx_stop_TS1(struct cx231xx *dev)
{
	u8 val[4] = { 0, 0, 0, 0 };

	val[0] = 0x00;
	val[1] = 0x03;
	val[2] = 0x00;
	val[3] = 0x00;
	cx231xx_write_ctrl_reg(dev, VRT_SET_REGISTER,
			TS_MODE_REG, val, 4);

	val[0] = 0x00;
	val[1] = 0x70;
	val[2] = 0x04;
	val[3] = 0x00;
	cx231xx_write_ctrl_reg(dev, VRT_SET_REGISTER,
			TS1_CFG_REG, val, 4);
}
/* EXPORT_SYMBOL_GPL(cx231xx_stop_TS1); */
void cx231xx_start_TS1(struct cx231xx *dev)
{
	u8 val[4] = { 0, 0, 0, 0 };

	val[0] = 0x03;
	val[1] = 0x03;
	val[2] = 0x00;
	val[3] = 0x00;
	cx231xx_write_ctrl_reg(dev, VRT_SET_REGISTER,
			TS_MODE_REG, val, 4);

	val[0] = 0x04;
	val[1] = 0xA3;
	val[2] = 0x3B;
	val[3] = 0x00;
	cx231xx_write_ctrl_reg(dev, VRT_SET_REGISTER,
			TS1_CFG_REG, val, 4);
}
/* EXPORT_SYMBOL_GPL(cx231xx_start_TS1); */
/*****************************************************************
*             Device Init/UnInit functions                       *
******************************************************************/
int cx231xx_dev_init(struct cx231xx *dev)
{
	int errCode = 0;

	/* Initialize I2C bus */

	/* External Master 1 Bus */
	dev->i2c_bus[0].nr = 0;
	dev->i2c_bus[0].dev = dev;
	dev->i2c_bus[0].i2c_period = I2C_SPEED_100K;	/* 100 KHz */
	dev->i2c_bus[0].i2c_nostop = 0;
	dev->i2c_bus[0].i2c_reserve = 0;

	/* External Master 2 Bus */
	dev->i2c_bus[1].nr = 1;
	dev->i2c_bus[1].dev = dev;
	dev->i2c_bus[1].i2c_period = I2C_SPEED_100K;	/* 100 KHz */
	dev->i2c_bus[1].i2c_nostop = 0;
	dev->i2c_bus[1].i2c_reserve = 0;

	/* Internal Master 3 Bus */
	dev->i2c_bus[2].nr = 2;
	dev->i2c_bus[2].dev = dev;
	dev->i2c_bus[2].i2c_period = I2C_SPEED_100K;	/* 100kHz */
	dev->i2c_bus[2].i2c_nostop = 0;
	dev->i2c_bus[2].i2c_reserve = 0;

	/* register I2C buses */
	errCode = cx231xx_i2c_register(&dev->i2c_bus[0]);
	if (errCode < 0)
		return errCode;
	errCode = cx231xx_i2c_register(&dev->i2c_bus[1]);
	if (errCode < 0)
		return errCode;
	errCode = cx231xx_i2c_register(&dev->i2c_bus[2]);
	if (errCode < 0)
		return errCode;

	errCode = cx231xx_i2c_mux_create(dev);
	if (errCode < 0) {
		dev_err(dev->dev,
			"%s: Failed to create I2C mux\n", __func__);
		return errCode;
	}
	errCode = cx231xx_i2c_mux_register(dev, 0);
	if (errCode < 0)
		return errCode;

	errCode = cx231xx_i2c_mux_register(dev, 1);
	if (errCode < 0)
		return errCode;
<<<<<<< HEAD
	cx231xx_i2c_mux_register(dev, 0);
	cx231xx_i2c_mux_register(dev, 1);
	
=======
>>>>>>> 9fce0c22

	/* scan the real bus segments in the order of physical port numbers */
	cx231xx_do_i2c_scan(dev, I2C_0);
	cx231xx_do_i2c_scan(dev, I2C_1);
	cx231xx_do_i2c_scan(dev, I2C_2);
	cx231xx_do_i2c_scan(dev, I2C_1_MUX_1);
	cx231xx_do_i2c_scan(dev, I2C_1_MUX_3);

	/* init hardware */
	/* Note : with out calling set power mode function,
	afe can not be set up correctly */
	if (dev->board.external_av) {
		errCode = cx231xx_set_power_mode(dev,
				 POLARIS_AVMODE_ENXTERNAL_AV);
		if (errCode < 0) {
			dev_err(dev->dev,
				"%s: Failed to set Power - errCode [%d]!\n",
				__func__, errCode);
			return errCode;
		}
	} else {
		errCode = cx231xx_set_power_mode(dev,
				 POLARIS_AVMODE_ANALOGT_TV);
		if (errCode < 0) {
			dev_err(dev->dev,
				"%s: Failed to set Power - errCode [%d]!\n",
				__func__, errCode);
			return errCode;
		}
	}

	/* reset the Tuner, if it is a Xceive tuner */
	if ((dev->board.tuner_type == TUNER_XC5000) ||
	    (dev->board.tuner_type == TUNER_XC2028))
			cx231xx_gpio_set(dev, dev->board.tuner_gpio);

	/* initialize Colibri block */
	errCode = cx231xx_afe_init_super_block(dev, 0x23c);
	if (errCode < 0) {
		dev_err(dev->dev,
			"%s: cx231xx_afe init super block - errCode [%d]!\n",
			__func__, errCode);
		return errCode;
	}

	errCode = cx231xx_afe_init_channels(dev);
	if (errCode < 0) {
		dev_err(dev->dev,
			"%s: cx231xx_afe init channels - errCode [%d]!\n",
			__func__, errCode);
		return errCode;
	}
	/* Set DIF in By pass mode */
	errCode = cx231xx_dif_set_standard(dev, DIF_USE_BASEBAND);
	if (errCode < 0) {
		dev_err(dev->dev,
			"%s: cx231xx_dif set to By pass mode - errCode [%d]!\n",
			__func__, errCode);
		return errCode;
	}
	/* I2S block related functions */
	errCode = cx231xx_i2s_blk_initialize(dev);
	if (errCode < 0) {
		dev_err(dev->dev,
			"%s: cx231xx_i2s block initialize - errCode [%d]!\n",
			__func__, errCode);
		return errCode;
	}
	/* init control pins */
	errCode = cx231xx_init_ctrl_pin_status(dev);
	if (errCode < 0) {
		dev_err(dev->dev,
			"%s: cx231xx_init ctrl pins - errCode [%d]!\n",
			__func__, errCode);
		return errCode;
	}
	/* set AGC mode to Analog */
	switch (dev->model) {
	case CX231XX_BOARD_CNXT_CARRAERA:
	case CX231XX_BOARD_CNXT_RDE_250:
	case CX231XX_BOARD_CNXT_SHELBY:
	case CX231XX_BOARD_CNXT_RDU_250:
	errCode = cx231xx_set_agc_analog_digital_mux_select(dev, 1);
		break;
	case CX231XX_BOARD_CNXT_RDE_253S:
	case CX231XX_BOARD_CNXT_RDU_253S:
	case CX231XX_BOARD_HAUPPAUGE_EXETER:
	case CX231XX_BOARD_HAUPPAUGE_930C_HD_1113xx:
	case CX231XX_BOARD_PV_PLAYTV_USB_HYBRID:
	case CX231XX_BOARD_HAUPPAUGE_USB2_FM_PAL:
	case CX231XX_BOARD_HAUPPAUGE_USB2_FM_NTSC:
	case CX231XX_BOARD_TBS_5280:
	case CX231XX_BOARD_TBS_5281:	
	case CX231XX_BOARD_TBS_5990:
	errCode = cx231xx_set_agc_analog_digital_mux_select(dev, 0);
		break;
	default:
		break;
	}
	if (errCode < 0) {
		dev_err(dev->dev,
			"%s: cx231xx_AGC mode to Analog - errCode [%d]!\n",
			__func__, errCode);
		return errCode;
	}
	/* set all alternate settings to zero initially */
	cx231xx_set_alt_setting(dev, INDEX_VIDEO, 0);
	cx231xx_set_alt_setting(dev, INDEX_VANC, 0);
	cx231xx_set_alt_setting(dev, INDEX_HANC, 0);
	if (dev->board.has_dvb) {
		cx231xx_set_alt_setting(dev, INDEX_TS1, 0);
		if (dev->board.adap_cnt == 2)
			cx231xx_set_alt_setting(dev, INDEX_TS2, 0);
	}

	
	errCode = cx231xx_enable_i2c_port_3( dev,true);

	return errCode;
}
EXPORT_SYMBOL_GPL(cx231xx_dev_init);

void cx231xx_dev_uninit(struct cx231xx *dev)
{
	/* Un Initialize I2C bus */
	cx231xx_i2c_mux_unregister(dev);
	cx231xx_i2c_unregister(&dev->i2c_bus[2]);
	cx231xx_i2c_unregister(&dev->i2c_bus[1]);
	cx231xx_i2c_unregister(&dev->i2c_bus[0]);
}
EXPORT_SYMBOL_GPL(cx231xx_dev_uninit);

/*****************************************************************
*              G P I O related functions                         *
******************************************************************/
int cx231xx_send_gpio_cmd(struct cx231xx *dev, u32 gpio_bit, u8 *gpio_val,
			  u8 len, u8 request, u8 direction)
{
	int status = 0;
	struct VENDOR_REQUEST_IN ven_req;

	/* Set wValue */
	ven_req.wValue = (u16) (gpio_bit >> 16 & 0xffff);

	/* set request */
	if (!request) {
		if (direction)
			ven_req.bRequest = VRT_GET_GPIO;	/* 0x9 gpio */
		else
			ven_req.bRequest = VRT_SET_GPIO;	/* 0x8 gpio */
	} else {
		if (direction)
			ven_req.bRequest = VRT_GET_GPIE;	/* 0xb gpie */
		else
			ven_req.bRequest = VRT_SET_GPIE;	/* 0xa gpie */
	}

	/* set index value */
	ven_req.wIndex = (u16) (gpio_bit & 0xffff);

	/* set wLength value */
	ven_req.wLength = len;

	/* set bData value */
	ven_req.bData = 0;

	/* set the buffer for read / write */
	ven_req.pBuff = gpio_val;

	/* set the direction */
	if (direction) {
		ven_req.direction = USB_DIR_IN;
		memset(ven_req.pBuff, 0x00, ven_req.wLength);
	} else
		ven_req.direction = USB_DIR_OUT;


	/* call common vendor command request */
	status = cx231xx_send_vendor_cmd(dev, &ven_req);
	if (status < 0) {
		dev_err(dev->dev, "%s: failed with status -%d\n",
			__func__, status);
	}

	return status;
}
EXPORT_SYMBOL_GPL(cx231xx_send_gpio_cmd);

/*****************************************************************
 *    C O N T R O L - Register R E A D / W R I T E functions     *
 *****************************************************************/
int cx231xx_mode_register(struct cx231xx *dev, u16 address, u32 mode)
{
	u8 value[4] = { 0x0, 0x0, 0x0, 0x0 };
	u32 tmp = 0;
	int status = 0;

	status =
	    cx231xx_read_ctrl_reg(dev, VRT_GET_REGISTER, address, value, 4);
	if (status < 0)
		return status;

	tmp = le32_to_cpu(*((__le32 *) value));
	tmp |= mode;

	value[0] = (u8) tmp;
	value[1] = (u8) (tmp >> 8);
	value[2] = (u8) (tmp >> 16);
	value[3] = (u8) (tmp >> 24);

	status =
	    cx231xx_write_ctrl_reg(dev, VRT_SET_REGISTER, address, value, 4);

	return status;
}

/*****************************************************************
 *            I 2 C Internal C O N T R O L   functions           *
 *****************************************************************/
int cx231xx_read_i2c_master(struct cx231xx *dev, u8 dev_addr, u16 saddr,
			  u8 saddr_len, u32 *data, u8 data_len, int master)
{
	int status = 0;
	struct cx231xx_i2c_xfer_data req_data;
	u8 value[64] = "0";

	if (saddr_len == 0)
		saddr = 0;
	else if (saddr_len == 1)
		saddr &= 0xff;

	/* prepare xfer_data struct */
	req_data.dev_addr = dev_addr >> 1;
	req_data.direction = I2C_M_RD;
	req_data.saddr_len = saddr_len;
	req_data.saddr_dat = saddr;
	req_data.buf_size = data_len;
	req_data.p_buffer = (u8 *) value;

	/* usb send command */
	if (master == 0)
		status = dev->cx231xx_send_usb_command(&dev->i2c_bus[0],
					 &req_data);
	else if (master == 1)
		status = dev->cx231xx_send_usb_command(&dev->i2c_bus[1],
					 &req_data);
	else if (master == 2)
		status = dev->cx231xx_send_usb_command(&dev->i2c_bus[2],
					 &req_data);

	if (status >= 0) {
		/* Copy the data read back to main buffer */
		if (data_len == 1)
			*data = value[0];
		else if (data_len == 4)
			*data =
			    value[0] | value[1] << 8 | value[2] << 16 | value[3]
			    << 24;
		else if (data_len > 4)
			*data = value[saddr];
	}

	return status;
}

int cx231xx_write_i2c_master(struct cx231xx *dev, u8 dev_addr, u16 saddr,
			   u8 saddr_len, u32 data, u8 data_len, int master)
{
	int status = 0;
	u8 value[4] = { 0, 0, 0, 0 };
	struct cx231xx_i2c_xfer_data req_data;

	value[0] = (u8) data;
	value[1] = (u8) (data >> 8);
	value[2] = (u8) (data >> 16);
	value[3] = (u8) (data >> 24);

	if (saddr_len == 0)
		saddr = 0;
	else if (saddr_len == 1)
		saddr &= 0xff;

	/* prepare xfer_data struct */
	req_data.dev_addr = dev_addr >> 1;
	req_data.direction = 0;
	req_data.saddr_len = saddr_len;
	req_data.saddr_dat = saddr;
	req_data.buf_size = data_len;
	req_data.p_buffer = value;

	/* usb send command */
	if (master == 0)
		status = dev->cx231xx_send_usb_command(&dev->i2c_bus[0],
				 &req_data);
	else if (master == 1)
		status = dev->cx231xx_send_usb_command(&dev->i2c_bus[1],
				 &req_data);
	else if (master == 2)
		status = dev->cx231xx_send_usb_command(&dev->i2c_bus[2],
				 &req_data);

	return status;
}

int cx231xx_read_i2c_data(struct cx231xx *dev, u8 dev_addr, u16 saddr,
			  u8 saddr_len, u32 *data, u8 data_len)
{
	int status = 0;
	struct cx231xx_i2c_xfer_data req_data;
	u8 value[4] = { 0, 0, 0, 0 };

	if (saddr_len == 0)
		saddr = 0;
	else if (saddr_len == 1)
		saddr &= 0xff;

	/* prepare xfer_data struct */
	req_data.dev_addr = dev_addr >> 1;
	req_data.direction = I2C_M_RD;
	req_data.saddr_len = saddr_len;
	req_data.saddr_dat = saddr;
	req_data.buf_size = data_len;
	req_data.p_buffer = (u8 *) value;

	/* usb send command */
	status = dev->cx231xx_send_usb_command(&dev->i2c_bus[0], &req_data);

	if (status >= 0) {
		/* Copy the data read back to main buffer */
		if (data_len == 1)
			*data = value[0];
		else
			*data =
			    value[0] | value[1] << 8 | value[2] << 16 | value[3]
			    << 24;
	}

	return status;
}

int cx231xx_write_i2c_data(struct cx231xx *dev, u8 dev_addr, u16 saddr,
			   u8 saddr_len, u32 data, u8 data_len)
{
	int status = 0;
	u8 value[4] = { 0, 0, 0, 0 };
	struct cx231xx_i2c_xfer_data req_data;

	value[0] = (u8) data;
	value[1] = (u8) (data >> 8);
	value[2] = (u8) (data >> 16);
	value[3] = (u8) (data >> 24);

	if (saddr_len == 0)
		saddr = 0;
	else if (saddr_len == 1)
		saddr &= 0xff;

	/* prepare xfer_data struct */
	req_data.dev_addr = dev_addr >> 1;
	req_data.direction = 0;
	req_data.saddr_len = saddr_len;
	req_data.saddr_dat = saddr;
	req_data.buf_size = data_len;
	req_data.p_buffer = value;

	/* usb send command */
	status = dev->cx231xx_send_usb_command(&dev->i2c_bus[0], &req_data);

	return status;
}

int cx231xx_reg_mask_write(struct cx231xx *dev, u8 dev_addr, u8 size,
			   u16 register_address, u8 bit_start, u8 bit_end,
			   u32 value)
{
	int status = 0;
	u32 tmp;
	u32 mask = 0;
	int i;

	if (bit_start > (size - 1) || bit_end > (size - 1))
		return -1;

	if (size == 8) {
		status =
		    cx231xx_read_i2c_data(dev, dev_addr, register_address, 2,
					  &tmp, 1);
	} else {
		status =
		    cx231xx_read_i2c_data(dev, dev_addr, register_address, 2,
					  &tmp, 4);
	}

	if (status < 0)
		return status;

	mask = 1 << bit_end;
	for (i = bit_end; i > bit_start && i > 0; i--)
		mask = mask + (1 << (i - 1));

	value <<= bit_start;

	if (size == 8) {
		tmp &= ~mask;
		tmp |= value;
		tmp &= 0xff;
		status =
		    cx231xx_write_i2c_data(dev, dev_addr, register_address, 2,
					   tmp, 1);
	} else {
		tmp &= ~mask;
		tmp |= value;
		status =
		    cx231xx_write_i2c_data(dev, dev_addr, register_address, 2,
					   tmp, 4);
	}

	return status;
}

int cx231xx_read_modify_write_i2c_dword(struct cx231xx *dev, u8 dev_addr,
					u16 saddr, u32 mask, u32 value)
{
	u32 temp;
	int status = 0;

	status = cx231xx_read_i2c_data(dev, dev_addr, saddr, 2, &temp, 4);

	if (status < 0)
		return status;

	temp &= ~mask;
	temp |= value;

	status = cx231xx_write_i2c_data(dev, dev_addr, saddr, 2, temp, 4);

	return status;
}

u32 cx231xx_set_field(u32 field_mask, u32 data)
{
	u32 temp;

	for (temp = field_mask; (temp & 1) == 0; temp >>= 1)
		data <<= 1;

	return data;
}<|MERGE_RESOLUTION|>--- conflicted
+++ resolved
@@ -734,7 +734,7 @@
 		case CX231XX_BOARD_CNXT_RDE_250:
 		case CX231XX_BOARD_CNXT_SHELBY:
 		case CX231XX_BOARD_CNXT_RDU_250:
-		errCode = cx231xx_set_agc_analog_digital_mux_select(dev, 1);
+			errCode = cx231xx_set_agc_analog_digital_mux_select(dev, 1);
 			break;
 		case CX231XX_BOARD_CNXT_RDE_253S:
 		case CX231XX_BOARD_CNXT_RDU_253S:
@@ -743,14 +743,10 @@
 		case CX231XX_BOARD_PV_PLAYTV_USB_HYBRID:
 		case CX231XX_BOARD_HAUPPAUGE_USB2_FM_PAL:
 		case CX231XX_BOARD_HAUPPAUGE_USB2_FM_NTSC:
-<<<<<<< HEAD
 		case CX231XX_BOARD_TBS_5280:
 		case CX231XX_BOARD_TBS_5281:
 		case CX231XX_BOARD_TBS_5990:
-		errCode = cx231xx_set_agc_analog_digital_mux_select(dev, 0);
-=======
 			errCode = cx231xx_set_agc_analog_digital_mux_select(dev, 0);
->>>>>>> 9fce0c22
 			break;
 		default:
 			break;
@@ -1582,12 +1578,6 @@
 	errCode = cx231xx_i2c_mux_register(dev, 1);
 	if (errCode < 0)
 		return errCode;
-<<<<<<< HEAD
-	cx231xx_i2c_mux_register(dev, 0);
-	cx231xx_i2c_mux_register(dev, 1);
-	
-=======
->>>>>>> 9fce0c22
 
 	/* scan the real bus segments in the order of physical port numbers */
 	cx231xx_do_i2c_scan(dev, I2C_0);
