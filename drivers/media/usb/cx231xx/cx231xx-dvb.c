/*
 DVB device driver for cx231xx

 Copyright (C) 2008 <srinivasa.deevi at conexant dot com>
		Based on em28xx driver

 This program is free software; you can redistribute it and/or modify
   it under the terms of the GNU General Public License as published by
   the Free Software Foundation; either version 2 of the License, or
   (at your option) any later version.

   This program is distributed in the hope that it will be useful,
   but WITHOUT ANY WARRANTY; without even the implied warranty of
   MERCHANTABILITY or FITNESS FOR A PARTICULAR PURPOSE.  See the
   GNU General Public License for more details.

   You should have received a copy of the GNU General Public License
   along with this program; if not, write to the Free Software
   Foundation, Inc., 675 Mass Ave, Cambridge, MA 02139, USA.
 */

#include "cx231xx.h"
#include <linux/kernel.h>
#include <linux/slab.h>

#include <media/v4l2-common.h>
#include <media/videobuf-vmalloc.h>
#include <media/tuner.h>

#include "xc5000.h"
#include "s5h1432.h"
#include "tda18271.h"
#include "s5h1411.h"
#include "lgdt3305.h"
#include "si2165.h"
#include "mb86a20s.h"
#include "si2157.h"
#include "lgdt3306a.h"
#include "tda18212.h"
#include "cxd2820r.h"

MODULE_DESCRIPTION("driver for cx231xx based DVB cards");
MODULE_AUTHOR("Srinivasa Deevi <srinivasa.deevi@conexant.com>");
MODULE_LICENSE("GPL");

static unsigned int debug;
module_param(debug, int, 0644);
MODULE_PARM_DESC(debug, "enable debug messages [dvb]");

DVB_DEFINE_MOD_OPT_ADAPTER_NR(adapter_nr);

#define CX231XX_DVB_NUM_BUFS 5
#define CX231XX_DVB_MAX_PACKETSIZE 564
#define CX231XX_DVB_MAX_PACKETS 64

struct cx231xx_dvb {
	struct dvb_frontend *frontend;

	/* feed count management */
	struct mutex lock;
	int nfeeds;
	u8 count;

	/* general boilerplate stuff */
	struct dvb_adapter adapter;
	struct dvb_demux demux;
	struct dmxdev dmxdev;
	struct dmx_frontend fe_hw;
	struct dmx_frontend fe_mem;
	struct dvb_net net;
	struct i2c_client *i2c_client_tuner;
};

static struct s5h1432_config dvico_s5h1432_config = {
	.output_mode   = S5H1432_SERIAL_OUTPUT,
	.gpio          = S5H1432_GPIO_ON,
	.qam_if        = S5H1432_IF_4000,
	.vsb_if        = S5H1432_IF_4000,
	.inversion     = S5H1432_INVERSION_OFF,
	.status_mode   = S5H1432_DEMODLOCKING,
	.mpeg_timing   = S5H1432_MPEGTIMING_CONTINOUS_NONINVERTING_CLOCK,
};

static struct tda18271_std_map cnxt_rde253s_tda18271_std_map = {
	.dvbt_6   = { .if_freq = 4000, .agc_mode = 3, .std = 4,
		      .if_lvl = 1, .rfagc_top = 0x37, },
	.dvbt_7   = { .if_freq = 4000, .agc_mode = 3, .std = 5,
		      .if_lvl = 1, .rfagc_top = 0x37, },
	.dvbt_8   = { .if_freq = 4000, .agc_mode = 3, .std = 6,
		      .if_lvl = 1, .rfagc_top = 0x37, },
};

static struct tda18271_std_map mb86a20s_tda18271_config = {
	.dvbt_6   = { .if_freq = 4000, .agc_mode = 3, .std = 4,
		      .if_lvl = 0, .rfagc_top = 0x37, },
};

static struct tda18271_config cnxt_rde253s_tunerconfig = {
	.std_map = &cnxt_rde253s_tda18271_std_map,
	.gate    = TDA18271_GATE_ANALOG,
};

static struct s5h1411_config tda18271_s5h1411_config = {
	.output_mode   = S5H1411_SERIAL_OUTPUT,
	.gpio          = S5H1411_GPIO_OFF,
	.vsb_if        = S5H1411_IF_3250,
	.qam_if        = S5H1411_IF_4000,
	.inversion     = S5H1411_INVERSION_ON,
	.status_mode   = S5H1411_DEMODLOCKING,
	.mpeg_timing   = S5H1411_MPEGTIMING_CONTINOUS_NONINVERTING_CLOCK,
};
static struct s5h1411_config xc5000_s5h1411_config = {
	.output_mode   = S5H1411_SERIAL_OUTPUT,
	.gpio          = S5H1411_GPIO_OFF,
	.vsb_if        = S5H1411_IF_3250,
	.qam_if        = S5H1411_IF_3250,
	.inversion     = S5H1411_INVERSION_OFF,
	.status_mode   = S5H1411_DEMODLOCKING,
	.mpeg_timing   = S5H1411_MPEGTIMING_CONTINOUS_NONINVERTING_CLOCK,
};

static struct lgdt3305_config hcw_lgdt3305_config = {
	.i2c_addr           = 0x0e,
	.mpeg_mode          = LGDT3305_MPEG_SERIAL,
	.tpclk_edge         = LGDT3305_TPCLK_FALLING_EDGE,
	.tpvalid_polarity   = LGDT3305_TP_VALID_HIGH,
	.deny_i2c_rptr      = 1,
	.spectral_inversion = 1,
	.qam_if_khz         = 4000,
	.vsb_if_khz         = 3250,
};

static struct tda18271_std_map hauppauge_tda18271_std_map = {
	.atsc_6   = { .if_freq = 3250, .agc_mode = 3, .std = 4,
		      .if_lvl = 1, .rfagc_top = 0x58, },
	.qam_6    = { .if_freq = 4000, .agc_mode = 3, .std = 5,
		      .if_lvl = 1, .rfagc_top = 0x58, },
};

static struct tda18271_config hcw_tda18271_config = {
	.std_map = &hauppauge_tda18271_std_map,
	.gate    = TDA18271_GATE_DIGITAL,
};

static const struct mb86a20s_config pv_mb86a20s_config = {
	.demod_address = 0x10,
	.is_serial = true,
};

static struct tda18271_config pv_tda18271_config = {
	.std_map = &mb86a20s_tda18271_config,
	.gate    = TDA18271_GATE_DIGITAL,
	.small_i2c = TDA18271_03_BYTE_CHUNK_INIT,
};

static const struct si2165_config hauppauge_930C_HD_1113xx_si2165_config = {
	.i2c_addr	= 0x64,
	.chip_mode	= SI2165_MODE_PLL_XTAL,
	.ref_freq_Hz	= 16000000,
};

static const struct si2165_config pctv_quatro_stick_1114xx_si2165_config = {
	.i2c_addr	= 0x64,
	.chip_mode	= SI2165_MODE_PLL_EXT,
	.ref_freq_Hz	= 24000000,
};

static struct lgdt3306a_config hauppauge_955q_lgdt3306a_config = {
	.i2c_addr           = 0x59,
	.qam_if_khz         = 4000,
	.vsb_if_khz         = 3250,
	.deny_i2c_rptr      = 1,
	.spectral_inversion = 1,
	.mpeg_mode          = LGDT3306A_MPEG_SERIAL,
	.tpclk_edge         = LGDT3306A_TPCLK_RISING_EDGE,
	.tpvalid_polarity   = LGDT3306A_TP_VALID_HIGH,
	.xtalMHz            = 25,
};

static struct cxd2820r_config cxd2820r_config0 = {
	.i2c_address = 0x6c, /* (0xd8 >> 1) */
	.ts_mode = 0x08,
};

static struct cxd2820r_config cxd2820r_config1 = {
	.i2c_address = 0x6d, /* (0xda >> 1) */
	.ts_mode = 0x08,
};

static struct tda18212_config tda18212_config = {
	.if_dvbt_6 = 3550,
	.if_dvbt_7 = 3700,
	.if_dvbt_8 = 4150,
	.if_dvbt2_6 = 3250,
	.if_dvbt2_7 = 4000,
	.if_dvbt2_8 = 4000,
	.if_dvbc = 5000,
	.loop_through = 1,
	.xtout = 1
};

static inline void print_err_status(struct cx231xx *dev, int packet, int status)
{
	char *errmsg = "Unknown";

	switch (status) {
	case -ENOENT:
		errmsg = "unlinked synchronuously";
		break;
	case -ECONNRESET:
		errmsg = "unlinked asynchronuously";
		break;
	case -ENOSR:
		errmsg = "Buffer error (overrun)";
		break;
	case -EPIPE:
		errmsg = "Stalled (device not responding)";
		break;
	case -EOVERFLOW:
		errmsg = "Babble (bad cable?)";
		break;
	case -EPROTO:
		errmsg = "Bit-stuff error (bad cable?)";
		break;
	case -EILSEQ:
		errmsg = "CRC/Timeout (could be anything)";
		break;
	case -ETIME:
		errmsg = "Device does not respond";
		break;
	}
	if (packet < 0) {
		dev_dbg(dev->dev,
			"URB status %d [%s].\n", status, errmsg);
	} else {
		dev_dbg(dev->dev,
			"URB packet %d, status %d [%s].\n",
			packet, status, errmsg);
	}
}

static inline int dvb_isoc_copy(struct cx231xx *dev, struct urb *urb)
{
	int i;

	if (!dev)
		return 0;

	if (dev->state & DEV_DISCONNECTED)
		return 0;

	if (urb->status < 0) {
		print_err_status(dev, -1, urb->status);
		if (urb->status == -ENOENT)
			return 0;
	}

	for (i = 0; i < urb->number_of_packets; i++) {
		int status = urb->iso_frame_desc[i].status;

		if (status < 0) {
			print_err_status(dev, i, status);
			if (urb->iso_frame_desc[i].status != -EPROTO)
				continue;
		}

		dvb_dmx_swfilter(&dev->dvb[0]->demux,
				 urb->transfer_buffer +
				urb->iso_frame_desc[i].offset,
				urb->iso_frame_desc[i].actual_length);
	}

	return 0;
}

static inline int dvb_isoc_copy_ts2(struct cx231xx *dev, struct urb *urb)
{
	int i;

	if (!dev)
		return 0;

	if (dev->state & DEV_DISCONNECTED)
		return 0;

	if (urb->status < 0) {
		print_err_status(dev, -1, urb->status);
		if (urb->status == -ENOENT)
			return 0;
	}

	for (i = 0; i < urb->number_of_packets; i++) {
		int status = urb->iso_frame_desc[i].status;

		if (status < 0) {
			print_err_status(dev, i, status);
			if (urb->iso_frame_desc[i].status != -EPROTO)
				continue;
		}

		dvb_dmx_swfilter(&dev->dvb[1]->demux,
				 urb->transfer_buffer +
				urb->iso_frame_desc[i].offset,
				urb->iso_frame_desc[i].actual_length);
	}

	return 0;
}

static inline int dvb_bulk_copy(struct cx231xx *dev, struct urb *urb)
{
	if (!dev)
		return 0;

	if (dev->state & DEV_DISCONNECTED)
		return 0;

	if (urb->status < 0) {
		print_err_status(dev, -1, urb->status);
		if (urb->status == -ENOENT)
			return 0;
	}

	/* Feed the transport payload into the kernel demux */
	dvb_dmx_swfilter(&dev->dvb[0]->demux,
		urb->transfer_buffer, urb->actual_length);

	return 0;
}

static int start_streaming(struct cx231xx_dvb *dvb)
{
	int rc;
	struct cx231xx *dev = dvb->adapter.priv;

	if (dev->USE_ISO) {
		dev_dbg(dev->dev, "DVB transfer mode is ISO.\n");
		mutex_lock(&dev->i2c_lock);
		cx231xx_enable_i2c_port_3(dev, false);
		if (dvb->count == 0)
			cx231xx_set_alt_setting(dev, INDEX_TS1, 4);
		if (dvb->count == 1)
			cx231xx_set_alt_setting(dev, INDEX_TS2, 4);
		cx231xx_enable_i2c_port_3(dev, true);
		mutex_unlock(&dev->i2c_lock);
		rc = cx231xx_set_mode(dev, CX231XX_DIGITAL_MODE);
		if (rc < 0)
			return rc;
		dev->mode_tv = 1;
		if (dvb->count == 1)
		return cx231xx_init_isoc_ts2(dev, CX231XX_DVB_MAX_PACKETS,
				CX231XX_DVB_NUM_BUFS,
				dev->ts2_mode.max_pkt_size,
				dvb_isoc_copy_ts2);
		else
		return cx231xx_init_isoc(dev, CX231XX_DVB_MAX_PACKETS,
				CX231XX_DVB_NUM_BUFS,
				dev->ts1_mode.max_pkt_size,
				dvb_isoc_copy);
	} else {
		dev_dbg(dev->dev, "DVB transfer mode is BULK.\n");
		if (dvb->count == 0)
			cx231xx_set_alt_setting(dev, INDEX_TS1, 0);
		if (dvb->count == 1)
			cx231xx_set_alt_setting(dev, INDEX_TS2, 0);
		rc = cx231xx_set_mode(dev, CX231XX_DIGITAL_MODE);
		if (rc < 0)
			return rc;
		dev->mode_tv = 1;
		return cx231xx_init_bulk(dev, CX231XX_DVB_MAX_PACKETS,
				CX231XX_DVB_NUM_BUFS,
				dvb->count ? dev->ts2_mode.max_pkt_size 
						: dev->ts1_mode.max_pkt_size,
				dvb_bulk_copy);
	}

}

static int stop_streaming(struct cx231xx_dvb *dvb)
{
	struct cx231xx *dev = dvb->adapter.priv;

	if (dev->USE_ISO)
		if (dvb->count == 0)
			cx231xx_uninit_isoc(dev);
		if (dvb->count == 1)
			cx231xx_uninit_isoc_ts2(dev);
	else
		cx231xx_uninit_bulk(dev);

	cx231xx_set_mode(dev, CX231XX_SUSPEND);

	return 0;
}

static int start_feed(struct dvb_demux_feed *feed)
{
	struct dvb_demux *demux = feed->demux;
	struct cx231xx_dvb *dvb = demux->priv;
	int rc, ret;

	if (!demux->dmx.frontend)
		return -EINVAL;

	mutex_lock(&dvb->lock);
	dvb->nfeeds++;
	rc = dvb->nfeeds;

	if (dvb->nfeeds == 1) {
		ret = start_streaming(dvb);
		if (ret < 0)
			rc = ret;
	}

	mutex_unlock(&dvb->lock);
	return rc;
}

static int stop_feed(struct dvb_demux_feed *feed)
{
	struct dvb_demux *demux = feed->demux;
	struct cx231xx_dvb *dvb = demux->priv;
	int err = 0;

	mutex_lock(&dvb->lock);
	dvb->nfeeds--;

	if (0 == dvb->nfeeds)
		err = stop_streaming(dvb);

	mutex_unlock(&dvb->lock);
	return err;
}

/* ------------------------------------------------------------------ */
static int cx231xx_dvb_bus_ctrl(struct dvb_frontend *fe, int acquire)
{
	struct cx231xx *dev = fe->dvb->priv;

	if (acquire)
		return cx231xx_set_mode(dev, CX231XX_DIGITAL_MODE);
	else
		return cx231xx_set_mode(dev, CX231XX_SUSPEND);
}

/* ------------------------------------------------------------------ */

static struct xc5000_config cnxt_rde250_tunerconfig = {
	.i2c_address = 0x61,
	.if_khz = 4000,
};
static struct xc5000_config cnxt_rdu250_tunerconfig = {
	.i2c_address = 0x61,
	.if_khz = 3250,
};

/* ------------------------------------------------------------------ */
#if 0
static int attach_xc5000(u8 addr, struct cx231xx *dev)
{

	struct dvb_frontend *fe;
	struct xc5000_config cfg;

	memset(&cfg, 0, sizeof(cfg));
	cfg.i2c_adap = cx231xx_get_i2c_adap(dev, dev->board.tuner_i2c_master);
	cfg.i2c_addr = addr;

	if (!dev->dvb->frontend) {
		dev_err(dev->dev, "%s/2: dvb frontend not attached. "
		       "Can't attach xc5000\n", dev->name);
		return -EINVAL;
	}

	fe = dvb_attach(xc5000_attach, dev->dvb->frontend, &cfg);
	if (!fe) {
		dev_err(dev->dev, "%s/2: xc5000 attach failed\n", dev->name);
		dvb_frontend_detach(dev->dvb->frontend);
		dev->dvb->frontend = NULL;
		return -EINVAL;
	}

	dev_info(dev->dev, "%s/2: xc5000 attached\n", dev->name);

	return 0;
}
#endif

int cx231xx_set_analog_freq(struct cx231xx *dev, u32 freq)
{
	if ((dev->dvb[0] != NULL) && (dev->dvb[0]->frontend != NULL)) {

		struct dvb_tuner_ops *dops = &dev->dvb[0]->frontend->ops.tuner_ops;

		if (dops->set_analog_params != NULL) {
			struct analog_parameters params;

			params.frequency = freq;
			params.std = dev->norm;
			params.mode = 0;	/* 0- Air; 1 - cable */
			/*params.audmode = ;       */

			/* Set the analog parameters to set the frequency */
			dops->set_analog_params(dev->dvb[0]->frontend, &params);
		}

	}

	return 0;
}

int cx231xx_reset_analog_tuner(struct cx231xx *dev)
{
	int status = 0;

	if ((dev->dvb[0] != NULL) && (dev->dvb[0]->frontend != NULL)) {

		struct dvb_tuner_ops *dops = &dev->dvb[0]->frontend->ops.tuner_ops;

		if (dops->init != NULL && !dev->xc_fw_load_done) {

			dev_dbg(dev->dev,
				"Reloading firmware for XC5000\n");
			status = dops->init(dev->dvb[0]->frontend);
			if (status == 0) {
				dev->xc_fw_load_done = 1;
				dev_dbg(dev->dev,
					"XC5000 firmware download completed\n");
			} else {
				dev->xc_fw_load_done = 0;
				dev_dbg(dev->dev,
					"XC5000 firmware download failed !!!\n");
			}
		}

	}

	return status;
}

/* ------------------------------------------------------------------ */

static int register_dvb(struct cx231xx_dvb *dvb,
			struct module *module,
			struct cx231xx *dev, struct device *device)
{
	int result;

	mutex_init(&dvb->lock);


	/* register adapter */
	result = dvb_register_adapter(&dvb->adapter, dev->name, module, device,
				      adapter_nr);
	if (result < 0) {
		dev_warn(dev->dev,
		       "%s: dvb_register_adapter failed (errno = %d)\n",
		       dev->name, result);
		goto fail_adapter;
	}
	dvb_register_media_controller(&dvb->adapter, dev->media_dev);

	/* Ensure all frontends negotiate bus access */
	dvb->frontend->ops.ts_bus_ctrl = cx231xx_dvb_bus_ctrl;

	dvb->adapter.priv = dev;

	/* register frontend */
	result = dvb_register_frontend(&dvb->adapter, dvb->frontend);
	if (result < 0) {
		dev_warn(dev->dev,
		       "%s: dvb_register_frontend failed (errno = %d)\n",
		       dev->name, result);
		goto fail_frontend;
	}

	/* register demux stuff */
	dvb->demux.dmx.capabilities =
	    DMX_TS_FILTERING | DMX_SECTION_FILTERING |
	    DMX_MEMORY_BASED_FILTERING;
	dvb->demux.priv = dvb;
	dvb->demux.filternum = 256;
	dvb->demux.feednum = 256;
	dvb->demux.start_feed = start_feed;
	dvb->demux.stop_feed = stop_feed;

	result = dvb_dmx_init(&dvb->demux);
	if (result < 0) {
		dev_warn(dev->dev,
			 "%s: dvb_dmx_init failed (errno = %d)\n",
		       dev->name, result);
		goto fail_dmx;
	}

	dvb->dmxdev.filternum = 256;
	dvb->dmxdev.demux = &dvb->demux.dmx;
	dvb->dmxdev.capabilities = 0;
	result = dvb_dmxdev_init(&dvb->dmxdev, &dvb->adapter);
	if (result < 0) {
		dev_warn(dev->dev,
			 "%s: dvb_dmxdev_init failed (errno = %d)\n",
			 dev->name, result);
		goto fail_dmxdev;
	}

	dvb->fe_hw.source = DMX_FRONTEND_0;
	result = dvb->demux.dmx.add_frontend(&dvb->demux.dmx, &dvb->fe_hw);
	if (result < 0) {
		dev_warn(dev->dev,
		       "%s: add_frontend failed (DMX_FRONTEND_0, errno = %d)\n",
		       dev->name, result);
		goto fail_fe_hw;
	}

	dvb->fe_mem.source = DMX_MEMORY_FE;
	result = dvb->demux.dmx.add_frontend(&dvb->demux.dmx, &dvb->fe_mem);
	if (result < 0) {
		dev_warn(dev->dev,
			 "%s: add_frontend failed (DMX_MEMORY_FE, errno = %d)\n",
			 dev->name, result);
		goto fail_fe_mem;
	}

	result = dvb->demux.dmx.connect_frontend(&dvb->demux.dmx, &dvb->fe_hw);
	if (result < 0) {
		dev_warn(dev->dev,
			 "%s: connect_frontend failed (errno = %d)\n",
			 dev->name, result);
		goto fail_fe_conn;
	}

	/* register network adapter */
	dvb_net_init(&dvb->adapter, &dvb->net, &dvb->demux.dmx);
	result = dvb_create_media_graph(&dvb->adapter,
					dev->tuner_type == TUNER_ABSENT);
	if (result < 0)
		goto fail_create_graph;

	return 0;

fail_create_graph:
	dvb_net_release(&dvb->net);
fail_fe_conn:
	dvb->demux.dmx.remove_frontend(&dvb->demux.dmx, &dvb->fe_mem);
fail_fe_mem:
	dvb->demux.dmx.remove_frontend(&dvb->demux.dmx, &dvb->fe_hw);
fail_fe_hw:
	dvb_dmxdev_release(&dvb->dmxdev);
fail_dmxdev:
	dvb_dmx_release(&dvb->demux);
fail_dmx:
	dvb_unregister_frontend(dvb->frontend);
fail_frontend:
	dvb_frontend_detach(dvb->frontend);
	dvb_unregister_adapter(&dvb->adapter);
fail_adapter:
	return result;
}

static void unregister_dvb(struct cx231xx_dvb *dvb)
{
	struct i2c_client *client;
	dvb_net_release(&dvb->net);
	dvb->demux.dmx.remove_frontend(&dvb->demux.dmx, &dvb->fe_mem);
	dvb->demux.dmx.remove_frontend(&dvb->demux.dmx, &dvb->fe_hw);
	dvb_dmxdev_release(&dvb->dmxdev);
	dvb_dmx_release(&dvb->demux);
	client = dvb->i2c_client_tuner;
	/* remove I2C tuner */
	if (client) {
		module_put(client->dev.driver->owner);
		i2c_unregister_device(client);
	}
	dvb_unregister_frontend(dvb->frontend);
	dvb_frontend_detach(dvb->frontend);
	dvb_unregister_adapter(&dvb->adapter);
}

static int dvb_init(struct cx231xx *dev)
{
	int i, result = 0;
	struct cx231xx_dvb *dvb;
	struct i2c_adapter *tuner_i2c;
	struct i2c_adapter *demod_i2c;

	if (!dev->board.has_dvb) {
		/* This device does not support the extension */
		return 0;
	}

	for (i = 0; i < dev->board.adap_cnt; i++) {
	dvb = kzalloc(sizeof(struct cx231xx_dvb), GFP_KERNEL);

	if (dvb == NULL) {
		dev_info(dev->dev,
			 "cx231xx_dvb: memory allocation failed\n");
		return -ENOMEM;
	}

	dvb->count = i;

	dev->dvb[i] = dvb;
	dev->cx231xx_set_analog_freq = cx231xx_set_analog_freq;
	dev->cx231xx_reset_analog_tuner = cx231xx_reset_analog_tuner;

	tuner_i2c = cx231xx_get_i2c_adap(dev, dev->board.tuner_i2c_master);
	demod_i2c = cx231xx_get_i2c_adap(dev, dev->board.demod_i2c_master);
	mutex_lock(&dev->lock);
	cx231xx_set_mode(dev, CX231XX_DIGITAL_MODE);
	cx231xx_demod_reset(dev);
	/* init frontend */
	switch (dev->model) {
	case CX231XX_BOARD_CNXT_CARRAERA:
	case CX231XX_BOARD_CNXT_RDE_250:

		dev->dvb[i]->frontend = dvb_attach(s5h1432_attach,
					&dvico_s5h1432_config,
					demod_i2c);

		if (dev->dvb[i]->frontend == NULL) {
			dev_err(dev->dev,
				"Failed to attach s5h1432 front end\n");
			result = -EINVAL;
			goto out_free;
		}

		/* define general-purpose callback pointer */
		dvb->frontend->callback = cx231xx_tuner_callback;

		if (!dvb_attach(xc5000_attach, dev->dvb[i]->frontend,
			       tuner_i2c,
			       &cnxt_rde250_tunerconfig)) {
			result = -EINVAL;
			goto out_free;
		}

		break;
	case CX231XX_BOARD_CNXT_SHELBY:
	case CX231XX_BOARD_CNXT_RDU_250:

		dev->dvb[i]->frontend = dvb_attach(s5h1411_attach,
					       &xc5000_s5h1411_config,
					       demod_i2c);

		if (dev->dvb[i]->frontend == NULL) {
			dev_err(dev->dev,
				"Failed to attach s5h1411 front end\n");
			result = -EINVAL;
			goto out_free;
		}

		/* define general-purpose callback pointer */
		dvb->frontend->callback = cx231xx_tuner_callback;

		if (!dvb_attach(xc5000_attach, dev->dvb[i]->frontend,
			       tuner_i2c,
			       &cnxt_rdu250_tunerconfig)) {
			result = -EINVAL;
			goto out_free;
		}
		break;
	case CX231XX_BOARD_CNXT_RDE_253S:

		dev->dvb[i]->frontend = dvb_attach(s5h1432_attach,
					&dvico_s5h1432_config,
					demod_i2c);

		if (dev->dvb[i]->frontend == NULL) {
			dev_err(dev->dev,
				"Failed to attach s5h1432 front end\n");
			result = -EINVAL;
			goto out_free;
		}

		/* define general-purpose callback pointer */
		dvb->frontend->callback = cx231xx_tuner_callback;

		if (!dvb_attach(tda18271_attach, dev->dvb[i]->frontend,
			       0x60, tuner_i2c,
			       &cnxt_rde253s_tunerconfig)) {
			result = -EINVAL;
			goto out_free;
		}
		break;
	case CX231XX_BOARD_CNXT_RDU_253S:
	case CX231XX_BOARD_KWORLD_UB445_USB_HYBRID:

		dev->dvb[i]->frontend = dvb_attach(s5h1411_attach,
					       &tda18271_s5h1411_config,
					       demod_i2c);

		if (dev->dvb[i]->frontend == NULL) {
			dev_err(dev->dev,
				"Failed to attach s5h1411 front end\n");
			result = -EINVAL;
			goto out_free;
		}

		/* define general-purpose callback pointer */
		dvb->frontend->callback = cx231xx_tuner_callback;

		if (!dvb_attach(tda18271_attach, dev->dvb[i]->frontend,
			       0x60, tuner_i2c,
			       &cnxt_rde253s_tunerconfig)) {
			result = -EINVAL;
			goto out_free;
		}
		break;
	case CX231XX_BOARD_HAUPPAUGE_EXETER:

		dev_info(dev->dev,
			 "%s: looking for tuner / demod on i2c bus: %d\n",
		       __func__, i2c_adapter_id(tuner_i2c));

		dev->dvb[i]->frontend = dvb_attach(lgdt3305_attach,
						&hcw_lgdt3305_config,
						demod_i2c);

		if (dev->dvb[i]->frontend == NULL) {
			dev_err(dev->dev,
				"Failed to attach LG3305 front end\n");
			result = -EINVAL;
			goto out_free;
		}

		/* define general-purpose callback pointer */
		dvb->frontend->callback = cx231xx_tuner_callback;

		dvb_attach(tda18271_attach, dev->dvb[i]->frontend,
			   0x60, tuner_i2c,
			   &hcw_tda18271_config);
		break;

	case CX231XX_BOARD_HAUPPAUGE_930C_HD_1113xx:

		dev->dvb[i]->frontend = dvb_attach(si2165_attach,
			&hauppauge_930C_HD_1113xx_si2165_config,
			demod_i2c
			);

		if (dev->dvb[i]->frontend == NULL) {
			dev_err(dev->dev,
				"Failed to attach SI2165 front end\n");
			result = -EINVAL;
			goto out_free;
		}

		dev->dvb[i]->frontend->ops.i2c_gate_ctrl = NULL;

		/* define general-purpose callback pointer */
		dvb->frontend->callback = cx231xx_tuner_callback;

		dvb_attach(tda18271_attach, dev->dvb[i]->frontend,
			0x60,
			tuner_i2c,
			&hcw_tda18271_config);

		dev->cx231xx_reset_analog_tuner = NULL;
		break;

	case CX231XX_BOARD_HAUPPAUGE_930C_HD_1114xx:
	{
		struct i2c_client *client;
		struct i2c_board_info info;
		struct si2157_config si2157_config;

		memset(&info, 0, sizeof(struct i2c_board_info));

		dev->dvb[i]->frontend = dvb_attach(si2165_attach,
			&pctv_quatro_stick_1114xx_si2165_config,
			demod_i2c
			);

		if (dev->dvb[i]->frontend == NULL) {
			dev_err(dev->dev,
				"Failed to attach SI2165 front end\n");
			result = -EINVAL;
			goto out_free;
		}

		dev->dvb[i]->frontend->ops.i2c_gate_ctrl = NULL;

		/* define general-purpose callback pointer */
		dvb->frontend->callback = cx231xx_tuner_callback;

		/* attach tuner */
		memset(&si2157_config, 0, sizeof(si2157_config));
<<<<<<< HEAD
		si2157_config.fe = dev->dvb[i]->frontend;
=======
		si2157_config.fe = dev->dvb->frontend;
#ifdef CONFIG_MEDIA_CONTROLLER_DVB
		si2157_config.mdev = dev->media_dev;
#endif
>>>>>>> 6a2cf60b
		si2157_config.if_port = 1;
		si2157_config.inversion = true;
		strlcpy(info.type, "si2157", I2C_NAME_SIZE);
		info.addr = 0x60;
		info.platform_data = &si2157_config;
		request_module("si2157");

		client = i2c_new_device(
			tuner_i2c,
			&info);
		if (client == NULL || client->dev.driver == NULL) {
			dvb_frontend_detach(dev->dvb[i]->frontend);
			result = -ENODEV;
			goto out_free;
		}

		if (!try_module_get(client->dev.driver->owner)) {
			i2c_unregister_device(client);
			dvb_frontend_detach(dev->dvb[i]->frontend);
			result = -ENODEV;
			goto out_free;
		}

		dev->cx231xx_reset_analog_tuner = NULL;

		dev->dvb[i]->i2c_client_tuner = client;
		break;
	}
	case CX231XX_BOARD_HAUPPAUGE_955Q:
	{
		struct i2c_client *client;
		struct i2c_board_info info;
		struct si2157_config si2157_config;

		memset(&info, 0, sizeof(struct i2c_board_info));

		dev->dvb[i]->frontend = dvb_attach(lgdt3306a_attach,
			&hauppauge_955q_lgdt3306a_config,
			demod_i2c
			);

		if (dev->dvb[i]->frontend == NULL) {
			dev_err(dev->dev,
				"Failed to attach LGDT3306A frontend.\n");
			result = -EINVAL;
			goto out_free;
		}

		dev->dvb[i]->frontend->ops.i2c_gate_ctrl = NULL;

		/* define general-purpose callback pointer */
		dvb->frontend->callback = cx231xx_tuner_callback;

		/* attach tuner */
		memset(&si2157_config, 0, sizeof(si2157_config));
<<<<<<< HEAD
		si2157_config.fe = dev->dvb[i]->frontend;
=======
		si2157_config.fe = dev->dvb->frontend;
#ifdef CONFIG_MEDIA_CONTROLLER_DVB
		si2157_config.mdev = dev->media_dev;
#endif
>>>>>>> 6a2cf60b
		si2157_config.if_port = 1;
		si2157_config.inversion = true;
		strlcpy(info.type, "si2157", I2C_NAME_SIZE);
		info.addr = 0x60;
		info.platform_data = &si2157_config;
		request_module("si2157");

		client = i2c_new_device(
			tuner_i2c,
			&info);
		if (client == NULL || client->dev.driver == NULL) {
			dvb_frontend_detach(dev->dvb[i]->frontend);
			result = -ENODEV;
			goto out_free;
		}

		if (!try_module_get(client->dev.driver->owner)) {
			i2c_unregister_device(client);
			dvb_frontend_detach(dev->dvb[i]->frontend);
			result = -ENODEV;
			goto out_free;
		}

		dev->cx231xx_reset_analog_tuner = NULL;

		dev->dvb[i]->i2c_client_tuner = client;
		break;
	}
	case CX231XX_BOARD_PV_PLAYTV_USB_HYBRID:
	case CX231XX_BOARD_KWORLD_UB430_USB_HYBRID:

		dev_info(dev->dev,
			 "%s: looking for demod on i2c bus: %d\n",
			 __func__, i2c_adapter_id(tuner_i2c));

		dev->dvb[i]->frontend = dvb_attach(mb86a20s_attach,
						&pv_mb86a20s_config,
						demod_i2c);

		if (dev->dvb[i]->frontend == NULL) {
			dev_err(dev->dev,
				"Failed to attach mb86a20s demod\n");
			result = -EINVAL;
			goto out_free;
		}

		/* define general-purpose callback pointer */
		dvb->frontend->callback = cx231xx_tuner_callback;

		dvb_attach(tda18271_attach, dev->dvb[i]->frontend,
			   0x60, tuner_i2c,
			   &pv_tda18271_config);
		break;

	case CX231XX_BOARD_TBS_5280:
	{
		struct i2c_client *client;
		struct i2c_board_info board_info = {
			.type = "tda18212",
			.platform_data = &tda18212_config,
		};


		board_info.addr = (i == 0) ? 0x60 : 0x63;

		dev->dvb[i]->frontend = dvb_attach(cxd2820r_attach,
						i ? &cxd2820r_config1 : &cxd2820r_config0,
						demod_i2c, NULL);

		if (dev->dvb[i]->frontend == NULL) {
			dev_err(dev->dev,
				"Failed to attach demod cxd2820r %d\n", i);
			result = -EINVAL;
			goto out_free;
		}

		/* define general-purpose callback pointer */
		dvb->frontend->callback = cx231xx_tuner_callback;

		/* attach tuner */
		tda18212_config.fe = dev->dvb[i]->frontend;
		request_module("tda18212");
		client = i2c_new_device(tuner_i2c, &board_info);	/* could it be demod_i2c ?? */
		if (client == NULL || client->dev.driver == NULL) {
			dvb_frontend_detach(dev->dvb[i]->frontend);
			result = -ENODEV;
			goto out_free;
		}
		if (!try_module_get(client->dev.driver->owner)) {
			i2c_unregister_device(client);
			dvb_frontend_detach(dev->dvb[i]->frontend);
			result = -ENODEV;
			goto out_free;
		}
		dev->dvb[i]->i2c_client_tuner = client;
	
		break;
	}
	default:
		dev_err(dev->dev,
			"%s/2: The frontend of your DVB/ATSC card isn't supported yet\n",
			dev->name);
		break;
	}
	if (NULL == dvb->frontend) {
		dev_err(dev->dev,
		       "%s/2: frontend initialization failed\n", dev->name);
		result = -EINVAL;
		goto out_free;
	}

	/* register everything */
	result = register_dvb(dvb, THIS_MODULE, dev, dev->dev);

	if (result < 0)
		goto out_free;
	}


	dev_info(dev->dev, "Successfully loaded cx231xx-dvb\n");

ret:
	cx231xx_set_mode(dev, CX231XX_SUSPEND);
	mutex_unlock(&dev->lock);
	return result;

out_free:
	kfree(dvb);
	dev->dvb[i] = NULL;
	goto ret;
}

static int dvb_fini(struct cx231xx *dev)
{
	int i;

	if (!dev->board.has_dvb) {
		/* This device does not support the extension */
		return 0;
	}

	for (i = 0; i < dev->board.adap_cnt; i++) {
	if (dev->dvb[i]) {
		unregister_dvb(dev->dvb[i]);
		dev->dvb[i] = NULL;
	}
	}

	return 0;
}

static struct cx231xx_ops dvb_ops = {
	.id = CX231XX_DVB,
	.name = "Cx231xx dvb Extension",
	.init = dvb_init,
	.fini = dvb_fini,
};

static int __init cx231xx_dvb_register(void)
{
	return cx231xx_register_extension(&dvb_ops);
}

static void __exit cx231xx_dvb_unregister(void)
{
	cx231xx_unregister_extension(&dvb_ops);
}

module_init(cx231xx_dvb_register);
module_exit(cx231xx_dvb_unregister);<|MERGE_RESOLUTION|>--- conflicted
+++ resolved
@@ -885,14 +885,10 @@
 
 		/* attach tuner */
 		memset(&si2157_config, 0, sizeof(si2157_config));
-<<<<<<< HEAD
 		si2157_config.fe = dev->dvb[i]->frontend;
-=======
-		si2157_config.fe = dev->dvb->frontend;
 #ifdef CONFIG_MEDIA_CONTROLLER_DVB
 		si2157_config.mdev = dev->media_dev;
 #endif
->>>>>>> 6a2cf60b
 		si2157_config.if_port = 1;
 		si2157_config.inversion = true;
 		strlcpy(info.type, "si2157", I2C_NAME_SIZE);
@@ -948,14 +944,10 @@
 
 		/* attach tuner */
 		memset(&si2157_config, 0, sizeof(si2157_config));
-<<<<<<< HEAD
 		si2157_config.fe = dev->dvb[i]->frontend;
-=======
-		si2157_config.fe = dev->dvb->frontend;
 #ifdef CONFIG_MEDIA_CONTROLLER_DVB
 		si2157_config.mdev = dev->media_dev;
 #endif
->>>>>>> 6a2cf60b
 		si2157_config.if_port = 1;
 		si2157_config.inversion = true;
 		strlcpy(info.type, "si2157", I2C_NAME_SIZE);
