--- conflicted
+++ resolved
@@ -34,12 +34,9 @@
 #include "si2165.h"
 #include "mb86a20s.h"
 #include "si2157.h"
-<<<<<<< HEAD
+#include "lgdt3306a.h"
 #include "tda18212.h"
 #include "cxd2820r.h"
-=======
-#include "lgdt3306a.h"
->>>>>>> 3d945be0
 
 MODULE_DESCRIPTION("driver for cx231xx based DVB cards");
 MODULE_AUTHOR("Srinivasa Deevi <srinivasa.deevi@conexant.com>");
@@ -167,7 +164,18 @@
 	.ref_freq_Hz	= 24000000,
 };
 
-<<<<<<< HEAD
+static struct lgdt3306a_config hauppauge_955q_lgdt3306a_config = {
+	.i2c_addr           = 0x59,
+	.qam_if_khz         = 4000,
+	.vsb_if_khz         = 3250,
+	.deny_i2c_rptr      = 1,
+	.spectral_inversion = 1,
+	.mpeg_mode          = LGDT3306A_MPEG_SERIAL,
+	.tpclk_edge         = LGDT3306A_TPCLK_RISING_EDGE,
+	.tpvalid_polarity   = LGDT3306A_TP_VALID_HIGH,
+	.xtalMHz            = 25,
+};
+
 static struct cxd2820r_config cxd2820r_config0 = {
 	.i2c_address = 0x6c, /* (0xd8 >> 1) */
 	.ts_mode = 0x08,
@@ -188,18 +196,6 @@
 	.if_dvbc = 5000,
 	.loop_through = 1,
 	.xtout = 1
-=======
-static struct lgdt3306a_config hauppauge_955q_lgdt3306a_config = {
-	.i2c_addr           = 0x59,
-	.qam_if_khz         = 4000,
-	.vsb_if_khz         = 3250,
-	.deny_i2c_rptr      = 1,
-	.spectral_inversion = 1,
-	.mpeg_mode          = LGDT3306A_MPEG_SERIAL,
-	.tpclk_edge         = LGDT3306A_TPCLK_RISING_EDGE,
-	.tpvalid_polarity   = LGDT3306A_TP_VALID_HIGH,
-	.xtalMHz            = 25,
->>>>>>> 3d945be0
 };
 
 static inline void print_err_status(struct cx231xx *dev, int packet, int status)
@@ -919,26 +915,26 @@
 
 		memset(&info, 0, sizeof(struct i2c_board_info));
 
-		dev->dvb->frontend = dvb_attach(lgdt3306a_attach,
+		dev->dvb[i]->frontend = dvb_attach(lgdt3306a_attach,
 			&hauppauge_955q_lgdt3306a_config,
 			tuner_i2c
 			);
 
-		if (dev->dvb->frontend == NULL) {
+		if (dev->dvb[i]->frontend == NULL) {
 			dev_err(dev->dev,
 				"Failed to attach LGDT3306A frontend.\n");
 			result = -EINVAL;
 			goto out_free;
 		}
 
-		dev->dvb->frontend->ops.i2c_gate_ctrl = NULL;
+		dev->dvb[i]->frontend->ops.i2c_gate_ctrl = NULL;
 
 		/* define general-purpose callback pointer */
 		dvb->frontend->callback = cx231xx_tuner_callback;
 
 		/* attach tuner */
 		memset(&si2157_config, 0, sizeof(si2157_config));
-		si2157_config.fe = dev->dvb->frontend;
+		si2157_config.fe = dev->dvb[i]->frontend;
 		si2157_config.inversion = true;
 		strlcpy(info.type, "si2157", I2C_NAME_SIZE);
 		info.addr = 0x60;
@@ -949,21 +945,21 @@
 			tuner_i2c,
 			&info);
 		if (client == NULL || client->dev.driver == NULL) {
-			dvb_frontend_detach(dev->dvb->frontend);
+			dvb_frontend_detach(dev->dvb[i]->frontend);
 			result = -ENODEV;
 			goto out_free;
 		}
 
 		if (!try_module_get(client->dev.driver->owner)) {
 			i2c_unregister_device(client);
-			dvb_frontend_detach(dev->dvb->frontend);
+			dvb_frontend_detach(dev->dvb[i]->frontend);
 			result = -ENODEV;
 			goto out_free;
 		}
 
 		dev->cx231xx_reset_analog_tuner = NULL;
 
-		dev->dvb->i2c_client_tuner = client;
+		dev->dvb[i]->i2c_client_tuner = client;
 		break;
 	}
 	case CX231XX_BOARD_PV_PLAYTV_USB_HYBRID:
