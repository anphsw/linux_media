--- conflicted
+++ resolved
@@ -162,28 +162,6 @@
 	.max_i2c_msg_len	= 2,
 };
 
-static struct cxd2820r_config cxd2820r_config0 = {
-	.i2c_address = 0x6c, /* (0xd8 >> 1) */
-	.ts_mode = CXD2820R_TS_SERIAL,
-};
-
-static struct cxd2820r_config cxd2820r_config1 = {
-	.i2c_address = 0x6d, /* (0xda >> 1) */
-	.ts_mode = CXD2820R_TS_SERIAL,
-};
-
-static struct tda18212_config tda18212_config = {
-	.if_dvbt_6 = 3550,
-	.if_dvbt_7 = 3700,
-	.if_dvbt_8 = 4150,
-	.if_dvbt2_6 = 3250,
-	.if_dvbt2_7 = 4000,
-	.if_dvbt2_8 = 4000,
-	.if_dvbc = 5000,
-	.loop_through = 1,
-	.xtout = 1
-};
-
 static void tbs_reset_fe(struct cx231xx *dev, int reset_pin)
 {
 	/* reset frontend, active low */
@@ -399,18 +377,16 @@
 
 	if (dev->USE_ISO) {
 		dev_dbg(dev->dev, "DVB transfer mode is ISO.\n");
-<<<<<<< HEAD
+
 		mutex_lock(&dev->i2c_lock);
 		cx231xx_enable_i2c_port_3(dev, false);
 		if (dvb->count == 1)
-			cx231xx_set_alt_setting(dev, INDEX_TS2, 4);
+			cx231xx_set_alt_setting(dev, INDEX_TS2, 5);
 		else
-			cx231xx_set_alt_setting(dev, INDEX_TS1, 4);
+			cx231xx_set_alt_setting(dev, INDEX_TS1, 5);
 		cx231xx_enable_i2c_port_3(dev, true);
 		mutex_unlock(&dev->i2c_lock);
-=======
-		cx231xx_set_alt_setting(dev, INDEX_TS1, 5);
->>>>>>> f2809d20
+
 		rc = cx231xx_set_mode(dev, CX231XX_DIGITAL_MODE);
 		if (rc < 0)
 			return rc;
@@ -824,12 +800,9 @@
 	struct cx231xx_dvb *dvb;
 	struct i2c_adapter *tuner_i2c;
 	struct i2c_adapter *demod_i2c;
-<<<<<<< HEAD
-	u8 mac[6];
-=======
 	struct i2c_client *client;
 	struct i2c_adapter *adapter;
->>>>>>> f2809d20
+	u8 mac[6];
 
 	if (!dev->board.has_dvb) {
 		/* This device does not support the extension */
@@ -923,13 +896,8 @@
 		/* define general-purpose callback pointer */
 		dvb->frontend[0]->callback = cx231xx_tuner_callback;
 
-<<<<<<< HEAD
 		if (!dvb_attach(tda18271_attach, dvb->frontend[0],
-			       0x60, tuner_i2c,
-=======
-		if (!dvb_attach(tda18271_attach, dev->dvb->frontend[0],
 			       dev->board.tuner_addr, tuner_i2c,
->>>>>>> f2809d20
 			       &cnxt_rde253s_tunerconfig)) {
 			result = -EINVAL;
 			goto out_free;
@@ -952,13 +920,8 @@
 		/* define general-purpose callback pointer */
 		dvb->frontend[0]->callback = cx231xx_tuner_callback;
 
-<<<<<<< HEAD
 		if (!dvb_attach(tda18271_attach, dvb->frontend[0],
-			       0x60, tuner_i2c,
-=======
-		if (!dvb_attach(tda18271_attach, dev->dvb->frontend[0],
 			       dev->board.tuner_addr, tuner_i2c,
->>>>>>> f2809d20
 			       &cnxt_rde253s_tunerconfig)) {
 			result = -EINVAL;
 			goto out_free;
@@ -984,13 +947,8 @@
 		/* define general-purpose callback pointer */
 		dvb->frontend[0]->callback = cx231xx_tuner_callback;
 
-<<<<<<< HEAD
 		dvb_attach(tda18271_attach, dvb->frontend[0],
-			   0x60, tuner_i2c,
-=======
-		dvb_attach(tda18271_attach, dev->dvb->frontend[0],
 			   dev->board.tuner_addr, tuner_i2c,
->>>>>>> f2809d20
 			   &hcw_tda18271_config);
 		break;
 
@@ -999,30 +957,7 @@
 		struct si2165_platform_data si2165_pdata = {};
 
 		/* attach demod */
-<<<<<<< HEAD
-		memset(&si2165_pdata, 0, sizeof(si2165_pdata));
 		si2165_pdata.fe = &dvb->frontend[0];
-		si2165_pdata.chip_mode = SI2165_MODE_PLL_XTAL,
-		si2165_pdata.ref_freq_hz = 16000000,
-
-		memset(&info, 0, sizeof(struct i2c_board_info));
-		strlcpy(info.type, "si2165", I2C_NAME_SIZE);
-		info.addr = 0x64;
-		info.platform_data = &si2165_pdata;
-		request_module(info.type);
-		client = i2c_new_device(demod_i2c, &info);
-
-		if (client == NULL || client->dev.driver == NULL || dvb->frontend[0] == NULL) {
-			dev_err(dev->dev,
-				"Failed to attach SI2165 front end\n");
-			result = -EINVAL;
-			goto out_free;
-		}
-
-		if (!try_module_get(client->dev.driver->owner)) {
-			i2c_unregister_device(client);
-=======
-		si2165_pdata.fe = &dev->dvb->frontend[0];
 		si2165_pdata.chip_mode = SI2165_MODE_PLL_XTAL;
 		si2165_pdata.ref_freq_hz = 16000000;
 
@@ -1031,7 +966,6 @@
 						dev->board.demod_addr,
 						&si2165_pdata);
 		if (!client) {
->>>>>>> f2809d20
 			result = -ENODEV;
 			goto out_free;
 		}
@@ -1042,14 +976,8 @@
 		/* define general-purpose callback pointer */
 		dvb->frontend[0]->callback = cx231xx_tuner_callback;
 
-<<<<<<< HEAD
 		dvb_attach(tda18271_attach, dvb->frontend[0],
-			0x60,
-			tuner_i2c,
-=======
-		dvb_attach(tda18271_attach, dev->dvb->frontend[0],
 			dev->board.tuner_addr, tuner_i2c,
->>>>>>> f2809d20
 			&hcw_tda18271_config);
 
 		dev->cx231xx_reset_analog_tuner = NULL;
@@ -1061,30 +989,7 @@
 		struct si2157_config si2157_config = {};
 
 		/* attach demod */
-<<<<<<< HEAD
-		memset(&si2165_pdata, 0, sizeof(si2165_pdata));
 		si2165_pdata.fe = &dvb->frontend[0];
-		si2165_pdata.chip_mode = SI2165_MODE_PLL_EXT,
-		si2165_pdata.ref_freq_hz = 24000000,
-
-		memset(&info, 0, sizeof(struct i2c_board_info));
-		strlcpy(info.type, "si2165", I2C_NAME_SIZE);
-		info.addr = 0x64;
-		info.platform_data = &si2165_pdata;
-		request_module(info.type);
-		client = i2c_new_device(demod_i2c, &info);
-
-		if (client == NULL || client->dev.driver == NULL || dvb->frontend[0] == NULL) {
-			dev_err(dev->dev,
-				"Failed to attach SI2165 front end\n");
-			result = -EINVAL;
-			goto out_free;
-		}
-
-		if (!try_module_get(client->dev.driver->owner)) {
-			i2c_unregister_device(client);
-=======
-		si2165_pdata.fe = &dev->dvb->frontend[0];
 		si2165_pdata.chip_mode = SI2165_MODE_PLL_EXT;
 		si2165_pdata.ref_freq_hz = 24000000;
 
@@ -1093,61 +998,29 @@
 						dev->board.demod_addr,
 						&si2165_pdata);
 		if (!client) {
->>>>>>> f2809d20
 			result = -ENODEV;
 			goto out_free;
 		}
 		dvb->i2c_client_demod[0] = client;
 
-<<<<<<< HEAD
-		memset(&info, 0, sizeof(struct i2c_board_info));
-
 		dvb->frontend[0]->ops.i2c_gate_ctrl = NULL;
-=======
-		dev->dvb->frontend[0]->ops.i2c_gate_ctrl = NULL;
->>>>>>> f2809d20
 
 		/* define general-purpose callback pointer */
 		dvb->frontend[0]->callback = cx231xx_tuner_callback;
 
 		/* attach tuner */
-<<<<<<< HEAD
-		memset(&si2157_config, 0, sizeof(si2157_config));
 		si2157_config.fe = dvb->frontend[0];
-=======
-		si2157_config.fe = dev->dvb->frontend[0];
->>>>>>> f2809d20
 #ifdef CONFIG_MEDIA_CONTROLLER_DVB
 		si2157_config.mdev = dev->media_dev;
 #endif
 		si2157_config.if_port = 1;
 		si2157_config.inversion = true;
-<<<<<<< HEAD
-		strlcpy(info.type, "si2157", I2C_NAME_SIZE);
-		info.addr = 0x60;
-		info.platform_data = &si2157_config;
-		request_module("si2157");
-
-		client = i2c_new_device(
-			tuner_i2c,
-			&info);
-		if (client == NULL || client->dev.driver == NULL) {
-			dvb_frontend_detach(dvb->frontend[0]);
-			result = -ENODEV;
-			goto out_free;
-		}
-
-		if (!try_module_get(client->dev.driver->owner)) {
-			i2c_unregister_device(client);
-			dvb_frontend_detach(dvb->frontend[0]);
-=======
 
 		/* perform probe/init/attach */
 		client = dvb_module_probe("si2157", NULL, tuner_i2c,
 						dev->board.tuner_addr,
 						&si2157_config);
 		if (!client) {
->>>>>>> f2809d20
 			result = -ENODEV;
 			goto out_free;
 		}
@@ -1161,19 +1034,8 @@
 		struct si2157_config si2157_config = {};
 		struct lgdt3306a_config lgdt3306a_config = {};
 
-<<<<<<< HEAD
-		dvb->frontend[0] = dvb_attach(lgdt3306a_attach,
-			&hauppauge_955q_lgdt3306a_config,
-			demod_i2c
-			);
-
-		if (!dvb->frontend[0]) {
-			dev_err(dev->dev,
-				"Failed to attach LGDT3306A frontend.\n");
-			result = -EINVAL;
-=======
 		lgdt3306a_config = hauppauge_955q_lgdt3306a_config;
-		lgdt3306a_config.fe = &dev->dvb->frontend[0];
+		lgdt3306a_config.fe = &dvb->frontend[0];
 		lgdt3306a_config.i2c_adapter = &adapter;
 
 		/* perform probe/init/attach */
@@ -1182,7 +1044,6 @@
 						&lgdt3306a_config);
 		if (!client) {
 			result = -ENODEV;
->>>>>>> f2809d20
 			goto out_free;
 		}
 		dvb->i2c_client_demod[0] = client;
@@ -1193,43 +1054,19 @@
 		dvb->frontend[0]->callback = cx231xx_tuner_callback;
 
 		/* attach tuner */
-<<<<<<< HEAD
-		memset(&si2157_config, 0, sizeof(si2157_config));
 		si2157_config.fe = dvb->frontend[0];
-=======
-		si2157_config.fe = dev->dvb->frontend[0];
->>>>>>> f2809d20
+
 #ifdef CONFIG_MEDIA_CONTROLLER_DVB
 		si2157_config.mdev = dev->media_dev;
 #endif
 		si2157_config.if_port = 1;
 		si2157_config.inversion = true;
-<<<<<<< HEAD
-		strlcpy(info.type, "si2157", I2C_NAME_SIZE);
-		info.addr = 0x60;
-		info.platform_data = &si2157_config;
-		request_module("si2157");
-
-		client = i2c_new_device(
-			tuner_i2c,
-			&info);
-		if (client == NULL || client->dev.driver == NULL) {
-			dvb_frontend_detach(dvb->frontend[0]);
-			result = -ENODEV;
-			goto out_free;
-		}
-
-		if (!try_module_get(client->dev.driver->owner)) {
-			i2c_unregister_device(client);
-			dvb_frontend_detach(dvb->frontend[0]);
-=======
 
 		/* perform probe/init/attach */
 		client = dvb_module_probe("si2157", NULL, tuner_i2c,
 						dev->board.tuner_addr,
 						&si2157_config);
 		if (!client) {
->>>>>>> f2809d20
 			result = -ENODEV;
 			goto out_free;
 		}
@@ -1259,13 +1096,8 @@
 		/* define general-purpose callback pointer */
 		dvb->frontend[0]->callback = cx231xx_tuner_callback;
 
-<<<<<<< HEAD
 		dvb_attach(tda18271_attach, dvb->frontend[0],
-			   0x60, tuner_i2c,
-=======
-		dvb_attach(tda18271_attach, dev->dvb->frontend[0],
 			   dev->board.tuner_addr, tuner_i2c,
->>>>>>> f2809d20
 			   &pv_tda18271_config);
 		break;
 	case CX231XX_BOARD_EVROMEDIA_FULL_HYBRID_FULLHD:
@@ -1339,44 +1171,46 @@
 	}
 	case CX231XX_BOARD_TBS_5280:
 	{
-		struct i2c_client *client;
-		struct i2c_board_info board_info = {
-			.type = "tda18212",
-			.platform_data = &tda18212_config,
-		};
-
-
-		board_info.addr = (i == 0) ? 0x60 : 0x63;
-
-		dvb->frontend[0] = dvb_attach(cxd2820r_attach,
-						i ? &cxd2820r_config1 : &cxd2820r_config0,
-						demod_i2c, NULL);
-
-		if (!dvb->frontend[0]) {
-			dev_err(dev->dev,
-				"Failed to attach demod cxd2820r %d\n", i);
-			result = -EINVAL;
-			goto out_free;
-		}
+				struct tda18212_config tda18212_config = {};
+		struct cxd2820r_config cxd2820r_config = {};
+
+		/* attach demodulator chip */
+		cxd2820r_config.i2c_address = dev->board.demod_addr + i;
+		cxd2820r_config.ts_mode = CXD2820R_TS_SERIAL,
+
+		/* perform probe/init/attach */
+		client = dvb_module_probe("cxd2820r", NULL, demod_i2c,
+						dev->board.demod_addr + i,
+						&cxd2820r_config);
+		if (!client) {
+			result = -ENODEV;
+			goto out_free;
+		}
+		dvb->i2c_client_demod[0] = client;
 
 		/* define general-purpose callback pointer */
 		dvb->frontend[0]->callback = cx231xx_tuner_callback;
 
-		/* attach tuner */
+		/* attach tuner chip */
 		tda18212_config.fe = dvb->frontend[0];
-		request_module("tda18212");
-		client = i2c_new_device(tuner_i2c, &board_info);	/* could it be demod_i2c ?? */
-		if (client == NULL || client->dev.driver == NULL) {
-			dvb_frontend_detach(dvb->frontend[0]);
-			result = -ENODEV;
-			goto out_free;
-		}
-		if (!try_module_get(client->dev.driver->owner)) {
-			i2c_unregister_device(client);
-			dvb_frontend_detach(dvb->frontend[0]);
-			result = -ENODEV;
-			goto out_free;
-		}
+		tda18212_config.if_dvbt_6 = 3550;
+		tda18212_config.if_dvbt_7 = 3700;
+		tda18212_config.if_dvbt_8 = 4150;
+		tda18212_config.if_dvbt2_6 = 3250;
+		tda18212_config.if_dvbt2_7 = 4000;
+		tda18212_config.if_dvbt2_8 = 4000;
+		tda18212_config.if_dvbc = 5000;
+		tda18212_config.loop_through = 1;
+		tda18212_config.xtout = 1;
+		/* perform probe/init/attach */
+		client = dvb_module_probe("tda18212", NULL, tuner_i2c,
+						dev->board.tuner_addr + i*3,
+						&tda18212_config);
+		if (!client) {
+			result = -ENODEV;
+			goto out_free;
+		}
+		dev->cx231xx_reset_analog_tuner = NULL;
 		dvb->i2c_client_tuner = client;
 
 		strlcpy(dvb->frontend[0]->ops.info.name,dev->board.name,52);
@@ -1385,67 +1219,44 @@
 	}
 	case CX231XX_BOARD_TBS_5281:
 	{
-		struct i2c_adapter *adapter;
-		struct i2c_client *client_demod;
-		struct i2c_client *client_tuner;
-		struct i2c_board_info info;
-		struct si2168_config si2168_config;
-		struct si2157_config si2157_config;
-
-		/* attach frontend */
-		memset(&si2168_config, 0, sizeof(si2168_config));
+		struct si2157_config si2157_config = {};
+		struct si2168_config si2168_config = {};
+
+		/* attach demodulator chip */
+		si2168_config.ts_mode = SI2168_TS_SERIAL;
+		si2168_config.fe = &dvb->frontend[0];
 		si2168_config.i2c_adapter = &adapter;
-		si2168_config.fe = &dvb->frontend[0];
-		si2168_config.ts_mode = SI2168_TS_SERIAL;
-		memset(&info, 0, sizeof(struct i2c_board_info));
-		strlcpy(info.type, "si2168", I2C_NAME_SIZE);
-		info.addr = 0x64;
-		info.platform_data = &si2168_config;
-		request_module(info.type);
-		client_demod = i2c_new_device(demod_i2c, &info);
-		if (client_demod == NULL || client_demod->dev.driver == NULL) {
-			result = -ENODEV;
-			goto out_free;
-		}
-
-		if (!try_module_get(client_demod->dev.driver->owner)) {
-			i2c_unregister_device(client_demod);
-			result = -ENODEV;
-			goto out_free;
-		}
+
+		/* perform probe/init/attach */
+		client = dvb_module_probe("si2168", NULL, demod_i2c,
+						dev->board.demod_addr,
+						&si2168_config);
+		if (!client) {
+			result = -ENODEV;
+			goto out_free;
+		}
+		dvb->i2c_client_demod[0] = client;
 
 		/* define general-purpose callback pointer */
 		dvb->frontend[0]->callback = cx231xx_tuner_callback;
 
 		/* attach tuner */
-		memset(&si2157_config, 0, sizeof(si2157_config));
+		si2157_config.fe = dvb->frontend[0];
 #ifdef CONFIG_MEDIA_CONTROLLER_DVB
 		si2157_config.mdev = dev->media_dev;
 #endif
-		si2157_config.fe = dvb->frontend[0];
 		si2157_config.if_port = 1;
-		memset(&info, 0, sizeof(struct i2c_board_info));
-		strlcpy(info.type, "si2157", I2C_NAME_SIZE);
-		info.addr = 0x60;
-		info.platform_data = &si2157_config;
-		request_module(info.type);
-		client_tuner = i2c_new_device(adapter, &info);
-		if (client_tuner == NULL || client_tuner->dev.driver == NULL) {
-			module_put(client_demod->dev.driver->owner);
-			i2c_unregister_device(client_demod);
-			result = -ENODEV;
-			goto out_free;
-		}
-		if (!try_module_get(client_tuner->dev.driver->owner)) {
-			i2c_unregister_device(client_tuner);
-			module_put(client_demod->dev.driver->owner);
-			i2c_unregister_device(client_demod);
-			result = -ENODEV;
-			goto out_free;
-		}
-		
-		dvb->i2c_client_demod[0] = client_demod;
-		dvb->i2c_client_tuner = client_tuner;
+
+		/* perform probe/init/attach */
+		client = dvb_module_probe("si2157", NULL, tuner_i2c,
+						dev->board.tuner_addr,
+						&si2157_config);
+		if (!client) {
+			result = -ENODEV;
+			goto out_free;
+		}
+		dev->cx231xx_reset_analog_tuner = NULL;
+		dvb->i2c_client_tuner = client;
 
 		strlcpy(dvb->frontend[0]->ops.info.name,dev->board.name,52);
 
