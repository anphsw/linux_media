--- conflicted
+++ resolved
@@ -56,27 +56,6 @@
 #define CX231XX_DVB_NUM_BUFS 5
 #define CX231XX_DVB_MAX_PACKETSIZE 564
 #define CX231XX_DVB_MAX_PACKETS 64
-
-<<<<<<< HEAD
-=======
-struct cx231xx_dvb {
-	struct dvb_frontend *frontend;
-
-	/* feed count management */
-	struct mutex lock;
-	int nfeeds;
-
-	/* general boilerplate stuff */
-	struct dvb_adapter adapter;
-	struct dvb_demux demux;
-	struct dmxdev dmxdev;
-	struct dmx_frontend fe_hw;
-	struct dmx_frontend fe_mem;
-	struct dvb_net net;
-	struct i2c_client *i2c_client_demod;
-	struct i2c_client *i2c_client_tuner;
-};
->>>>>>> 9fce0c22
 
 static struct s5h1432_config dvico_s5h1432_config = {
 	.output_mode   = S5H1432_SERIAL_OUTPUT,
@@ -916,17 +895,9 @@
 		struct i2c_board_info info;
 		struct si2165_platform_data si2165_pdata;
 
-<<<<<<< HEAD
-		dev->dvb[i]->frontend = dvb_attach(si2165_attach,
-			&hauppauge_930C_HD_1113xx_si2165_config,
-			demod_i2c
-			);
-
-		if (dev->dvb[i]->frontend == NULL) {
-=======
 		/* attach demod */
 		memset(&si2165_pdata, 0, sizeof(si2165_pdata));
-		si2165_pdata.fe = &dev->dvb->frontend;
+		si2165_pdata.fe = &dev->dvb[i]->frontend;
 		si2165_pdata.chip_mode = SI2165_MODE_PLL_XTAL,
 		si2165_pdata.ref_freq_Hz = 16000000,
 
@@ -936,17 +907,13 @@
 		info.platform_data = &si2165_pdata;
 		request_module(info.type);
 		client = i2c_new_device(demod_i2c, &info);
-		if (client == NULL || client->dev.driver == NULL || dev->dvb->frontend == NULL) {
->>>>>>> 9fce0c22
+		if (client == NULL || client->dev.driver == NULL || dev->dvb[i]->frontend == NULL) {
 			dev_err(dev->dev,
 				"Failed to attach SI2165 front end\n");
 			result = -EINVAL;
 			goto out_free;
 		}
 
-<<<<<<< HEAD
-		dev->dvb[i]->frontend->ops.i2c_gate_ctrl = NULL;
-=======
 		if (!try_module_get(client->dev.driver->owner)) {
 			i2c_unregister_device(client);
 			result = -ENODEV;
@@ -955,8 +922,7 @@
 
 		dvb->i2c_client_demod = client;
 
-		dev->dvb->frontend->ops.i2c_gate_ctrl = NULL;
->>>>>>> 9fce0c22
+		dev->dvb[i]->frontend->ops.i2c_gate_ctrl = NULL;
 
 		/* define general-purpose callback pointer */
 		dvb->frontend->callback = cx231xx_tuner_callback;
@@ -978,35 +944,23 @@
 
 		/* attach demod */
 		memset(&si2165_pdata, 0, sizeof(si2165_pdata));
-		si2165_pdata.fe = &dev->dvb->frontend;
+		si2165_pdata.fe = &dev->dvb[i]->frontend;
 		si2165_pdata.chip_mode = SI2165_MODE_PLL_EXT,
 		si2165_pdata.ref_freq_Hz = 24000000,
 
-<<<<<<< HEAD
-		dev->dvb[i]->frontend = dvb_attach(si2165_attach,
-			&pctv_quatro_stick_1114xx_si2165_config,
-			demod_i2c
-			);
-
-		if (dev->dvb[i]->frontend == NULL) {
-=======
 		memset(&info, 0, sizeof(struct i2c_board_info));
 		strlcpy(info.type, "si2165", I2C_NAME_SIZE);
 		info.addr = 0x64;
 		info.platform_data = &si2165_pdata;
 		request_module(info.type);
 		client = i2c_new_device(demod_i2c, &info);
-		if (client == NULL || client->dev.driver == NULL || dev->dvb->frontend == NULL) {
->>>>>>> 9fce0c22
+		if (client == NULL || client->dev.driver == NULL || dev->dvb[i]->frontend == NULL) {
 			dev_err(dev->dev,
 				"Failed to attach SI2165 front end\n");
 			result = -EINVAL;
 			goto out_free;
 		}
 
-<<<<<<< HEAD
-		dev->dvb[i]->frontend->ops.i2c_gate_ctrl = NULL;
-=======
 		if (!try_module_get(client->dev.driver->owner)) {
 			i2c_unregister_device(client);
 			result = -ENODEV;
@@ -1017,8 +971,7 @@
 
 		memset(&info, 0, sizeof(struct i2c_board_info));
 
-		dev->dvb->frontend->ops.i2c_gate_ctrl = NULL;
->>>>>>> 9fce0c22
+		dev->dvb[i]->frontend->ops.i2c_gate_ctrl = NULL;
 
 		/* define general-purpose callback pointer */
 		dvb->frontend->callback = cx231xx_tuner_callback;
@@ -1300,7 +1253,7 @@
 		goto out_free;
 	}
 
-strlcpy(dev->dvb[i]->frontend->ops.info.name,dev->board.name,52);
+	strlcpy(dev->dvb[i]->frontend->ops.info.name,dev->board.name,52);
 
 	result = dvb_register_frontend(&dev->dvb[i]->adapter,dev->dvb[i]->frontend);
 	if (result < 0)
