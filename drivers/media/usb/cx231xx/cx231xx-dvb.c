/*
 DVB device driver for cx231xx

 Copyright (C) 2008 <srinivasa.deevi at conexant dot com>
		Based on em28xx driver

 This program is free software; you can redistribute it and/or modify
   it under the terms of the GNU General Public License as published by
   the Free Software Foundation; either version 2 of the License, or
   (at your option) any later version.

   This program is distributed in the hope that it will be useful,
   but WITHOUT ANY WARRANTY; without even the implied warranty of
   MERCHANTABILITY or FITNESS FOR A PARTICULAR PURPOSE.  See the
   GNU General Public License for more details.

   You should have received a copy of the GNU General Public License
   along with this program; if not, write to the Free Software
   Foundation, Inc., 675 Mass Ave, Cambridge, MA 02139, USA.
 */

#include "cx231xx.h"
#include <linux/kernel.h>
#include <linux/slab.h>

#include <media/v4l2-common.h>
#include <media/videobuf-vmalloc.h>
#include <media/tuner.h>

#include "xc5000.h"
#include "s5h1432.h"
#include "tda18271.h"
#include "s5h1411.h"
#include "lgdt3305.h"
#include "si2165.h"
#include "si2168.h"
#include "mb86a20s.h"
#include "si2157.h"
#include "si2168.h"
#include "lgdt3306a.h"
#include "tda18212.h"
#include "cxd2820r.h"
#include "tas2101.h"
#include "av201x.h"
#include "tbscxci.h"

MODULE_DESCRIPTION("driver for cx231xx based DVB cards");
MODULE_AUTHOR("Srinivasa Deevi <srinivasa.deevi@conexant.com>");
MODULE_LICENSE("GPL");

static unsigned int debug;
module_param(debug, int, 0644);
MODULE_PARM_DESC(debug, "enable debug messages [dvb]");

DVB_DEFINE_MOD_OPT_ADAPTER_NR(adapter_nr);

#define CX231XX_DVB_NUM_BUFS 5
#define CX231XX_DVB_MAX_PACKETSIZE 564
#define CX231XX_DVB_MAX_PACKETS 64

static struct s5h1432_config dvico_s5h1432_config = {
	.output_mode   = S5H1432_SERIAL_OUTPUT,
	.gpio          = S5H1432_GPIO_ON,
	.qam_if        = S5H1432_IF_4000,
	.vsb_if        = S5H1432_IF_4000,
	.inversion     = S5H1432_INVERSION_OFF,
	.status_mode   = S5H1432_DEMODLOCKING,
	.mpeg_timing   = S5H1432_MPEGTIMING_CONTINOUS_NONINVERTING_CLOCK,
};

static struct tda18271_std_map cnxt_rde253s_tda18271_std_map = {
	.dvbt_6   = { .if_freq = 4000, .agc_mode = 3, .std = 4,
		      .if_lvl = 1, .rfagc_top = 0x37, },
	.dvbt_7   = { .if_freq = 4000, .agc_mode = 3, .std = 5,
		      .if_lvl = 1, .rfagc_top = 0x37, },
	.dvbt_8   = { .if_freq = 4000, .agc_mode = 3, .std = 6,
		      .if_lvl = 1, .rfagc_top = 0x37, },
};

static struct tda18271_std_map mb86a20s_tda18271_config = {
	.dvbt_6   = { .if_freq = 4000, .agc_mode = 3, .std = 4,
		      .if_lvl = 0, .rfagc_top = 0x37, },
};

static struct tda18271_config cnxt_rde253s_tunerconfig = {
	.std_map = &cnxt_rde253s_tda18271_std_map,
	.gate    = TDA18271_GATE_ANALOG,
};

static struct s5h1411_config tda18271_s5h1411_config = {
	.output_mode   = S5H1411_SERIAL_OUTPUT,
	.gpio          = S5H1411_GPIO_OFF,
	.vsb_if        = S5H1411_IF_3250,
	.qam_if        = S5H1411_IF_4000,
	.inversion     = S5H1411_INVERSION_ON,
	.status_mode   = S5H1411_DEMODLOCKING,
	.mpeg_timing   = S5H1411_MPEGTIMING_CONTINOUS_NONINVERTING_CLOCK,
};
static struct s5h1411_config xc5000_s5h1411_config = {
	.output_mode   = S5H1411_SERIAL_OUTPUT,
	.gpio          = S5H1411_GPIO_OFF,
	.vsb_if        = S5H1411_IF_3250,
	.qam_if        = S5H1411_IF_3250,
	.inversion     = S5H1411_INVERSION_OFF,
	.status_mode   = S5H1411_DEMODLOCKING,
	.mpeg_timing   = S5H1411_MPEGTIMING_CONTINOUS_NONINVERTING_CLOCK,
};

static struct lgdt3305_config hcw_lgdt3305_config = {
	.i2c_addr           = 0x0e,
	.mpeg_mode          = LGDT3305_MPEG_SERIAL,
	.tpclk_edge         = LGDT3305_TPCLK_FALLING_EDGE,
	.tpvalid_polarity   = LGDT3305_TP_VALID_HIGH,
	.deny_i2c_rptr      = 1,
	.spectral_inversion = 1,
	.qam_if_khz         = 4000,
	.vsb_if_khz         = 3250,
};

static struct tda18271_std_map hauppauge_tda18271_std_map = {
	.atsc_6   = { .if_freq = 3250, .agc_mode = 3, .std = 4,
		      .if_lvl = 1, .rfagc_top = 0x58, },
	.qam_6    = { .if_freq = 4000, .agc_mode = 3, .std = 5,
		      .if_lvl = 1, .rfagc_top = 0x58, },
};

static struct tda18271_config hcw_tda18271_config = {
	.std_map = &hauppauge_tda18271_std_map,
	.gate    = TDA18271_GATE_DIGITAL,
};

static const struct mb86a20s_config pv_mb86a20s_config = {
	.demod_address = 0x10,
	.is_serial = true,
};

static struct tda18271_config pv_tda18271_config = {
	.std_map = &mb86a20s_tda18271_config,
	.gate    = TDA18271_GATE_DIGITAL,
	.small_i2c = TDA18271_03_BYTE_CHUNK_INIT,
};

static struct lgdt3306a_config hauppauge_955q_lgdt3306a_config = {
	.i2c_addr           = 0x59,
	.qam_if_khz         = 4000,
	.vsb_if_khz         = 3250,
	.deny_i2c_rptr      = 1,
	.spectral_inversion = 1,
	.mpeg_mode          = LGDT3306A_MPEG_SERIAL,
	.tpclk_edge         = LGDT3306A_TPCLK_RISING_EDGE,
	.tpvalid_polarity   = LGDT3306A_TP_VALID_HIGH,
	.xtalMHz            = 25,
};

static struct cxd2820r_config cxd2820r_config0 = {
	.i2c_address = 0x6c, /* (0xd8 >> 1) */
	.ts_mode = 0x08,
};

static struct cxd2820r_config cxd2820r_config1 = {
	.i2c_address = 0x6d, /* (0xda >> 1) */
	.ts_mode = 0x08,
};

static struct tda18212_config tda18212_config = {
	.if_dvbt_6 = 3550,
	.if_dvbt_7 = 3700,
	.if_dvbt_8 = 4150,
	.if_dvbt2_6 = 3250,
	.if_dvbt2_7 = 4000,
	.if_dvbt2_8 = 4000,
	.if_dvbc = 5000,
	.loop_through = 1,
	.xtout = 1
};

static inline void print_err_status(struct cx231xx *dev, int packet, int status)
{
	char *errmsg = "Unknown";

	switch (status) {
	case -ENOENT:
		errmsg = "unlinked synchronuously";
		break;
	case -ECONNRESET:
		errmsg = "unlinked asynchronuously";
		break;
	case -ENOSR:
		errmsg = "Buffer error (overrun)";
		break;
	case -EPIPE:
		errmsg = "Stalled (device not responding)";
		break;
	case -EOVERFLOW:
		errmsg = "Babble (bad cable?)";
		break;
	case -EPROTO:
		errmsg = "Bit-stuff error (bad cable?)";
		break;
	case -EILSEQ:
		errmsg = "CRC/Timeout (could be anything)";
		break;
	case -ETIME:
		errmsg = "Device does not respond";
		break;
	}
	if (packet < 0) {
		dev_dbg(dev->dev,
			"URB status %d [%s].\n", status, errmsg);
	} else {
		dev_dbg(dev->dev,
			"URB packet %d, status %d [%s].\n",
			packet, status, errmsg);
	}
}

static inline int dvb_isoc_copy(struct cx231xx *dev, struct urb *urb)
{
	int i;

	if (!dev)
		return 0;

	if (dev->state & DEV_DISCONNECTED)
		return 0;

	if (urb->status < 0) {
		print_err_status(dev, -1, urb->status);
		if (urb->status == -ENOENT)
			return 0;
	}

	for (i = 0; i < urb->number_of_packets; i++) {
		int status = urb->iso_frame_desc[i].status;

		if (status < 0) {
			print_err_status(dev, i, status);
			if (urb->iso_frame_desc[i].status != -EPROTO)
				continue;
		}

		dvb_dmx_swfilter(&dev->dvb[0]->demux,
				 urb->transfer_buffer +
				urb->iso_frame_desc[i].offset,
				urb->iso_frame_desc[i].actual_length);
	}

	return 0;
}

static inline int dvb_isoc_copy_ts2(struct cx231xx *dev, struct urb *urb)
{
	int i;

	if (!dev)
		return 0;

	if (dev->state & DEV_DISCONNECTED)
		return 0;

	if (urb->status < 0) {
		print_err_status(dev, -1, urb->status);
		if (urb->status == -ENOENT)
			return 0;
	}

	for (i = 0; i < urb->number_of_packets; i++) {
		int status = urb->iso_frame_desc[i].status;

		if (status < 0) {
			print_err_status(dev, i, status);
			if (urb->iso_frame_desc[i].status != -EPROTO)
				continue;
		}

		dvb_dmx_swfilter(&dev->dvb[1]->demux,
				 urb->transfer_buffer +
				urb->iso_frame_desc[i].offset,
				urb->iso_frame_desc[i].actual_length);
	}

	return 0;
}

static inline int dvb_bulk_copy(struct cx231xx *dev, struct urb *urb)
{
	if (!dev)
		return 0;

	if (dev->state & DEV_DISCONNECTED)
		return 0;

	if (urb->status < 0) {
		print_err_status(dev, -1, urb->status);
		if (urb->status == -ENOENT)
			return 0;
	}

	/* Feed the transport payload into the kernel demux */
	dvb_dmx_swfilter(&dev->dvb[0]->demux,
		urb->transfer_buffer, urb->actual_length);

	return 0;
}

static int start_streaming(struct cx231xx_dvb *dvb)
{
	int rc;
	struct cx231xx *dev = dvb->adapter.priv;

	if (dev->USE_ISO) {
		dev_dbg(dev->dev, "DVB transfer mode is ISO.\n");
		mutex_lock(&dev->i2c_lock);
		cx231xx_enable_i2c_port_3(dev, false);
		if (dvb->count == 0)
			cx231xx_set_alt_setting(dev, INDEX_TS1, 4);
		if (dvb->count == 1)
			cx231xx_set_alt_setting(dev, INDEX_TS2, 4);
		cx231xx_enable_i2c_port_3(dev, true);
		mutex_unlock(&dev->i2c_lock);
		rc = cx231xx_set_mode(dev, CX231XX_DIGITAL_MODE);
		if (rc < 0)
			return rc;
		dev->mode_tv = 1;
		if (dvb->count == 1)
		return cx231xx_init_isoc_ts2(dev, CX231XX_DVB_MAX_PACKETS,
				CX231XX_DVB_NUM_BUFS,
				dev->ts2_mode.max_pkt_size,
				dvb_isoc_copy_ts2);
		else
		return cx231xx_init_isoc(dev, CX231XX_DVB_MAX_PACKETS,
				CX231XX_DVB_NUM_BUFS,
				dev->ts1_mode.max_pkt_size,
				dvb_isoc_copy);
	} else {
		dev_dbg(dev->dev, "DVB transfer mode is BULK.\n");
		if (dvb->count == 0)
			cx231xx_set_alt_setting(dev, INDEX_TS1, 0);
		if (dvb->count == 1)
			cx231xx_set_alt_setting(dev, INDEX_TS2, 0);
		rc = cx231xx_set_mode(dev, CX231XX_DIGITAL_MODE);
		if (rc < 0)
			return rc;
		dev->mode_tv = 1;
		return cx231xx_init_bulk(dev, CX231XX_DVB_MAX_PACKETS,
				CX231XX_DVB_NUM_BUFS,
				dvb->count ? dev->ts2_mode.max_pkt_size 
						: dev->ts1_mode.max_pkt_size,
				dvb_bulk_copy);
	}

}

static int stop_streaming(struct cx231xx_dvb *dvb)
{
	struct cx231xx *dev = dvb->adapter.priv;

	if (dev->USE_ISO)
		if (dvb->count == 0)
			cx231xx_uninit_isoc(dev);
		if (dvb->count == 1)
			cx231xx_uninit_isoc_ts2(dev);
	else
		cx231xx_uninit_bulk(dev);

	cx231xx_set_mode(dev, CX231XX_SUSPEND);

	return 0;
}

static int start_feed(struct dvb_demux_feed *feed)
{
	struct dvb_demux *demux = feed->demux;
	struct cx231xx_dvb *dvb = demux->priv;
	int rc, ret;

	if (!demux->dmx.frontend)
		return -EINVAL;

	mutex_lock(&dvb->lock);
	dvb->nfeeds++;
	rc = dvb->nfeeds;

	if (dvb->nfeeds == 1) {
		ret = start_streaming(dvb);
		if (ret < 0)
			rc = ret;
	}

	mutex_unlock(&dvb->lock);
	return rc;
}

static int stop_feed(struct dvb_demux_feed *feed)
{
	struct dvb_demux *demux = feed->demux;
	struct cx231xx_dvb *dvb = demux->priv;
	int err = 0;

	mutex_lock(&dvb->lock);
	dvb->nfeeds--;

	if (0 == dvb->nfeeds)
		err = stop_streaming(dvb);

	mutex_unlock(&dvb->lock);
	return err;
}

/* ------------------------------------------------------------------ */
static int cx231xx_dvb_bus_ctrl(struct dvb_frontend *fe, int acquire)
{
	struct cx231xx *dev = fe->dvb->priv;

	if (acquire)
		return cx231xx_set_mode(dev, CX231XX_DIGITAL_MODE);
	else
		return cx231xx_set_mode(dev, CX231XX_SUSPEND);
}

/* ------------------------------------------------------------------ */

static struct xc5000_config cnxt_rde250_tunerconfig = {
	.i2c_address = 0x61,
	.if_khz = 4000,
};
static struct xc5000_config cnxt_rdu250_tunerconfig = {
	.i2c_address = 0x61,
	.if_khz = 3250,
};
static void tbs5990_lnb_power(struct dvb_frontend *fe,
	int enpwr_pin, int onoff)
{
	struct cx231xx *dev = fe->dvb->priv;

	/* lnb power, active low */
	cx231xx_set_gpio_direction(dev, enpwr_pin, 1);
	if (onoff)
		cx231xx_set_gpio_value(dev, enpwr_pin, 0);
	else
		cx231xx_set_gpio_value(dev, enpwr_pin, 1);
}

static void tbs5990_lnb0_power(struct dvb_frontend *fe, int onoff)
{
	tbs5990_lnb_power(fe, 26, onoff);
}

static void tbs5990_lnb1_power(struct dvb_frontend *fe, int onoff)
{
	tbs5990_lnb_power(fe, 22, onoff);
}

static struct tas2101_config tbs5990_config0 ={
	.i2c_address   = 0x60,
	.id            = ID_TAS2101,
	.reset_demod   = NULL,
	.lnb_power     = tbs5990_lnb0_power,
	.init          = {0x80, 0xAB, 0x47, 0x61, 0x25, 0x93, 0x31},
	.init2         = 0,

};
static struct tas2101_config tbs5990_config1 ={
	.i2c_address   = 0x68,
	.id            = ID_TAS2101,
	.reset_demod   = NULL,
	.lnb_power     = tbs5990_lnb1_power,
	.init          = {0xB0, 0xA8, 0x21, 0x53, 0x74, 0x96, 0x31},
	.init2         = 0,

};
static struct av201x_config tbs5990_tuner_config = {
	.i2c_address = 0x63,
	.id = ID_AV2012,
	.xtal_freq = 27000,
};
/* ------------------------------------------------------------------ */
#if 0
static int attach_xc5000(u8 addr, struct cx231xx *dev)
{

	struct dvb_frontend *fe;
	struct xc5000_config cfg;

	memset(&cfg, 0, sizeof(cfg));
	cfg.i2c_adap = cx231xx_get_i2c_adap(dev, dev->board.tuner_i2c_master);
	cfg.i2c_addr = addr;

	if (!dev->dvb->frontend) {
		dev_err(dev->dev, "%s/2: dvb frontend not attached. Can't attach xc5000\n",
			dev->name);
		return -EINVAL;
	}

	fe = dvb_attach(xc5000_attach, dev->dvb->frontend, &cfg);
	if (!fe) {
		dev_err(dev->dev, "%s/2: xc5000 attach failed\n", dev->name);
		dvb_frontend_detach(dev->dvb->frontend);
		dev->dvb->frontend = NULL;
		return -EINVAL;
	}

	dev_info(dev->dev, "%s/2: xc5000 attached\n", dev->name);

	return 0;
}
#endif

int cx231xx_set_analog_freq(struct cx231xx *dev, u32 freq)
{
	if ((dev->dvb[0] != NULL) && (dev->dvb[0]->frontend != NULL)) {

		struct dvb_tuner_ops *dops = &dev->dvb[0]->frontend->ops.tuner_ops;

		if (dops->set_analog_params != NULL) {
			struct analog_parameters params;

			params.frequency = freq;
			params.std = dev->norm;
			params.mode = 0;	/* 0- Air; 1 - cable */
			/*params.audmode = ;       */

			/* Set the analog parameters to set the frequency */
			dops->set_analog_params(dev->dvb[0]->frontend, &params);
		}

	}

	return 0;
}

int cx231xx_reset_analog_tuner(struct cx231xx *dev)
{
	int status = 0;

	if ((dev->dvb[0] != NULL) && (dev->dvb[0]->frontend != NULL)) {

		struct dvb_tuner_ops *dops = &dev->dvb[0]->frontend->ops.tuner_ops;

		if (dops->init != NULL && !dev->xc_fw_load_done) {

			dev_dbg(dev->dev,
				"Reloading firmware for XC5000\n");
			status = dops->init(dev->dvb[0]->frontend);
			if (status == 0) {
				dev->xc_fw_load_done = 1;
				dev_dbg(dev->dev,
					"XC5000 firmware download completed\n");
			} else {
				dev->xc_fw_load_done = 0;
				dev_dbg(dev->dev,
					"XC5000 firmware download failed !!!\n");
			}
		}

	}

	return status;
}

/* ------------------------------------------------------------------ */

static int register_dvb(struct cx231xx_dvb *dvb,
			struct module *module,
			struct cx231xx *dev, struct device *device)
{
	int result;

	mutex_init(&dvb->lock);
	/* register adapter */
	result = dvb_register_adapter(&dvb->adapter, dev->name, module, device,
				      adapter_nr);
	if (result < 0) {
		dev_warn(dev->dev,
		       "%s: dvb_register_adapter failed (errno = %d)\n",
		       dev->name, result);
		goto fail_adapter;
	}
//	dvb_register_media_controller(&dvb->adapter, dev->media_dev);

	/* Ensure all frontends negotiate bus access */
//	dvb->frontend->ops.ts_bus_ctrl = cx231xx_dvb_bus_ctrl;

	dvb->adapter.priv = dev;
#if 0
	/* register frontend */
	result = dvb_register_frontend(&dvb->adapter, dvb->frontend);
	if (result < 0) {
		dev_warn(dev->dev,
		       "%s: dvb_register_frontend failed (errno = %d)\n",
		       dev->name, result);
		goto fail_frontend;
	}
#endif
	/* register demux stuff */
	dvb->demux.dmx.capabilities =
	    DMX_TS_FILTERING | DMX_SECTION_FILTERING |
	    DMX_MEMORY_BASED_FILTERING;
	dvb->demux.priv = dvb;
	dvb->demux.filternum = 256;
	dvb->demux.feednum = 256;
	dvb->demux.start_feed = start_feed;
	dvb->demux.stop_feed = stop_feed;

	result = dvb_dmx_init(&dvb->demux);
	if (result < 0) {
		dev_warn(dev->dev,
			 "%s: dvb_dmx_init failed (errno = %d)\n",
		       dev->name, result);
		goto fail_dmx;
	}

	dvb->dmxdev.filternum = 256;
	dvb->dmxdev.demux = &dvb->demux.dmx;
	dvb->dmxdev.capabilities = 0;
	result = dvb_dmxdev_init(&dvb->dmxdev, &dvb->adapter);
	if (result < 0) {
		dev_warn(dev->dev,
			 "%s: dvb_dmxdev_init failed (errno = %d)\n",
			 dev->name, result);
		goto fail_dmxdev;
	}

	dvb->fe_hw.source = DMX_FRONTEND_0;
	result = dvb->demux.dmx.add_frontend(&dvb->demux.dmx, &dvb->fe_hw);
	if (result < 0) {
		dev_warn(dev->dev,
		       "%s: add_frontend failed (DMX_FRONTEND_0, errno = %d)\n",
		       dev->name, result);
		goto fail_fe_hw;
	}

	dvb->fe_mem.source = DMX_MEMORY_FE;
	result = dvb->demux.dmx.add_frontend(&dvb->demux.dmx, &dvb->fe_mem);
	if (result < 0) {
		dev_warn(dev->dev,
			 "%s: add_frontend failed (DMX_MEMORY_FE, errno = %d)\n",
			 dev->name, result);
		goto fail_fe_mem;
	}

	result = dvb->demux.dmx.connect_frontend(&dvb->demux.dmx, &dvb->fe_hw);
	if (result < 0) {
		dev_warn(dev->dev,
			 "%s: connect_frontend failed (errno = %d)\n",
			 dev->name, result);
		goto fail_fe_conn;
	}

	/* register network adapter */
	dvb_net_init(&dvb->adapter, &dvb->net, &dvb->demux.dmx);
	result = dvb_create_media_graph(&dvb->adapter,
					dev->tuner_type == TUNER_ABSENT);
	if (result < 0)
		goto fail_create_graph;
	
	return 0;

fail_create_graph:
	dvb_net_release(&dvb->net);
fail_fe_conn:
	dvb->demux.dmx.remove_frontend(&dvb->demux.dmx, &dvb->fe_mem);
fail_fe_mem:
	dvb->demux.dmx.remove_frontend(&dvb->demux.dmx, &dvb->fe_hw);
fail_fe_hw:
	dvb_dmxdev_release(&dvb->dmxdev);
fail_dmxdev:
	dvb_dmx_release(&dvb->demux);
fail_dmx:
	dvb_unregister_frontend(dvb->frontend);
fail_frontend:
	dvb_frontend_detach(dvb->frontend);
	dvb_unregister_adapter(&dvb->adapter);
fail_adapter:
	return result;
}

static void unregister_dvb(struct cx231xx_dvb *dvb)
{
	struct i2c_client *client;
	dvb_net_release(&dvb->net);
	dvb->demux.dmx.remove_frontend(&dvb->demux.dmx, &dvb->fe_mem);
	dvb->demux.dmx.remove_frontend(&dvb->demux.dmx, &dvb->fe_hw);
	dvb_dmxdev_release(&dvb->dmxdev);
	dvb_dmx_release(&dvb->demux);
	/* remove I2C tuner */
	client = dvb->i2c_client_tuner;
	if (client) {
		module_put(client->dev.driver->owner);
		i2c_unregister_device(client);
	}
	/* remove I2C demod */
	client = dvb->i2c_client_demod;
	if (client) {
		module_put(client->dev.driver->owner);
		i2c_unregister_device(client);
	}
	dvb_unregister_frontend(dvb->frontend);
	dvb_frontend_detach(dvb->frontend);
	dvb_unregister_adapter(&dvb->adapter);
}

static int tbs_cx_mac(struct i2c_adapter *i2c_adap, u8 count, u8 *mac)
{
	u8 b[64], e[256];
	int ret, i;

	struct i2c_msg msg[] = {
		{ .addr = 0x50, .flags = 0,
			.buf = b, .len = 1 },
		{ .addr = 0x50, .flags = I2C_M_RD,
			.buf = b, .len = 64 }
	};

	for (i = 0; i < 4; i++) {
		b[0] = 0x40 * i;

		ret = i2c_transfer(i2c_adap, msg, 2);

		if (ret != 2) {
			printk("TBS CX read MAC failed\n");
			return -1;
		}

		memcpy(&e[0x40 * i], b , 64);
	}
	
	memcpy(mac, &e[0x58 + 6 + 0x10*count], 6);
	
	return 0;
}

static int dvb_init(struct cx231xx *dev)
{
	int i, result = 0;
	struct cx231xx_dvb *dvb;
	struct i2c_adapter *tuner_i2c;
	struct i2c_adapter *demod_i2c;
	u8 mac[6] = {0,0,0,0,0,0};
	if (!dev->board.has_dvb) {
		/* This device does not support the extension */
		return 0;
	}
	
	mutex_lock(&dev->lock);

	for (i = 0; i < dev->board.adap_cnt; i++) {
	dvb = kzalloc(sizeof(struct cx231xx_dvb), GFP_KERNEL);

	if (dvb == NULL) {
		dev_info(dev->dev,
			 "cx231xx_dvb: memory allocation failed\n");
		return -ENOMEM;
	}

	dvb->count = i;

	dev->dvb[i] = dvb;
	dev->cx231xx_set_analog_freq = cx231xx_set_analog_freq;
	dev->cx231xx_reset_analog_tuner = cx231xx_reset_analog_tuner;

	tuner_i2c = cx231xx_get_i2c_adap(dev, dev->board.tuner_i2c_master);
	demod_i2c = cx231xx_get_i2c_adap(dev, dev->board.demod_i2c_master);

	result = register_dvb(dev->dvb[i],THIS_MODULE,dev,&dev->udev->dev);

	
	cx231xx_set_mode(dev, CX231XX_DIGITAL_MODE);
	cx231xx_demod_reset(dev);
	/* init frontend */
	switch (dev->model) {
	case CX231XX_BOARD_CNXT_CARRAERA:
	case CX231XX_BOARD_CNXT_RDE_250:

		dev->dvb[i]->frontend = dvb_attach(s5h1432_attach,
					&dvico_s5h1432_config,
					demod_i2c);

		if (dev->dvb[i]->frontend == NULL) {
			dev_err(dev->dev,
				"Failed to attach s5h1432 front end\n");
			result = -EINVAL;
			goto out_free;
		}

		/* define general-purpose callback pointer */
		dvb->frontend->callback = cx231xx_tuner_callback;

		if (!dvb_attach(xc5000_attach, dev->dvb[i]->frontend,
			       tuner_i2c,
			       &cnxt_rde250_tunerconfig)) {
			result = -EINVAL;
			goto out_free;
		}

		break;
	case CX231XX_BOARD_CNXT_SHELBY:
	case CX231XX_BOARD_CNXT_RDU_250:

		dev->dvb[i]->frontend = dvb_attach(s5h1411_attach,
					       &xc5000_s5h1411_config,
					       demod_i2c);

		if (dev->dvb[i]->frontend == NULL) {
			dev_err(dev->dev,
				"Failed to attach s5h1411 front end\n");
			result = -EINVAL;
			goto out_free;
		}

		/* define general-purpose callback pointer */
		dvb->frontend->callback = cx231xx_tuner_callback;

		if (!dvb_attach(xc5000_attach, dev->dvb[i]->frontend,
			       tuner_i2c,
			       &cnxt_rdu250_tunerconfig)) {
			result = -EINVAL;
			goto out_free;
		}
		break;
	case CX231XX_BOARD_CNXT_RDE_253S:

		dev->dvb[i]->frontend = dvb_attach(s5h1432_attach,
					&dvico_s5h1432_config,
					demod_i2c);

		if (dev->dvb[i]->frontend == NULL) {
			dev_err(dev->dev,
				"Failed to attach s5h1432 front end\n");
			result = -EINVAL;
			goto out_free;
		}

		/* define general-purpose callback pointer */
		dvb->frontend->callback = cx231xx_tuner_callback;

		if (!dvb_attach(tda18271_attach, dev->dvb[i]->frontend,
			       0x60, tuner_i2c,
			       &cnxt_rde253s_tunerconfig)) {
			result = -EINVAL;
			goto out_free;
		}
		break;
	case CX231XX_BOARD_CNXT_RDU_253S:
	case CX231XX_BOARD_KWORLD_UB445_USB_HYBRID:

		dev->dvb[i]->frontend = dvb_attach(s5h1411_attach,
					       &tda18271_s5h1411_config,
					       demod_i2c);

		if (dev->dvb[i]->frontend == NULL) {
			dev_err(dev->dev,
				"Failed to attach s5h1411 front end\n");
			result = -EINVAL;
			goto out_free;
		}

		/* define general-purpose callback pointer */
		dvb->frontend->callback = cx231xx_tuner_callback;

		if (!dvb_attach(tda18271_attach, dev->dvb[i]->frontend,
			       0x60, tuner_i2c,
			       &cnxt_rde253s_tunerconfig)) {
			result = -EINVAL;
			goto out_free;
		}
		break;
	case CX231XX_BOARD_HAUPPAUGE_EXETER:

		dev_info(dev->dev,
			 "%s: looking for tuner / demod on i2c bus: %d\n",
		       __func__, i2c_adapter_id(tuner_i2c));

		dev->dvb[i]->frontend = dvb_attach(lgdt3305_attach,
						&hcw_lgdt3305_config,
						demod_i2c);

		if (dev->dvb[i]->frontend == NULL) {
			dev_err(dev->dev,
				"Failed to attach LG3305 front end\n");
			result = -EINVAL;
			goto out_free;
		}

		/* define general-purpose callback pointer */
		dvb->frontend->callback = cx231xx_tuner_callback;

		dvb_attach(tda18271_attach, dev->dvb[i]->frontend,
			   0x60, tuner_i2c,
			   &hcw_tda18271_config);
		break;

	case CX231XX_BOARD_HAUPPAUGE_930C_HD_1113xx:
	{
		struct i2c_client *client;
		struct i2c_board_info info;
		struct si2165_platform_data si2165_pdata;

		/* attach demod */
		memset(&si2165_pdata, 0, sizeof(si2165_pdata));
		si2165_pdata.fe = &dev->dvb[i]->frontend;
		si2165_pdata.chip_mode = SI2165_MODE_PLL_XTAL,
		si2165_pdata.ref_freq_Hz = 16000000,

		memset(&info, 0, sizeof(struct i2c_board_info));
		strlcpy(info.type, "si2165", I2C_NAME_SIZE);
		info.addr = 0x64;
		info.platform_data = &si2165_pdata;
		request_module(info.type);
		client = i2c_new_device(demod_i2c, &info);
		if (client == NULL || client->dev.driver == NULL || dev->dvb[i]->frontend == NULL) {
			dev_err(dev->dev,
				"Failed to attach SI2165 front end\n");
			result = -EINVAL;
			goto out_free;
		}

		if (!try_module_get(client->dev.driver->owner)) {
			i2c_unregister_device(client);
			result = -ENODEV;
			goto out_free;
		}

		dvb->i2c_client_demod = client;

		dev->dvb[i]->frontend->ops.i2c_gate_ctrl = NULL;

		/* define general-purpose callback pointer */
		dvb->frontend->callback = cx231xx_tuner_callback;

		dvb_attach(tda18271_attach, dev->dvb[i]->frontend,
			0x60,
			tuner_i2c,
			&hcw_tda18271_config);

		dev->cx231xx_reset_analog_tuner = NULL;
		break;
	}
	case CX231XX_BOARD_HAUPPAUGE_930C_HD_1114xx:
	{
		struct i2c_client *client;
		struct i2c_board_info info;
		struct si2165_platform_data si2165_pdata;
		struct si2157_config si2157_config;

		/* attach demod */
		memset(&si2165_pdata, 0, sizeof(si2165_pdata));
		si2165_pdata.fe = &dev->dvb[i]->frontend;
		si2165_pdata.chip_mode = SI2165_MODE_PLL_EXT,
		si2165_pdata.ref_freq_Hz = 24000000,

		memset(&info, 0, sizeof(struct i2c_board_info));
		strlcpy(info.type, "si2165", I2C_NAME_SIZE);
		info.addr = 0x64;
		info.platform_data = &si2165_pdata;
		request_module(info.type);
		client = i2c_new_device(demod_i2c, &info);
		if (client == NULL || client->dev.driver == NULL || dev->dvb[i]->frontend == NULL) {
			dev_err(dev->dev,
				"Failed to attach SI2165 front end\n");
			result = -EINVAL;
			goto out_free;
		}

		if (!try_module_get(client->dev.driver->owner)) {
			i2c_unregister_device(client);
			result = -ENODEV;
			goto out_free;
		}

		dvb->i2c_client_demod = client;

		memset(&info, 0, sizeof(struct i2c_board_info));

		dev->dvb[i]->frontend->ops.i2c_gate_ctrl = NULL;

		/* define general-purpose callback pointer */
		dvb->frontend->callback = cx231xx_tuner_callback;

		/* attach tuner */
		memset(&si2157_config, 0, sizeof(si2157_config));
		si2157_config.fe = dev->dvb[i]->frontend;
#ifdef CONFIG_MEDIA_CONTROLLER_DVB
		si2157_config.mdev = dev->media_dev;
#endif
		si2157_config.if_port = 1;
		si2157_config.inversion = true;
		strlcpy(info.type, "si2157", I2C_NAME_SIZE);
		info.addr = 0x60;
		info.platform_data = &si2157_config;
		request_module("si2157");

		client = i2c_new_device(
			tuner_i2c,
			&info);
		if (client == NULL || client->dev.driver == NULL) {
			dvb_frontend_detach(dev->dvb[i]->frontend);
			result = -ENODEV;
			goto out_free;
		}

		if (!try_module_get(client->dev.driver->owner)) {
			i2c_unregister_device(client);
			dvb_frontend_detach(dev->dvb[i]->frontend);
			result = -ENODEV;
			goto out_free;
		}

		dev->cx231xx_reset_analog_tuner = NULL;

		dev->dvb[i]->i2c_client_tuner = client;
		break;
	}
	case CX231XX_BOARD_HAUPPAUGE_955Q:
	{
		struct i2c_client *client;
		struct i2c_board_info info;
		struct si2157_config si2157_config;

		memset(&info, 0, sizeof(struct i2c_board_info));

		dev->dvb[i]->frontend = dvb_attach(lgdt3306a_attach,
			&hauppauge_955q_lgdt3306a_config,
			demod_i2c
			);

		if (dev->dvb[i]->frontend == NULL) {
			dev_err(dev->dev,
				"Failed to attach LGDT3306A frontend.\n");
			result = -EINVAL;
			goto out_free;
		}

		dev->dvb[i]->frontend->ops.i2c_gate_ctrl = NULL;

		/* define general-purpose callback pointer */
		dvb->frontend->callback = cx231xx_tuner_callback;

		/* attach tuner */
		memset(&si2157_config, 0, sizeof(si2157_config));
		si2157_config.fe = dev->dvb[i]->frontend;
#ifdef CONFIG_MEDIA_CONTROLLER_DVB
		si2157_config.mdev = dev->media_dev;
#endif
		si2157_config.if_port = 1;
		si2157_config.inversion = true;
		strlcpy(info.type, "si2157", I2C_NAME_SIZE);
		info.addr = 0x60;
		info.platform_data = &si2157_config;
		request_module("si2157");

		client = i2c_new_device(
			tuner_i2c,
			&info);
		if (client == NULL || client->dev.driver == NULL) {
			dvb_frontend_detach(dev->dvb[i]->frontend);
			result = -ENODEV;
			goto out_free;
		}

		if (!try_module_get(client->dev.driver->owner)) {
			i2c_unregister_device(client);
			dvb_frontend_detach(dev->dvb[i]->frontend);
			result = -ENODEV;
			goto out_free;
		}

		dev->cx231xx_reset_analog_tuner = NULL;

		dev->dvb[i]->i2c_client_tuner = client;
		break;
	}
	case CX231XX_BOARD_PV_PLAYTV_USB_HYBRID:
	case CX231XX_BOARD_KWORLD_UB430_USB_HYBRID:

		dev_info(dev->dev,
			 "%s: looking for demod on i2c bus: %d\n",
			 __func__, i2c_adapter_id(tuner_i2c));

		dev->dvb[i]->frontend = dvb_attach(mb86a20s_attach,
						&pv_mb86a20s_config,
						demod_i2c);

		if (dev->dvb[i]->frontend == NULL) {
			dev_err(dev->dev,
				"Failed to attach mb86a20s demod\n");
			result = -EINVAL;
			goto out_free;
		}

		/* define general-purpose callback pointer */
		dvb->frontend->callback = cx231xx_tuner_callback;

		dvb_attach(tda18271_attach, dev->dvb[i]->frontend,
			   0x60, tuner_i2c,
			   &pv_tda18271_config);
		break;

<<<<<<< HEAD
	case CX231XX_BOARD_TBS_5280:
	{
		struct i2c_client *client;
		struct i2c_board_info board_info = {
			.type = "tda18212",
			.platform_data = &tda18212_config,
		};


		board_info.addr = (i == 0) ? 0x60 : 0x63;

		dev->dvb[i]->frontend = dvb_attach(cxd2820r_attach,
						i ? &cxd2820r_config1 : &cxd2820r_config0,
						demod_i2c, NULL);

		if (dev->dvb[i]->frontend == NULL) {
			dev_err(dev->dev,
				"Failed to attach demod cxd2820r %d\n", i);
			result = -EINVAL;
			goto out_free;
		}

		/* define general-purpose callback pointer */
		dvb->frontend->callback = cx231xx_tuner_callback;

		/* attach tuner */
		tda18212_config.fe = dev->dvb[i]->frontend;
		request_module("tda18212");
		client = i2c_new_device(tuner_i2c, &board_info);	/* could it be demod_i2c ?? */
		if (client == NULL || client->dev.driver == NULL) {
			dvb_frontend_detach(dev->dvb[i]->frontend);
			result = -ENODEV;
			goto out_free;
		}
		if (!try_module_get(client->dev.driver->owner)) {
			i2c_unregister_device(client);
			dvb_frontend_detach(dev->dvb[i]->frontend);
			result = -ENODEV;
			goto out_free;
		}
		dev->dvb[i]->i2c_client_tuner = client;
	
		break;
	}
	case CX231XX_BOARD_TBS_5281:
	{
		struct i2c_adapter *adapter;
		struct i2c_client *client_demod;
		struct i2c_client *client_tuner;
		struct i2c_board_info info;
		struct si2168_config si2168_config;
		struct si2157_config si2157_config;

		demod_i2c = cx231xx_get_i2c_adap(dev, dev->board.demod_i2c_master+i);
		/* attach frontend */
		memset(&si2168_config, 0, sizeof(si2168_config));
		si2168_config.i2c_adapter = &adapter;
		si2168_config.fe = &dev->dvb[i]->frontend;
		si2168_config.ts_mode = SI2168_TS_SERIAL;
		memset(&info, 0, sizeof(struct i2c_board_info));
		strlcpy(info.type, "si2168", I2C_NAME_SIZE);
		info.addr = 0x64;
		info.platform_data = &si2168_config;
		request_module(info.type);
		client_demod = i2c_new_device(demod_i2c, &info);
		if (client_demod == NULL || client_demod->dev.driver == NULL) {
			result = -ENODEV;
			goto out_free;
		}

		if (!try_module_get(client_demod->dev.driver->owner)) {
			i2c_unregister_device(client_demod);
			result = -ENODEV;
			goto out_free;
		}

		/* define general-purpose callback pointer */
		dvb->frontend->callback = cx231xx_tuner_callback;

		/* attach tuner */
		memset(&si2157_config, 0, sizeof(si2157_config));
		si2157_config.fe = dev->dvb[i]->frontend;
		si2157_config.if_port = 1;
		memset(&info, 0, sizeof(struct i2c_board_info));
		strlcpy(info.type, "si2157", I2C_NAME_SIZE);
		info.addr = 0x60;
		info.platform_data = &si2157_config;
		request_module(info.type);
		client_tuner = i2c_new_device(adapter, &info);
		if (client_tuner == NULL || client_tuner->dev.driver == NULL) {
			module_put(client_demod->dev.driver->owner);
			i2c_unregister_device(client_demod);
			result = -ENODEV;
			goto out_free;
		}
		if (!try_module_get(client_tuner->dev.driver->owner)) {
			i2c_unregister_device(client_tuner);
			module_put(client_demod->dev.driver->owner);
			i2c_unregister_device(client_demod);
			result = -ENODEV;
			goto out_free;
		}
		
		dev->dvb[i]->i2c_client_demod = client_demod;
		dev->dvb[i]->i2c_client_tuner = client_tuner;

		break;
	}
	case CX231XX_BOARD_TBS_5990:
	{
		dev->dvb[i]->frontend = dvb_attach(tas2101_attach,i ? &tbs5990_config1 : &tbs5990_config0,
			 &dev->i2c_bus[1+i].i2c_adap);
		if (dev->dvb[i]->frontend == NULL) {
			dev_err(dev->dev,
				"Failed to attach demod TAS2101 %d\n", i);
			result = -EINVAL;
			goto out_free;
		}

		 /*attach tuner*/
		 if(dvb_attach(av201x_attach,dev->dvb[i]->frontend,
		&tbs5990_tuner_config,tas2101_get_i2c_adapter(dev->dvb[i]->frontend, 2))==NULL)
		{
			 dvb_frontend_detach(dev->dvb[i]->frontend);
			 result = -ENODEV;
			 goto out_free;
		 }

		if (i == 0) { 
			tbs_cx_mac(&dev->i2c_bus[1].i2c_adap, 0, mac);
		}

		if (i == 1) {
			memcpy(dev->dvb[0]->adapter.proposed_mac, mac, 6);
			printk(KERN_INFO "TurboSight TBS5990 MAC Addresse bas: %pM\n", mac);
			mac[5] +=1;
			memcpy(dev->dvb[1]->adapter.proposed_mac, mac, 6);
		}

		/* define general-purpose callback pointer */
		dvb->frontend->callback = cx231xx_tuner_callback;

=======
	case CX231XX_BOARD_EVROMEDIA_FULL_HYBRID_FULLHD:
	{
		struct si2157_config si2157_config = {};
		struct si2168_config si2168_config = {};
		struct i2c_board_info info = {};
		struct i2c_client *client;
		struct i2c_adapter *adapter;

		/* attach demodulator chip */
		si2168_config.ts_mode = SI2168_TS_SERIAL; /* from *.inf file */
		si2168_config.fe = &dev->dvb->frontend;
		si2168_config.i2c_adapter = &adapter;
		si2168_config.ts_clock_inv = true;

		strlcpy(info.type, "si2168", sizeof(info.type));
		info.addr = dev->board.demod_addr;
		info.platform_data = &si2168_config;

		request_module(info.type);
		client = i2c_new_device(demod_i2c, &info);

		if (client == NULL || client->dev.driver == NULL) {
			result = -ENODEV;
			goto out_free;
		}

		if (!try_module_get(client->dev.driver->owner)) {
			i2c_unregister_device(client);
			result = -ENODEV;
			goto out_free;
		}

		dvb->i2c_client_demod = client;

		/* attach tuner chip */
		si2157_config.fe = dev->dvb->frontend;
#ifdef CONFIG_MEDIA_CONTROLLER_DVB
		si2157_config.mdev = dev->media_dev;
#endif
		si2157_config.if_port = 1;
		si2157_config.inversion = false;

		memset(&info, 0, sizeof(info));
		strlcpy(info.type, "si2157", sizeof(info.type));
		info.addr = dev->board.tuner_addr;
		info.platform_data = &si2157_config;

		request_module(info.type);
		client = i2c_new_device(tuner_i2c, &info);

		if (client == NULL || client->dev.driver == NULL) {
			module_put(dvb->i2c_client_demod->dev.driver->owner);
			i2c_unregister_device(dvb->i2c_client_demod);
			result = -ENODEV;
			goto out_free;
		}

		if (!try_module_get(client->dev.driver->owner)) {
			i2c_unregister_device(client);
			module_put(dvb->i2c_client_demod->dev.driver->owner);
			i2c_unregister_device(dvb->i2c_client_demod);
			result = -ENODEV;
			goto out_free;
		}

		dev->cx231xx_reset_analog_tuner = NULL;
		dev->dvb->i2c_client_tuner = client;
>>>>>>> e6b377db
		break;
	}
	default:
		dev_err(dev->dev,
			"%s/2: The frontend of your DVB/ATSC card isn't supported yet\n",
			dev->name);
		break;
	}
        
	if (NULL == dvb->frontend) {
		dev_err(dev->dev,
		       "%s/2: frontend initialization failed\n", dev->name);
		result = -EINVAL;
		goto out_free;
	}

	strlcpy(dev->dvb[i]->frontend->ops.info.name,dev->board.name,52);

	result = dvb_register_frontend(&dev->dvb[i]->adapter,dev->dvb[i]->frontend);
	if (result < 0)
		goto out_free;
		switch(dev->model){
		case CX231XX_BOARD_TBS_5990:
			tbscxci_init(dev->dvb[i], i);
		}


	}
	
	dev_info(dev->dev, "Successfully loaded cx231xx-dvb\n");

ret:
	cx231xx_set_mode(dev, CX231XX_SUSPEND);
	mutex_unlock(&dev->lock);
	return result;

out_free:
	kfree(dvb);
	dev->dvb[i] = NULL;
	goto ret;
}

static int dvb_fini(struct cx231xx *dev)
{
	int i;

	if (!dev->board.has_dvb) {
		/* This device does not support the extension */
		return 0;
	}

	for (i = 0; i < dev->board.adap_cnt; i++) {
	if (dev->dvb[i]) {
				switch (dev->model) {
					case CX231XX_BOARD_TBS_5990:
						tbscxci_release(dev->dvb[i]);
						break;
				}	
		unregister_dvb(dev->dvb[i]);
		dev->dvb[i] = NULL;
	}
	}

	return 0;
}

static struct cx231xx_ops dvb_ops = {
	.id = CX231XX_DVB,
	.name = "Cx231xx dvb Extension",
	.init = dvb_init,
	.fini = dvb_fini,
};

static int __init cx231xx_dvb_register(void)
{
	return cx231xx_register_extension(&dvb_ops);
}

static void __exit cx231xx_dvb_unregister(void)
{
	cx231xx_unregister_extension(&dvb_ops);
}

module_init(cx231xx_dvb_register);
module_exit(cx231xx_dvb_unregister);<|MERGE_RESOLUTION|>--- conflicted
+++ resolved
@@ -36,10 +36,11 @@
 #include "si2168.h"
 #include "mb86a20s.h"
 #include "si2157.h"
-#include "si2168.h"
 #include "lgdt3306a.h"
 #include "tda18212.h"
 #include "cxd2820r.h"
+#include "si2168.h"
+#include "si2157.h"
 #include "tas2101.h"
 #include "av201x.h"
 #include "tbscxci.h"
@@ -154,12 +155,12 @@
 
 static struct cxd2820r_config cxd2820r_config0 = {
 	.i2c_address = 0x6c, /* (0xd8 >> 1) */
-	.ts_mode = 0x08,
+	.ts_mode = CXD2820R_TS_SERIAL,
 };
 
 static struct cxd2820r_config cxd2820r_config1 = {
 	.i2c_address = 0x6d, /* (0xda >> 1) */
-	.ts_mode = 0x08,
+	.ts_mode = CXD2820R_TS_SERIAL,
 };
 
 static struct tda18212_config tda18212_config = {
@@ -174,6 +175,64 @@
 	.xtout = 1
 };
 
+static void tbs_reset_fe(struct cx231xx *dev, int reset_pin)
+{
+	/* reset frontend, active low */
+	cx231xx_set_gpio_direction(dev, reset_pin, 1);
+	cx231xx_set_gpio_value(dev, reset_pin, 0);
+	msleep(60);
+	cx231xx_set_gpio_value(dev, reset_pin, 1);
+	msleep(120);
+}
+
+static void tbs5990_lnb_power(struct dvb_frontend *fe,
+	int enpwr_pin, int onoff)
+{
+	struct cx231xx *dev = fe->dvb->priv;
+
+	/* lnb power, active low */
+	cx231xx_set_gpio_direction(dev, enpwr_pin, 1);
+	if (onoff)
+		cx231xx_set_gpio_value(dev, enpwr_pin, 0);
+	else
+		cx231xx_set_gpio_value(dev, enpwr_pin, 1);
+}
+
+static void tbs5990_lnb0_power(struct dvb_frontend *fe, int onoff)
+{
+	tbs5990_lnb_power(fe, 26, onoff);
+}
+
+static void tbs5990_lnb1_power(struct dvb_frontend *fe, int onoff)
+{
+	tbs5990_lnb_power(fe, 22, onoff);
+}
+
+static struct tas2101_config tbs5990_tas2101_cfg[] = {
+	{
+		.i2c_address   = 0x60,
+		.id            = ID_TAS2101,
+		.reset_demod   = NULL,
+		.lnb_power     = tbs5990_lnb0_power,
+		.init          = {0x80, 0xAB, 0x47, 0x61, 0x25, 0x93, 0x31},
+		.init2         = 0,
+	},
+	{
+		.i2c_address   = 0x68,
+		.id            = ID_TAS2101,
+		.reset_demod   = NULL,
+		.lnb_power     = tbs5990_lnb1_power,
+		.init          = {0xB0, 0xA8, 0x21, 0x53, 0x74, 0x96, 0x31},
+		.init2         = 0,
+	}
+};
+
+static struct av201x_config tbs5990_av201x_cfg = {
+	.i2c_address = 0x63,
+	.id          = ID_AV2012,
+	.xtal_freq   = 27000,		/* kHz */
+};
+
 static inline void print_err_status(struct cx231xx *dev, int packet, int status)
 {
 	char *errmsg = "Unknown";
@@ -303,6 +362,27 @@
 	return 0;
 }
 
+static inline int dvb_bulk_copy_ts2(struct cx231xx *dev, struct urb *urb)
+{
+	if (!dev)
+		return 0;
+
+	if (dev->state & DEV_DISCONNECTED)
+		return 0;
+
+	if (urb->status < 0) {
+		print_err_status(dev, -1, urb->status);
+		if (urb->status == -ENOENT)
+			return 0;
+	}
+
+	/* Feed the transport payload into the kernel demux */
+	dvb_dmx_swfilter(&dev->dvb[1]->demux,
+		urb->transfer_buffer, urb->actual_length);
+
+	return 0;
+}
+
 static int start_streaming(struct cx231xx_dvb *dvb)
 {
 	int rc;
@@ -312,10 +392,10 @@
 		dev_dbg(dev->dev, "DVB transfer mode is ISO.\n");
 		mutex_lock(&dev->i2c_lock);
 		cx231xx_enable_i2c_port_3(dev, false);
-		if (dvb->count == 0)
-			cx231xx_set_alt_setting(dev, INDEX_TS1, 4);
 		if (dvb->count == 1)
 			cx231xx_set_alt_setting(dev, INDEX_TS2, 4);
+		else
+			cx231xx_set_alt_setting(dev, INDEX_TS1, 4);
 		cx231xx_enable_i2c_port_3(dev, true);
 		mutex_unlock(&dev->i2c_lock);
 		rc = cx231xx_set_mode(dev, CX231XX_DIGITAL_MODE);
@@ -323,30 +403,35 @@
 			return rc;
 		dev->mode_tv = 1;
 		if (dvb->count == 1)
-		return cx231xx_init_isoc_ts2(dev, CX231XX_DVB_MAX_PACKETS,
-				CX231XX_DVB_NUM_BUFS,
-				dev->ts2_mode.max_pkt_size,
-				dvb_isoc_copy_ts2);
+			return cx231xx_init_isoc_ts2(dev, CX231XX_DVB_MAX_PACKETS,
+					CX231XX_DVB_NUM_BUFS,
+					dev->ts2_mode.max_pkt_size,
+					dvb_isoc_copy_ts2);
 		else
-		return cx231xx_init_isoc(dev, CX231XX_DVB_MAX_PACKETS,
-				CX231XX_DVB_NUM_BUFS,
-				dev->ts1_mode.max_pkt_size,
-				dvb_isoc_copy);
+			return cx231xx_init_isoc(dev, CX231XX_DVB_MAX_PACKETS,
+					CX231XX_DVB_NUM_BUFS,
+					dev->ts1_mode.max_pkt_size,
+					dvb_isoc_copy);
 	} else {
 		dev_dbg(dev->dev, "DVB transfer mode is BULK.\n");
-		if (dvb->count == 0)
-			cx231xx_set_alt_setting(dev, INDEX_TS1, 0);
 		if (dvb->count == 1)
 			cx231xx_set_alt_setting(dev, INDEX_TS2, 0);
+		else
+			cx231xx_set_alt_setting(dev, INDEX_TS1, 0);
 		rc = cx231xx_set_mode(dev, CX231XX_DIGITAL_MODE);
 		if (rc < 0)
 			return rc;
 		dev->mode_tv = 1;
-		return cx231xx_init_bulk(dev, CX231XX_DVB_MAX_PACKETS,
-				CX231XX_DVB_NUM_BUFS,
-				dvb->count ? dev->ts2_mode.max_pkt_size 
-						: dev->ts1_mode.max_pkt_size,
-				dvb_bulk_copy);
+		if (dvb->count == 1)
+			return cx231xx_init_bulk_ts2(dev, CX231XX_DVB_MAX_PACKETS,
+					CX231XX_DVB_NUM_BUFS,
+					dev->ts2_mode.max_pkt_size,
+					dvb_bulk_copy_ts2);
+		else
+			return cx231xx_init_bulk(dev, CX231XX_DVB_MAX_PACKETS,
+					CX231XX_DVB_NUM_BUFS,
+					dev->ts1_mode.max_pkt_size,
+					dvb_bulk_copy);
 	}
 
 }
@@ -355,13 +440,17 @@
 {
 	struct cx231xx *dev = dvb->adapter.priv;
 
-	if (dev->USE_ISO)
-		if (dvb->count == 0)
+	if (dev->USE_ISO) {
+		if (dvb->count == 1)		  
+			cx231xx_uninit_isoc_ts2(dev);
+		else
 			cx231xx_uninit_isoc(dev);
+	} else {
 		if (dvb->count == 1)
-			cx231xx_uninit_isoc_ts2(dev);
-	else
-		cx231xx_uninit_bulk(dev);
+			cx231xx_uninit_bulk_ts2(dev);
+		else
+			cx231xx_uninit_bulk(dev);
+	}
 
 	cx231xx_set_mode(dev, CX231XX_SUSPEND);
 
@@ -428,52 +517,7 @@
 	.i2c_address = 0x61,
 	.if_khz = 3250,
 };
-static void tbs5990_lnb_power(struct dvb_frontend *fe,
-	int enpwr_pin, int onoff)
-{
-	struct cx231xx *dev = fe->dvb->priv;
-
-	/* lnb power, active low */
-	cx231xx_set_gpio_direction(dev, enpwr_pin, 1);
-	if (onoff)
-		cx231xx_set_gpio_value(dev, enpwr_pin, 0);
-	else
-		cx231xx_set_gpio_value(dev, enpwr_pin, 1);
-}
-
-static void tbs5990_lnb0_power(struct dvb_frontend *fe, int onoff)
-{
-	tbs5990_lnb_power(fe, 26, onoff);
-}
-
-static void tbs5990_lnb1_power(struct dvb_frontend *fe, int onoff)
-{
-	tbs5990_lnb_power(fe, 22, onoff);
-}
-
-static struct tas2101_config tbs5990_config0 ={
-	.i2c_address   = 0x60,
-	.id            = ID_TAS2101,
-	.reset_demod   = NULL,
-	.lnb_power     = tbs5990_lnb0_power,
-	.init          = {0x80, 0xAB, 0x47, 0x61, 0x25, 0x93, 0x31},
-	.init2         = 0,
-
-};
-static struct tas2101_config tbs5990_config1 ={
-	.i2c_address   = 0x68,
-	.id            = ID_TAS2101,
-	.reset_demod   = NULL,
-	.lnb_power     = tbs5990_lnb1_power,
-	.init          = {0xB0, 0xA8, 0x21, 0x53, 0x74, 0x96, 0x31},
-	.init2         = 0,
-
-};
-static struct av201x_config tbs5990_tuner_config = {
-	.i2c_address = 0x63,
-	.id = ID_AV2012,
-	.xtal_freq = 27000,
-};
+
 /* ------------------------------------------------------------------ */
 #if 0
 static int attach_xc5000(u8 addr, struct cx231xx *dev)
@@ -486,17 +530,17 @@
 	cfg.i2c_adap = cx231xx_get_i2c_adap(dev, dev->board.tuner_i2c_master);
 	cfg.i2c_addr = addr;
 
-	if (!dev->dvb->frontend) {
+	if (!dev->dvb[0]->frontend) {
 		dev_err(dev->dev, "%s/2: dvb frontend not attached. Can't attach xc5000\n",
 			dev->name);
 		return -EINVAL;
 	}
 
-	fe = dvb_attach(xc5000_attach, dev->dvb->frontend, &cfg);
+	fe = dvb_attach(xc5000_attach, dev->dvb[0]->frontend, &cfg);
 	if (!fe) {
 		dev_err(dev->dev, "%s/2: xc5000 attach failed\n", dev->name);
-		dvb_frontend_detach(dev->dvb->frontend);
-		dev->dvb->frontend = NULL;
+		dvb_frontend_detach(dev->dvb[0]->frontend);
+		dev->dvb[0]->frontend = NULL;
 		return -EINVAL;
 	}
 
@@ -567,6 +611,8 @@
 	int result;
 
 	mutex_init(&dvb->lock);
+
+
 	/* register adapter */
 	result = dvb_register_adapter(&dvb->adapter, dev->name, module, device,
 				      adapter_nr);
@@ -576,13 +622,15 @@
 		       dev->name, result);
 		goto fail_adapter;
 	}
-//	dvb_register_media_controller(&dvb->adapter, dev->media_dev);
+#if 0
+	dvb_register_media_controller(&dvb->adapter, dev->media_dev);
+#endif
 
 	/* Ensure all frontends negotiate bus access */
-//	dvb->frontend->ops.ts_bus_ctrl = cx231xx_dvb_bus_ctrl;
+	dvb->frontend->ops.ts_bus_ctrl = cx231xx_dvb_bus_ctrl;
 
 	dvb->adapter.priv = dev;
-#if 0
+
 	/* register frontend */
 	result = dvb_register_frontend(&dvb->adapter, dvb->frontend);
 	if (result < 0) {
@@ -591,7 +639,14 @@
 		       dev->name, result);
 		goto fail_frontend;
 	}
-#endif
+
+	/* post init frontend */
+	switch (dev->model) {
+	case CX231XX_BOARD_TBS_5990:
+		tbscxci_init(dvb, dvb->count);
+		break;
+	}
+
 	/* register demux stuff */
 	dvb->demux.dmx.capabilities =
 	    DMX_TS_FILTERING | DMX_SECTION_FILTERING |
@@ -649,11 +704,13 @@
 
 	/* register network adapter */
 	dvb_net_init(&dvb->adapter, &dvb->net, &dvb->demux.dmx);
+#if 0
 	result = dvb_create_media_graph(&dvb->adapter,
 					dev->tuner_type == TUNER_ABSENT);
 	if (result < 0)
 		goto fail_create_graph;
-	
+#endif
+
 	return 0;
 
 fail_create_graph:
@@ -683,6 +740,7 @@
 	dvb->demux.dmx.remove_frontend(&dvb->demux.dmx, &dvb->fe_hw);
 	dvb_dmxdev_release(&dvb->dmxdev);
 	dvb_dmx_release(&dvb->demux);
+
 	/* remove I2C tuner */
 	client = dvb->i2c_client_tuner;
 	if (client) {
@@ -697,37 +755,45 @@
 	}
 	dvb_unregister_frontend(dvb->frontend);
 	dvb_frontend_detach(dvb->frontend);
+
+	client = dvb->i2c_client_demod;
+	/* remove I2C demod */
+	if (client) {
+		module_put(client->dev.driver->owner);
+		i2c_unregister_device(client);
+	}
+
 	dvb_unregister_adapter(&dvb->adapter);
 }
 
 static int tbs_cx_mac(struct i2c_adapter *i2c_adap, u8 count, u8 *mac)
 {
-	u8 b[64], e[256];
-	int ret, i;
-
-	struct i2c_msg msg[] = {
-		{ .addr = 0x50, .flags = 0,
-			.buf = b, .len = 1 },
-		{ .addr = 0x50, .flags = I2C_M_RD,
-			.buf = b, .len = 64 }
-	};
-
-	for (i = 0; i < 4; i++) {
-		b[0] = 0x40 * i;
-
-		ret = i2c_transfer(i2c_adap, msg, 2);
-
-		if (ret != 2) {
-			printk("TBS CX read MAC failed\n");
-			return -1;
-		}
-
-		memcpy(&e[0x40 * i], b , 64);
-	}
-	
-	memcpy(mac, &e[0x58 + 6 + 0x10*count], 6);
-	
-	return 0;
+    u8 b[64], e[256];
+    int ret, i;
+
+    struct i2c_msg msg[] = {
+	{ .addr = 0x50, .flags = 0,
+	    .buf = b, .len = 1 },
+	{ .addr = 0x50, .flags = I2C_M_RD,
+	    .buf = b, .len = 64 }
+    };
+
+    for (i = 0; i < 4; i++) {
+	b[0] = 64 * i;
+
+	ret = i2c_transfer(i2c_adap, msg, 2);
+
+	if (ret != 2) {
+	    printk("TBS CX read MAC failed\n");
+	    return -1;
+	}
+
+	memcpy(&e[64 * i], b , 64);
+    }
+    
+    memcpy(mac, &e[94 + 16*count], 6);
+    
+    return 0;
 }
 
 static int dvb_init(struct cx231xx *dev)
@@ -736,13 +802,12 @@
 	struct cx231xx_dvb *dvb;
 	struct i2c_adapter *tuner_i2c;
 	struct i2c_adapter *demod_i2c;
-	u8 mac[6] = {0,0,0,0,0,0};
+	u8 mac[6];
+
 	if (!dev->board.has_dvb) {
 		/* This device does not support the extension */
 		return 0;
 	}
-	
-	mutex_lock(&dev->lock);
 
 	for (i = 0; i < dev->board.adap_cnt; i++) {
 	dvb = kzalloc(sizeof(struct cx231xx_dvb), GFP_KERNEL);
@@ -760,11 +825,8 @@
 	dev->cx231xx_reset_analog_tuner = cx231xx_reset_analog_tuner;
 
 	tuner_i2c = cx231xx_get_i2c_adap(dev, dev->board.tuner_i2c_master);
-	demod_i2c = cx231xx_get_i2c_adap(dev, dev->board.demod_i2c_master);
-
-	result = register_dvb(dev->dvb[i],THIS_MODULE,dev,&dev->udev->dev);
-
-	
+	demod_i2c = cx231xx_get_i2c_adap(dev, dev->board.demod_i2c_master[i]);
+	mutex_lock(&dev->lock);
 	cx231xx_set_mode(dev, CX231XX_DIGITAL_MODE);
 	cx231xx_demod_reset(dev);
 	/* init frontend */
@@ -908,6 +970,7 @@
 		info.platform_data = &si2165_pdata;
 		request_module(info.type);
 		client = i2c_new_device(demod_i2c, &info);
+
 		if (client == NULL || client->dev.driver == NULL || dev->dvb[i]->frontend == NULL) {
 			dev_err(dev->dev,
 				"Failed to attach SI2165 front end\n");
@@ -945,6 +1008,7 @@
 
 		/* attach demod */
 		memset(&si2165_pdata, 0, sizeof(si2165_pdata));
+
 		si2165_pdata.fe = &dev->dvb[i]->frontend;
 		si2165_pdata.chip_mode = SI2165_MODE_PLL_EXT,
 		si2165_pdata.ref_freq_Hz = 24000000,
@@ -955,6 +1019,7 @@
 		info.platform_data = &si2165_pdata;
 		request_module(info.type);
 		client = i2c_new_device(demod_i2c, &info);
+
 		if (client == NULL || client->dev.driver == NULL || dev->dvb[i]->frontend == NULL) {
 			dev_err(dev->dev,
 				"Failed to attach SI2165 front end\n");
@@ -1095,8 +1160,75 @@
 			   0x60, tuner_i2c,
 			   &pv_tda18271_config);
 		break;
-
-<<<<<<< HEAD
+	case CX231XX_BOARD_EVROMEDIA_FULL_HYBRID_FULLHD:
+	{
+		struct si2157_config si2157_config = {};
+		struct si2168_config si2168_config = {};
+		struct i2c_board_info info = {};
+		struct i2c_client *client;
+		struct i2c_adapter *adapter;
+
+		/* attach demodulator chip */
+		si2168_config.ts_mode = SI2168_TS_SERIAL; /* from *.inf file */
+		si2168_config.fe = &dev->dvb[i]->frontend;
+		si2168_config.i2c_adapter = &adapter;
+		si2168_config.ts_clock_inv = true;
+
+		strlcpy(info.type, "si2168", sizeof(info.type));
+		info.addr = dev->board.demod_addr;
+		info.platform_data = &si2168_config;
+
+		request_module(info.type);
+		client = i2c_new_device(demod_i2c, &info);
+
+		if (client == NULL || client->dev.driver == NULL) {
+			result = -ENODEV;
+			goto out_free;
+		}
+
+		if (!try_module_get(client->dev.driver->owner)) {
+			i2c_unregister_device(client);
+			result = -ENODEV;
+			goto out_free;
+		}
+
+		dvb->i2c_client_demod = client;
+
+		/* attach tuner chip */
+		si2157_config.fe = dev->dvb[i]->frontend;
+#ifdef CONFIG_MEDIA_CONTROLLER_DVB
+		si2157_config.mdev = dev->media_dev;
+#endif
+		si2157_config.if_port = 1;
+		si2157_config.inversion = false;
+
+		memset(&info, 0, sizeof(info));
+		strlcpy(info.type, "si2157", sizeof(info.type));
+		info.addr = dev->board.tuner_addr;
+		info.platform_data = &si2157_config;
+
+		request_module(info.type);
+		client = i2c_new_device(tuner_i2c, &info);
+
+		if (client == NULL || client->dev.driver == NULL) {
+			module_put(dvb->i2c_client_demod->dev.driver->owner);
+			i2c_unregister_device(dvb->i2c_client_demod);
+			result = -ENODEV;
+			goto out_free;
+		}
+
+		if (!try_module_get(client->dev.driver->owner)) {
+			i2c_unregister_device(client);
+			module_put(dvb->i2c_client_demod->dev.driver->owner);
+			i2c_unregister_device(dvb->i2c_client_demod);
+			result = -ENODEV;
+			goto out_free;
+		}
+
+		dev->cx231xx_reset_analog_tuner = NULL;
+		dev->dvb[i]->i2c_client_tuner = client;
+		break;
+	}
 	case CX231XX_BOARD_TBS_5280:
 	{
 		struct i2c_client *client;
@@ -1138,7 +1270,7 @@
 			goto out_free;
 		}
 		dev->dvb[i]->i2c_client_tuner = client;
-	
+
 		break;
 	}
 	case CX231XX_BOARD_TBS_5281:
@@ -1150,7 +1282,6 @@
 		struct si2168_config si2168_config;
 		struct si2157_config si2157_config;
 
-		demod_i2c = cx231xx_get_i2c_adap(dev, dev->board.demod_i2c_master+i);
 		/* attach frontend */
 		memset(&si2168_config, 0, sizeof(si2168_config));
 		si2168_config.i2c_adapter = &adapter;
@@ -1178,6 +1309,9 @@
 
 		/* attach tuner */
 		memset(&si2157_config, 0, sizeof(si2157_config));
+#ifdef CONFIG_MEDIA_CONTROLLER_DVB
+		si2157_config.mdev = dev->media_dev;
+#endif
 		si2157_config.fe = dev->dvb[i]->frontend;
 		si2157_config.if_port = 1;
 		memset(&info, 0, sizeof(struct i2c_board_info));
@@ -1207,107 +1341,31 @@
 	}
 	case CX231XX_BOARD_TBS_5990:
 	{
-		dev->dvb[i]->frontend = dvb_attach(tas2101_attach,i ? &tbs5990_config1 : &tbs5990_config0,
-			 &dev->i2c_bus[1+i].i2c_adap);
+		tbs_reset_fe(dev, i ? 20 : 24);
+		dev->dvb[i]->frontend = dvb_attach(tas2101_attach, &tbs5990_tas2101_cfg[i],
+						demod_i2c);
+
 		if (dev->dvb[i]->frontend == NULL) {
 			dev_err(dev->dev,
-				"Failed to attach demod TAS2101 %d\n", i);
+				"Failed to attach demod tas2101 %d\n", i);
 			result = -EINVAL;
 			goto out_free;
 		}
 
-		 /*attach tuner*/
-		 if(dvb_attach(av201x_attach,dev->dvb[i]->frontend,
-		&tbs5990_tuner_config,tas2101_get_i2c_adapter(dev->dvb[i]->frontend, 2))==NULL)
-		{
-			 dvb_frontend_detach(dev->dvb[i]->frontend);
-			 result = -ENODEV;
-			 goto out_free;
-		 }
-
-		if (i == 0) { 
-			tbs_cx_mac(&dev->i2c_bus[1].i2c_adap, 0, mac);
-		}
-
-		if (i == 1) {
-			memcpy(dev->dvb[0]->adapter.proposed_mac, mac, 6);
-			printk(KERN_INFO "TurboSight TBS5990 MAC Addresse bas: %pM\n", mac);
-			mac[5] +=1;
-			memcpy(dev->dvb[1]->adapter.proposed_mac, mac, 6);
-		}
+		/* attach tuner */
+		if (dvb_attach(av201x_attach, dev->dvb[i]->frontend, &tbs5990_av201x_cfg,
+			tas2101_get_i2c_adapter(dev->dvb[i]->frontend, 2)) == NULL) {
+			dvb_frontend_detach(dev->dvb[i]->frontend);
+
+		msleep(100);
+
+		tbs_cx_mac(cx231xx_get_i2c_adap(dev, dev->board.demod_i2c_master[0]), i, mac);
+		dev_info(dev->dev, "MAC address %pM\n", mac);
+		memcpy(dev->dvb[i]->adapter.proposed_mac, mac, 6);
 
 		/* define general-purpose callback pointer */
 		dvb->frontend->callback = cx231xx_tuner_callback;
 
-=======
-	case CX231XX_BOARD_EVROMEDIA_FULL_HYBRID_FULLHD:
-	{
-		struct si2157_config si2157_config = {};
-		struct si2168_config si2168_config = {};
-		struct i2c_board_info info = {};
-		struct i2c_client *client;
-		struct i2c_adapter *adapter;
-
-		/* attach demodulator chip */
-		si2168_config.ts_mode = SI2168_TS_SERIAL; /* from *.inf file */
-		si2168_config.fe = &dev->dvb->frontend;
-		si2168_config.i2c_adapter = &adapter;
-		si2168_config.ts_clock_inv = true;
-
-		strlcpy(info.type, "si2168", sizeof(info.type));
-		info.addr = dev->board.demod_addr;
-		info.platform_data = &si2168_config;
-
-		request_module(info.type);
-		client = i2c_new_device(demod_i2c, &info);
-
-		if (client == NULL || client->dev.driver == NULL) {
-			result = -ENODEV;
-			goto out_free;
-		}
-
-		if (!try_module_get(client->dev.driver->owner)) {
-			i2c_unregister_device(client);
-			result = -ENODEV;
-			goto out_free;
-		}
-
-		dvb->i2c_client_demod = client;
-
-		/* attach tuner chip */
-		si2157_config.fe = dev->dvb->frontend;
-#ifdef CONFIG_MEDIA_CONTROLLER_DVB
-		si2157_config.mdev = dev->media_dev;
-#endif
-		si2157_config.if_port = 1;
-		si2157_config.inversion = false;
-
-		memset(&info, 0, sizeof(info));
-		strlcpy(info.type, "si2157", sizeof(info.type));
-		info.addr = dev->board.tuner_addr;
-		info.platform_data = &si2157_config;
-
-		request_module(info.type);
-		client = i2c_new_device(tuner_i2c, &info);
-
-		if (client == NULL || client->dev.driver == NULL) {
-			module_put(dvb->i2c_client_demod->dev.driver->owner);
-			i2c_unregister_device(dvb->i2c_client_demod);
-			result = -ENODEV;
-			goto out_free;
-		}
-
-		if (!try_module_get(client->dev.driver->owner)) {
-			i2c_unregister_device(client);
-			module_put(dvb->i2c_client_demod->dev.driver->owner);
-			i2c_unregister_device(dvb->i2c_client_demod);
-			result = -ENODEV;
-			goto out_free;
-		}
-
-		dev->cx231xx_reset_analog_tuner = NULL;
-		dev->dvb->i2c_client_tuner = client;
->>>>>>> e6b377db
 		break;
 	}
 	default:
@@ -1316,7 +1374,6 @@
 			dev->name);
 		break;
 	}
-        
 	if (NULL == dvb->frontend) {
 		dev_err(dev->dev,
 		       "%s/2: frontend initialization failed\n", dev->name);
@@ -1324,19 +1381,15 @@
 		goto out_free;
 	}
 
-	strlcpy(dev->dvb[i]->frontend->ops.info.name,dev->board.name,52);
-
-	result = dvb_register_frontend(&dev->dvb[i]->adapter,dev->dvb[i]->frontend);
+	/* register everything */
+	result = register_dvb(dvb, THIS_MODULE, dev, dev->dev);
+
+	mutex_unlock(&dev->lock);
 	if (result < 0)
 		goto out_free;
-		switch(dev->model){
-		case CX231XX_BOARD_TBS_5990:
-			tbscxci_init(dev->dvb[i], i);
-		}
-
-
-	}
-	
+	}
+	}
+
 	dev_info(dev->dev, "Successfully loaded cx231xx-dvb\n");
 
 ret:
@@ -1360,15 +1413,16 @@
 	}
 
 	for (i = 0; i < dev->board.adap_cnt; i++) {
-	if (dev->dvb[i]) {
-				switch (dev->model) {
-					case CX231XX_BOARD_TBS_5990:
-						tbscxci_release(dev->dvb[i]);
-						break;
-				}	
-		unregister_dvb(dev->dvb[i]);
-		dev->dvb[i] = NULL;
-	}
+		if (dev->dvb[i]) {
+			switch (dev->model) {
+				case CX231XX_BOARD_TBS_5990:
+					tbscxci_release(dev->dvb[i]);
+					break;
+			}
+
+			unregister_dvb(dev->dvb[i]);
+			dev->dvb[i] = NULL;
+		}
 	}
 
 	return 0;
