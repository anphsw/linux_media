/*
 DVB device driver for cx231xx

 Copyright (C) 2008 <srinivasa.deevi at conexant dot com>
		Based on em28xx driver

 This program is free software; you can redistribute it and/or modify
   it under the terms of the GNU General Public License as published by
   the Free Software Foundation; either version 2 of the License, or
   (at your option) any later version.

   This program is distributed in the hope that it will be useful,
   but WITHOUT ANY WARRANTY; without even the implied warranty of
   MERCHANTABILITY or FITNESS FOR A PARTICULAR PURPOSE.  See the
   GNU General Public License for more details.

   You should have received a copy of the GNU General Public License
   along with this program; if not, write to the Free Software
   Foundation, Inc., 675 Mass Ave, Cambridge, MA 02139, USA.
 */

#include "cx231xx.h"
#include <linux/kernel.h>
#include <linux/slab.h>

#include <media/v4l2-common.h>
#include <media/videobuf-vmalloc.h>

#include "xc5000.h"
#include "s5h1432.h"
#include "tda18271.h"
#include "s5h1411.h"
#include "lgdt3305.h"
#include "si2165.h"
#include "mb86a20s.h"
<<<<<<< HEAD
#include "tda18212.h"
#include "cxd2820r.h"
=======
#include "si2157.h"
>>>>>>> 4895cc47

MODULE_DESCRIPTION("driver for cx231xx based DVB cards");
MODULE_AUTHOR("Srinivasa Deevi <srinivasa.deevi@conexant.com>");
MODULE_LICENSE("GPL");

static unsigned int debug;
module_param(debug, int, 0644);
MODULE_PARM_DESC(debug, "enable debug messages [dvb]");

DVB_DEFINE_MOD_OPT_ADAPTER_NR(adapter_nr);

#define CX231XX_DVB_NUM_BUFS 5
#define CX231XX_DVB_MAX_PACKETSIZE 564
#define CX231XX_DVB_MAX_PACKETS 64

struct cx231xx_dvb {
	struct dvb_frontend *frontend;

	/* feed count management */
	struct mutex lock;
	int nfeeds;
	u8 count;

	/* general boilerplate stuff */
	struct dvb_adapter adapter;
	struct dvb_demux demux;
	struct dmxdev dmxdev;
	struct dmx_frontend fe_hw;
	struct dmx_frontend fe_mem;
	struct dvb_net net;
	struct i2c_client *i2c_client_tuner;
};

static struct s5h1432_config dvico_s5h1432_config = {
	.output_mode   = S5H1432_SERIAL_OUTPUT,
	.gpio          = S5H1432_GPIO_ON,
	.qam_if        = S5H1432_IF_4000,
	.vsb_if        = S5H1432_IF_4000,
	.inversion     = S5H1432_INVERSION_OFF,
	.status_mode   = S5H1432_DEMODLOCKING,
	.mpeg_timing   = S5H1432_MPEGTIMING_CONTINOUS_NONINVERTING_CLOCK,
};

static struct tda18271_std_map cnxt_rde253s_tda18271_std_map = {
	.dvbt_6   = { .if_freq = 4000, .agc_mode = 3, .std = 4,
		      .if_lvl = 1, .rfagc_top = 0x37, },
	.dvbt_7   = { .if_freq = 4000, .agc_mode = 3, .std = 5,
		      .if_lvl = 1, .rfagc_top = 0x37, },
	.dvbt_8   = { .if_freq = 4000, .agc_mode = 3, .std = 6,
		      .if_lvl = 1, .rfagc_top = 0x37, },
};

static struct tda18271_std_map mb86a20s_tda18271_config = {
	.dvbt_6   = { .if_freq = 4000, .agc_mode = 3, .std = 4,
		      .if_lvl = 0, .rfagc_top = 0x37, },
};

static struct tda18271_config cnxt_rde253s_tunerconfig = {
	.std_map = &cnxt_rde253s_tda18271_std_map,
	.gate    = TDA18271_GATE_ANALOG,
};

static struct s5h1411_config tda18271_s5h1411_config = {
	.output_mode   = S5H1411_SERIAL_OUTPUT,
	.gpio          = S5H1411_GPIO_OFF,
	.vsb_if        = S5H1411_IF_3250,
	.qam_if        = S5H1411_IF_4000,
	.inversion     = S5H1411_INVERSION_ON,
	.status_mode   = S5H1411_DEMODLOCKING,
	.mpeg_timing   = S5H1411_MPEGTIMING_CONTINOUS_NONINVERTING_CLOCK,
};
static struct s5h1411_config xc5000_s5h1411_config = {
	.output_mode   = S5H1411_SERIAL_OUTPUT,
	.gpio          = S5H1411_GPIO_OFF,
	.vsb_if        = S5H1411_IF_3250,
	.qam_if        = S5H1411_IF_3250,
	.inversion     = S5H1411_INVERSION_OFF,
	.status_mode   = S5H1411_DEMODLOCKING,
	.mpeg_timing   = S5H1411_MPEGTIMING_CONTINOUS_NONINVERTING_CLOCK,
};

static struct lgdt3305_config hcw_lgdt3305_config = {
	.i2c_addr           = 0x0e,
	.mpeg_mode          = LGDT3305_MPEG_SERIAL,
	.tpclk_edge         = LGDT3305_TPCLK_FALLING_EDGE,
	.tpvalid_polarity   = LGDT3305_TP_VALID_HIGH,
	.deny_i2c_rptr      = 1,
	.spectral_inversion = 1,
	.qam_if_khz         = 4000,
	.vsb_if_khz         = 3250,
};

static struct tda18271_std_map hauppauge_tda18271_std_map = {
	.atsc_6   = { .if_freq = 3250, .agc_mode = 3, .std = 4,
		      .if_lvl = 1, .rfagc_top = 0x58, },
	.qam_6    = { .if_freq = 4000, .agc_mode = 3, .std = 5,
		      .if_lvl = 1, .rfagc_top = 0x58, },
};

static struct tda18271_config hcw_tda18271_config = {
	.std_map = &hauppauge_tda18271_std_map,
	.gate    = TDA18271_GATE_DIGITAL,
};

static const struct mb86a20s_config pv_mb86a20s_config = {
	.demod_address = 0x10,
	.is_serial = true,
};

static struct tda18271_config pv_tda18271_config = {
	.std_map = &mb86a20s_tda18271_config,
	.gate    = TDA18271_GATE_DIGITAL,
	.small_i2c = TDA18271_03_BYTE_CHUNK_INIT,
};

<<<<<<< HEAD
static struct cxd2820r_config cxd2820r_config0 = {
	.i2c_address = 0x6c, /* (0xd8 >> 1) */
	.ts_mode = 0x08,
};

static struct cxd2820r_config cxd2820r_config1 = {
	.i2c_address = 0x6d, /* (0xda >> 1) */
	.ts_mode = 0x08,
};

static struct tda18212_config tda18212_config0 = {
	.i2c_address = 0x60 /* (0xc0 >> 1) */,
	.if_dvbt_6 = 3550,
	.if_dvbt_7 = 3700,
	.if_dvbt_8 = 4150,
	.if_dvbt2_6 = 3250,
	.if_dvbt2_7 = 4000,
	.if_dvbt2_8 = 4000,
	.if_dvbc = 5000,
	.loop_through = 1,
	.xtout = 1
};

static struct tda18212_config tda18212_config1 = {
	.i2c_address = 0x63 /* (0xc6 >> 1) */,
	.if_dvbt_6 = 3550,
	.if_dvbt_7 = 3700,
	.if_dvbt_8 = 4150,
	.if_dvbt2_6 = 3250,
	.if_dvbt2_7 = 4000,
	.if_dvbt2_8 = 4000,
	.if_dvbc = 5000,
	.loop_through = 1,
	.xtout = 1
=======
static const struct si2165_config hauppauge_930C_HD_1113xx_si2165_config = {
	.i2c_addr	= 0x64,
	.chip_mode	= SI2165_MODE_PLL_XTAL,
	.ref_freq_Hz	= 16000000,
};

static const struct si2165_config pctv_quatro_stick_1114xx_si2165_config = {
	.i2c_addr	= 0x64,
	.chip_mode	= SI2165_MODE_PLL_EXT,
	.ref_freq_Hz	= 24000000,
>>>>>>> 4895cc47
};

static inline void print_err_status(struct cx231xx *dev, int packet, int status)
{
	char *errmsg = "Unknown";

	switch (status) {
	case -ENOENT:
		errmsg = "unlinked synchronuously";
		break;
	case -ECONNRESET:
		errmsg = "unlinked asynchronuously";
		break;
	case -ENOSR:
		errmsg = "Buffer error (overrun)";
		break;
	case -EPIPE:
		errmsg = "Stalled (device not responding)";
		break;
	case -EOVERFLOW:
		errmsg = "Babble (bad cable?)";
		break;
	case -EPROTO:
		errmsg = "Bit-stuff error (bad cable?)";
		break;
	case -EILSEQ:
		errmsg = "CRC/Timeout (could be anything)";
		break;
	case -ETIME:
		errmsg = "Device does not respond";
		break;
	}
	if (packet < 0) {
		dev_dbg(dev->dev,
			"URB status %d [%s].\n", status, errmsg);
	} else {
		dev_dbg(dev->dev,
			"URB packet %d, status %d [%s].\n",
			packet, status, errmsg);
	}
}

static inline int dvb_isoc_copy(struct cx231xx *dev, struct urb *urb)
{
	int i;

	if (!dev)
		return 0;

	if (dev->state & DEV_DISCONNECTED)
		return 0;

	if (urb->status < 0) {
		print_err_status(dev, -1, urb->status);
		if (urb->status == -ENOENT)
			return 0;
	}

	for (i = 0; i < urb->number_of_packets; i++) {
		int status = urb->iso_frame_desc[i].status;

		if (status < 0) {
			print_err_status(dev, i, status);
			if (urb->iso_frame_desc[i].status != -EPROTO)
				continue;
		}

		dvb_dmx_swfilter(&dev->dvb[0]->demux,
				 urb->transfer_buffer +
				urb->iso_frame_desc[i].offset,
				urb->iso_frame_desc[i].actual_length);
	}

	return 0;
}

static inline int dvb_isoc_copy_ts2(struct cx231xx *dev, struct urb *urb)
{
	int i;

	if (!dev)
		return 0;

	if (dev->state & DEV_DISCONNECTED)
		return 0;

	if (urb->status < 0) {
		print_err_status(dev, -1, urb->status);
		if (urb->status == -ENOENT)
			return 0;
	}

	for (i = 0; i < urb->number_of_packets; i++) {
		int status = urb->iso_frame_desc[i].status;

		if (status < 0) {
			print_err_status(dev, i, status);
			if (urb->iso_frame_desc[i].status != -EPROTO)
				continue;
		}

		dvb_dmx_swfilter(&dev->dvb[1]->demux,
				 urb->transfer_buffer +
				urb->iso_frame_desc[i].offset,
				urb->iso_frame_desc[i].actual_length);
	}

	return 0;
}

static inline int dvb_bulk_copy(struct cx231xx *dev, struct urb *urb)
{
	if (!dev)
		return 0;

	if (dev->state & DEV_DISCONNECTED)
		return 0;

	if (urb->status < 0) {
		print_err_status(dev, -1, urb->status);
		if (urb->status == -ENOENT)
			return 0;
	}

	/* Feed the transport payload into the kernel demux */
	dvb_dmx_swfilter(&dev->dvb[0]->demux,
		urb->transfer_buffer, urb->actual_length);

	return 0;
}

static int start_streaming(struct cx231xx_dvb *dvb)
{
	int rc;
	struct cx231xx *dev = dvb->adapter.priv;

	if (dev->USE_ISO) {
<<<<<<< HEAD
		cx231xx_info("DVB transfer mode is ISO.\n");
		mutex_lock(&dev->i2c_lock);
		cx231xx_enable_i2c_port_3(dev, false);
		if (dvb->count == 0)
			cx231xx_set_alt_setting(dev, INDEX_TS1, 4);
		if (dvb->count == 1)
			cx231xx_set_alt_setting(dev, INDEX_TS2, 4);
		cx231xx_enable_i2c_port_3(dev, true);
		mutex_unlock(&dev->i2c_lock);
=======
		dev_dbg(dev->dev, "DVB transfer mode is ISO.\n");
		cx231xx_set_alt_setting(dev, INDEX_TS1, 4);
>>>>>>> 4895cc47
		rc = cx231xx_set_mode(dev, CX231XX_DIGITAL_MODE);
		if (rc < 0)
			return rc;
		dev->mode_tv = 1;
		if (dvb->count == 1)
		return cx231xx_init_isoc_ts2(dev, CX231XX_DVB_MAX_PACKETS,
				CX231XX_DVB_NUM_BUFS,
				dev->ts2_mode.max_pkt_size,
				dvb_isoc_copy_ts2);
		else
		return cx231xx_init_isoc(dev, CX231XX_DVB_MAX_PACKETS,
				CX231XX_DVB_NUM_BUFS,
				dev->ts1_mode.max_pkt_size,
				dvb_isoc_copy);
	} else {
<<<<<<< HEAD
		cx231xx_info("DVB transfer mode is BULK.\n");
		if (dvb->count == 0)
			cx231xx_set_alt_setting(dev, INDEX_TS1, 0);
		if (dvb->count == 1)
			cx231xx_set_alt_setting(dev, INDEX_TS2, 0);
=======
		dev_dbg(dev->dev, "DVB transfer mode is BULK.\n");
		cx231xx_set_alt_setting(dev, INDEX_TS1, 0);
>>>>>>> 4895cc47
		rc = cx231xx_set_mode(dev, CX231XX_DIGITAL_MODE);
		if (rc < 0)
			return rc;
		dev->mode_tv = 1;
		return cx231xx_init_bulk(dev, CX231XX_DVB_MAX_PACKETS,
				CX231XX_DVB_NUM_BUFS,
				dvb->count ? dev->ts2_mode.max_pkt_size 
						: dev->ts1_mode.max_pkt_size,
				dvb_bulk_copy);
	}

}

static int stop_streaming(struct cx231xx_dvb *dvb)
{
	struct cx231xx *dev = dvb->adapter.priv;

	if (dev->USE_ISO)
		if (dvb->count == 0)
			cx231xx_uninit_isoc(dev);
		if (dvb->count == 1)
			cx231xx_uninit_isoc_ts2(dev);
	else
		cx231xx_uninit_bulk(dev);

	cx231xx_set_mode(dev, CX231XX_SUSPEND);

	return 0;
}

static int start_feed(struct dvb_demux_feed *feed)
{
	struct dvb_demux *demux = feed->demux;
	struct cx231xx_dvb *dvb = demux->priv;
	int rc, ret;

	if (!demux->dmx.frontend)
		return -EINVAL;

	mutex_lock(&dvb->lock);
	dvb->nfeeds++;
	rc = dvb->nfeeds;

	if (dvb->nfeeds == 1) {
		ret = start_streaming(dvb);
		if (ret < 0)
			rc = ret;
	}

	mutex_unlock(&dvb->lock);
	return rc;
}

static int stop_feed(struct dvb_demux_feed *feed)
{
	struct dvb_demux *demux = feed->demux;
	struct cx231xx_dvb *dvb = demux->priv;
	int err = 0;

	mutex_lock(&dvb->lock);
	dvb->nfeeds--;

	if (0 == dvb->nfeeds)
		err = stop_streaming(dvb);

	mutex_unlock(&dvb->lock);
	return err;
}

/* ------------------------------------------------------------------ */
static int cx231xx_dvb_bus_ctrl(struct dvb_frontend *fe, int acquire)
{
	struct cx231xx *dev = fe->dvb->priv;

	if (acquire)
		return cx231xx_set_mode(dev, CX231XX_DIGITAL_MODE);
	else
		return cx231xx_set_mode(dev, CX231XX_SUSPEND);
}

/* ------------------------------------------------------------------ */

static struct xc5000_config cnxt_rde250_tunerconfig = {
	.i2c_address = 0x61,
	.if_khz = 4000,
};
static struct xc5000_config cnxt_rdu250_tunerconfig = {
	.i2c_address = 0x61,
	.if_khz = 3250,
};

/* ------------------------------------------------------------------ */
#if 0
static int attach_xc5000(u8 addr, struct cx231xx *dev)
{

	struct dvb_frontend *fe;
	struct xc5000_config cfg;

	memset(&cfg, 0, sizeof(cfg));
	cfg.i2c_adap = cx231xx_get_i2c_adap(dev, dev->board.tuner_i2c_master);
	cfg.i2c_addr = addr;

	if (!dev->dvb->frontend) {
		dev_err(dev->dev, "%s/2: dvb frontend not attached. "
		       "Can't attach xc5000\n", dev->name);
		return -EINVAL;
	}

	fe = dvb_attach(xc5000_attach, dev->dvb->frontend, &cfg);
	if (!fe) {
		dev_err(dev->dev, "%s/2: xc5000 attach failed\n", dev->name);
		dvb_frontend_detach(dev->dvb->frontend);
		dev->dvb->frontend = NULL;
		return -EINVAL;
	}

	dev_info(dev->dev, "%s/2: xc5000 attached\n", dev->name);

	return 0;
}
#endif

int cx231xx_set_analog_freq(struct cx231xx *dev, u32 freq)
{
<<<<<<< HEAD
	int status = 0;

	if ((dev->dvb[0] != NULL) && (dev->dvb[0]->frontend != NULL)) {
=======
	if ((dev->dvb != NULL) && (dev->dvb->frontend != NULL)) {
>>>>>>> 4895cc47

		struct dvb_tuner_ops *dops = &dev->dvb[0]->frontend->ops.tuner_ops;

		if (dops->set_analog_params != NULL) {
			struct analog_parameters params;

			params.frequency = freq;
			params.std = dev->norm;
			params.mode = 0;	/* 0- Air; 1 - cable */
			/*params.audmode = ;       */

			/* Set the analog parameters to set the frequency */
			dops->set_analog_params(dev->dvb[0]->frontend, &params);
		}

	}

	return 0;
}

int cx231xx_reset_analog_tuner(struct cx231xx *dev)
{
	int status = 0;

	if ((dev->dvb[0] != NULL) && (dev->dvb[0]->frontend != NULL)) {

		struct dvb_tuner_ops *dops = &dev->dvb[0]->frontend->ops.tuner_ops;

		if (dops->init != NULL && !dev->xc_fw_load_done) {

<<<<<<< HEAD
			cx231xx_info("Reloading firmware for XC5000\n");
			status = dops->init(dev->dvb[0]->frontend);
=======
			dev_dbg(dev->dev,
				"Reloading firmware for XC5000\n");
			status = dops->init(dev->dvb->frontend);
>>>>>>> 4895cc47
			if (status == 0) {
				dev->xc_fw_load_done = 1;
				dev_dbg(dev->dev,
					"XC5000 firmware download completed\n");
			} else {
				dev->xc_fw_load_done = 0;
				dev_dbg(dev->dev,
					"XC5000 firmware download failed !!!\n");
			}
		}

	}

	return status;
}

/* ------------------------------------------------------------------ */

static int register_dvb(struct cx231xx_dvb *dvb,
			struct module *module,
			struct cx231xx *dev, struct device *device)
{
	int result;

	mutex_init(&dvb->lock);

	/* register adapter */
	result = dvb_register_adapter(&dvb->adapter, dev->name, module, device,
				      adapter_nr);
	if (result < 0) {
		dev_warn(dev->dev,
		       "%s: dvb_register_adapter failed (errno = %d)\n",
		       dev->name, result);
		goto fail_adapter;
	}

	/* Ensure all frontends negotiate bus access */
	dvb->frontend->ops.ts_bus_ctrl = cx231xx_dvb_bus_ctrl;

	dvb->adapter.priv = dev;

	/* register frontend */
	result = dvb_register_frontend(&dvb->adapter, dvb->frontend);
	if (result < 0) {
		dev_warn(dev->dev,
		       "%s: dvb_register_frontend failed (errno = %d)\n",
		       dev->name, result);
		goto fail_frontend;
	}

	/* register demux stuff */
	dvb->demux.dmx.capabilities =
	    DMX_TS_FILTERING | DMX_SECTION_FILTERING |
	    DMX_MEMORY_BASED_FILTERING;
	dvb->demux.priv = dvb;
	dvb->demux.filternum = 256;
	dvb->demux.feednum = 256;
	dvb->demux.start_feed = start_feed;
	dvb->demux.stop_feed = stop_feed;

	result = dvb_dmx_init(&dvb->demux);
	if (result < 0) {
		dev_warn(dev->dev,
			 "%s: dvb_dmx_init failed (errno = %d)\n",
		       dev->name, result);
		goto fail_dmx;
	}

	dvb->dmxdev.filternum = 256;
	dvb->dmxdev.demux = &dvb->demux.dmx;
	dvb->dmxdev.capabilities = 0;
	result = dvb_dmxdev_init(&dvb->dmxdev, &dvb->adapter);
	if (result < 0) {
		dev_warn(dev->dev,
			 "%s: dvb_dmxdev_init failed (errno = %d)\n",
			 dev->name, result);
		goto fail_dmxdev;
	}

	dvb->fe_hw.source = DMX_FRONTEND_0;
	result = dvb->demux.dmx.add_frontend(&dvb->demux.dmx, &dvb->fe_hw);
	if (result < 0) {
		dev_warn(dev->dev,
		       "%s: add_frontend failed (DMX_FRONTEND_0, errno = %d)\n",
		       dev->name, result);
		goto fail_fe_hw;
	}

	dvb->fe_mem.source = DMX_MEMORY_FE;
	result = dvb->demux.dmx.add_frontend(&dvb->demux.dmx, &dvb->fe_mem);
	if (result < 0) {
		dev_warn(dev->dev,
			 "%s: add_frontend failed (DMX_MEMORY_FE, errno = %d)\n",
			 dev->name, result);
		goto fail_fe_mem;
	}

	result = dvb->demux.dmx.connect_frontend(&dvb->demux.dmx, &dvb->fe_hw);
	if (result < 0) {
		dev_warn(dev->dev,
			 "%s: connect_frontend failed (errno = %d)\n",
			 dev->name, result);
		goto fail_fe_conn;
	}

	/* register network adapter */
	dvb_net_init(&dvb->adapter, &dvb->net, &dvb->demux.dmx);
	return 0;

fail_fe_conn:
	dvb->demux.dmx.remove_frontend(&dvb->demux.dmx, &dvb->fe_mem);
fail_fe_mem:
	dvb->demux.dmx.remove_frontend(&dvb->demux.dmx, &dvb->fe_hw);
fail_fe_hw:
	dvb_dmxdev_release(&dvb->dmxdev);
fail_dmxdev:
	dvb_dmx_release(&dvb->demux);
fail_dmx:
	dvb_unregister_frontend(dvb->frontend);
fail_frontend:
	dvb_frontend_detach(dvb->frontend);
	dvb_unregister_adapter(&dvb->adapter);
fail_adapter:
	return result;
}

static void unregister_dvb(struct cx231xx_dvb *dvb)
{
	struct i2c_client *client;
	dvb_net_release(&dvb->net);
	dvb->demux.dmx.remove_frontend(&dvb->demux.dmx, &dvb->fe_mem);
	dvb->demux.dmx.remove_frontend(&dvb->demux.dmx, &dvb->fe_hw);
	dvb_dmxdev_release(&dvb->dmxdev);
	dvb_dmx_release(&dvb->demux);
	client = dvb->i2c_client_tuner;
	/* remove I2C tuner */
	if (client) {
		module_put(client->dev.driver->owner);
		i2c_unregister_device(client);
	}
	dvb_unregister_frontend(dvb->frontend);
	dvb_frontend_detach(dvb->frontend);
	dvb_unregister_adapter(&dvb->adapter);
}

static int dvb_init(struct cx231xx *dev)
{
	int i, result = 0;
	struct cx231xx_dvb *dvb;
	struct i2c_adapter *tuner_i2c;
	struct i2c_adapter *demod_i2c;

	if (!dev->board.has_dvb) {
		/* This device does not support the extension */
		return 0;
	}

	for (i = 0; i < dev->board.adap_cnt; i++) {
	dvb = kzalloc(sizeof(struct cx231xx_dvb), GFP_KERNEL);

	if (dvb == NULL) {
		dev_info(dev->dev,
			 "cx231xx_dvb: memory allocation failed\n");
		return -ENOMEM;
	}

	dvb->count = i;

	dev->dvb[i] = dvb;
	dev->cx231xx_set_analog_freq = cx231xx_set_analog_freq;
	dev->cx231xx_reset_analog_tuner = cx231xx_reset_analog_tuner;

	tuner_i2c = cx231xx_get_i2c_adap(dev, dev->board.tuner_i2c_master);
	demod_i2c = cx231xx_get_i2c_adap(dev, dev->board.demod_i2c_master);
	mutex_lock(&dev->lock);
	cx231xx_set_mode(dev, CX231XX_DIGITAL_MODE);
	cx231xx_demod_reset(dev);
	/* init frontend */
	switch (dev->model) {
	case CX231XX_BOARD_CNXT_CARRAERA:
	case CX231XX_BOARD_CNXT_RDE_250:

		dev->dvb[i]->frontend = dvb_attach(s5h1432_attach,
					&dvico_s5h1432_config,
					demod_i2c);

<<<<<<< HEAD
		if (dev->dvb[i]->frontend == NULL) {
			printk(DRIVER_NAME
			       ": Failed to attach s5h1432 front end\n");
=======
		if (dev->dvb->frontend == NULL) {
			dev_err(dev->dev,
				"Failed to attach s5h1432 front end\n");
>>>>>>> 4895cc47
			result = -EINVAL;
			goto out_free;
		}

		/* define general-purpose callback pointer */
		dvb->frontend->callback = cx231xx_tuner_callback;

<<<<<<< HEAD
		if (!dvb_attach(xc5000_attach, dev->dvb[i]->frontend,
			       &dev->i2c_bus[dev->board.tuner_i2c_master].i2c_adap,
=======
		if (!dvb_attach(xc5000_attach, dev->dvb->frontend,
			       tuner_i2c,
>>>>>>> 4895cc47
			       &cnxt_rde250_tunerconfig)) {
			result = -EINVAL;
			goto out_free;
		}

		break;
	case CX231XX_BOARD_CNXT_SHELBY:
	case CX231XX_BOARD_CNXT_RDU_250:

		dev->dvb[i]->frontend = dvb_attach(s5h1411_attach,
					       &xc5000_s5h1411_config,
					       demod_i2c);

<<<<<<< HEAD
		if (dev->dvb[i]->frontend == NULL) {
			printk(DRIVER_NAME
			       ": Failed to attach s5h1411 front end\n");
=======
		if (dev->dvb->frontend == NULL) {
			dev_err(dev->dev,
				"Failed to attach s5h1411 front end\n");
>>>>>>> 4895cc47
			result = -EINVAL;
			goto out_free;
		}

		/* define general-purpose callback pointer */
		dvb->frontend->callback = cx231xx_tuner_callback;

<<<<<<< HEAD
		if (!dvb_attach(xc5000_attach, dev->dvb[i]->frontend,
			       &dev->i2c_bus[dev->board.tuner_i2c_master].i2c_adap,
=======
		if (!dvb_attach(xc5000_attach, dev->dvb->frontend,
			       tuner_i2c,
>>>>>>> 4895cc47
			       &cnxt_rdu250_tunerconfig)) {
			result = -EINVAL;
			goto out_free;
		}
		break;
	case CX231XX_BOARD_CNXT_RDE_253S:

		dev->dvb[i]->frontend = dvb_attach(s5h1432_attach,
					&dvico_s5h1432_config,
					demod_i2c);

<<<<<<< HEAD
		if (dev->dvb[i]->frontend == NULL) {
			printk(DRIVER_NAME
			       ": Failed to attach s5h1432 front end\n");
=======
		if (dev->dvb->frontend == NULL) {
			dev_err(dev->dev,
				"Failed to attach s5h1432 front end\n");
>>>>>>> 4895cc47
			result = -EINVAL;
			goto out_free;
		}

		/* define general-purpose callback pointer */
		dvb->frontend->callback = cx231xx_tuner_callback;

<<<<<<< HEAD
		if (!dvb_attach(tda18271_attach, dev->dvb[i]->frontend,
			       0x60, &dev->i2c_bus[dev->board.tuner_i2c_master].i2c_adap,
=======
		if (!dvb_attach(tda18271_attach, dev->dvb->frontend,
			       0x60, tuner_i2c,
>>>>>>> 4895cc47
			       &cnxt_rde253s_tunerconfig)) {
			result = -EINVAL;
			goto out_free;
		}
		break;
	case CX231XX_BOARD_CNXT_RDU_253S:
	case CX231XX_BOARD_KWORLD_UB445_USB_HYBRID:

		dev->dvb[i]->frontend = dvb_attach(s5h1411_attach,
					       &tda18271_s5h1411_config,
					       demod_i2c);

<<<<<<< HEAD
		if (dev->dvb[i]->frontend == NULL) {
			printk(DRIVER_NAME
			       ": Failed to attach s5h1411 front end\n");
=======
		if (dev->dvb->frontend == NULL) {
			dev_err(dev->dev,
				"Failed to attach s5h1411 front end\n");
>>>>>>> 4895cc47
			result = -EINVAL;
			goto out_free;
		}

		/* define general-purpose callback pointer */
		dvb->frontend->callback = cx231xx_tuner_callback;

<<<<<<< HEAD
		if (!dvb_attach(tda18271_attach, dev->dvb[i]->frontend,
			       0x60, &dev->i2c_bus[dev->board.tuner_i2c_master].i2c_adap,
=======
		if (!dvb_attach(tda18271_attach, dev->dvb->frontend,
			       0x60, tuner_i2c,
>>>>>>> 4895cc47
			       &cnxt_rde253s_tunerconfig)) {
			result = -EINVAL;
			goto out_free;
		}
		break;
	case CX231XX_BOARD_HAUPPAUGE_EXETER:

		dev_info(dev->dev,
			 "%s: looking for tuner / demod on i2c bus: %d\n",
		       __func__, i2c_adapter_id(tuner_i2c));

		dev->dvb[i]->frontend = dvb_attach(lgdt3305_attach,
						&hcw_lgdt3305_config,
						tuner_i2c);

<<<<<<< HEAD
		if (dev->dvb[i]->frontend == NULL) {
			printk(DRIVER_NAME
			       ": Failed to attach LG3305 front end\n");
=======
		if (dev->dvb->frontend == NULL) {
			dev_err(dev->dev,
				"Failed to attach LG3305 front end\n");
>>>>>>> 4895cc47
			result = -EINVAL;
			goto out_free;
		}

		/* define general-purpose callback pointer */
		dvb->frontend->callback = cx231xx_tuner_callback;

<<<<<<< HEAD
		dvb_attach(tda18271_attach, dev->dvb[i]->frontend,
			   0x60, &dev->i2c_bus[dev->board.tuner_i2c_master].i2c_adap,
=======
		dvb_attach(tda18271_attach, dev->dvb->frontend,
			   0x60, tuner_i2c,
>>>>>>> 4895cc47
			   &hcw_tda18271_config);
		break;

	case CX231XX_BOARD_HAUPPAUGE_930C_HD_1113xx:

		dev->dvb->frontend = dvb_attach(si2165_attach,
			&hauppauge_930C_HD_1113xx_si2165_config,
			tuner_i2c
			);

		if (dev->dvb->frontend == NULL) {
			dev_err(dev->dev,
				"Failed to attach SI2165 front end\n");
			result = -EINVAL;
			goto out_free;
		}

		dev->dvb->frontend->ops.i2c_gate_ctrl = NULL;

		/* define general-purpose callback pointer */
		dvb->frontend->callback = cx231xx_tuner_callback;

		dvb_attach(tda18271_attach, dev->dvb->frontend,
			0x60,
			tuner_i2c,
			&hcw_tda18271_config);

		dev->cx231xx_reset_analog_tuner = NULL;
		break;

	case CX231XX_BOARD_HAUPPAUGE_930C_HD_1114xx:
	{
		struct i2c_client *client;
		struct i2c_board_info info;
		struct si2157_config si2157_config;

		memset(&info, 0, sizeof(struct i2c_board_info));

		dev->dvb->frontend = dvb_attach(si2165_attach,
			&pctv_quatro_stick_1114xx_si2165_config,
			tuner_i2c
			);

		if (dev->dvb->frontend == NULL) {
			dev_err(dev->dev,
				"Failed to attach SI2165 front end\n");
			result = -EINVAL;
			goto out_free;
		}

		dev->dvb->frontend->ops.i2c_gate_ctrl = NULL;

		/* define general-purpose callback pointer */
		dvb->frontend->callback = cx231xx_tuner_callback;

		/* attach tuner */
		memset(&si2157_config, 0, sizeof(si2157_config));
		si2157_config.fe = dev->dvb->frontend;
		si2157_config.inversion = true;
		strlcpy(info.type, "si2157", I2C_NAME_SIZE);
		info.addr = 0x60;
		info.platform_data = &si2157_config;
		request_module("si2157");

		client = i2c_new_device(
			tuner_i2c,
			&info);
		if (client == NULL || client->dev.driver == NULL) {
			dvb_frontend_detach(dev->dvb->frontend);
			result = -ENODEV;
			goto out_free;
		}

		if (!try_module_get(client->dev.driver->owner)) {
			i2c_unregister_device(client);
			dvb_frontend_detach(dev->dvb->frontend);
			result = -ENODEV;
			goto out_free;
		}

		dev->cx231xx_reset_analog_tuner = NULL;

		dev->dvb->i2c_client_tuner = client;
		break;
	}

	case CX231XX_BOARD_PV_PLAYTV_USB_HYBRID:
	case CX231XX_BOARD_KWORLD_UB430_USB_HYBRID:

		dev_info(dev->dev,
			 "%s: looking for demod on i2c bus: %d\n",
			 __func__, i2c_adapter_id(tuner_i2c));

		dev->dvb[i]->frontend = dvb_attach(mb86a20s_attach,
						&pv_mb86a20s_config,
						demod_i2c);

<<<<<<< HEAD
		if (dev->dvb[i]->frontend == NULL) {
			printk(DRIVER_NAME
			       ": Failed to attach mb86a20s demod\n");
=======
		if (dev->dvb->frontend == NULL) {
			dev_err(dev->dev,
				"Failed to attach mb86a20s demod\n");
>>>>>>> 4895cc47
			result = -EINVAL;
			goto out_free;
		}

		/* define general-purpose callback pointer */
		dvb->frontend->callback = cx231xx_tuner_callback;

<<<<<<< HEAD
		dvb_attach(tda18271_attach, dev->dvb[i]->frontend,
			   0x60, &dev->i2c_bus[dev->board.tuner_i2c_master].i2c_adap,
=======
		dvb_attach(tda18271_attach, dev->dvb->frontend,
			   0x60, tuner_i2c,
>>>>>>> 4895cc47
			   &pv_tda18271_config);
		break;
	case CX231XX_BOARD_TBS_5280:
		dev->dvb[i]->frontend = dvb_attach(cxd2820r_attach, i ? &cxd2820r_config1 : &cxd2820r_config0,
						   &dev->i2c_bus[dev->board.demod_i2c_master].i2c_adap, NULL);

		if (dev->dvb[i]->frontend == NULL) {
			printk(DRIVER_NAME
				": Failed to attach demod cxd2820r %d\n", i);
			result = -EINVAL;
			goto out_free;
		}

		/* define general-purpose callback pointer */
		dvb->frontend->callback = cx231xx_tuner_callback;

		dvb_attach(tda18212_attach, dev->dvb[i]->frontend,
			   &dev->i2c_bus[dev->board.demod_i2c_master].i2c_adap, i ? &tda18212_config1 : &tda18212_config0);
		break;

	default:
		dev_err(dev->dev,
			"%s/2: The frontend of your DVB/ATSC card isn't supported yet\n",
			dev->name);
		break;
	}
	if (NULL == dvb->frontend) {
		dev_err(dev->dev,
		       "%s/2: frontend initialization failed\n", dev->name);
		result = -EINVAL;
		goto out_free;
	}

	/* register everything */
	result = register_dvb(dvb, THIS_MODULE, dev, dev->dev);

	if (result < 0)
		goto out_free;
	}


	dev_info(dev->dev, "Successfully loaded cx231xx-dvb\n");

ret:
	cx231xx_set_mode(dev, CX231XX_SUSPEND);
	mutex_unlock(&dev->lock);
	return result;

out_free:
	kfree(dvb);
	dev->dvb[i] = NULL;
	goto ret;
}

static int dvb_fini(struct cx231xx *dev)
{
	int i;

	if (!dev->board.has_dvb) {
		/* This device does not support the extension */
		return 0;
	}

	for (i = 0; i < dev->board.adap_cnt; i++) {
	if (dev->dvb[i]) {
		unregister_dvb(dev->dvb[i]);
		dev->dvb[i] = NULL;
	}
	}

	return 0;
}

static struct cx231xx_ops dvb_ops = {
	.id = CX231XX_DVB,
	.name = "Cx231xx dvb Extension",
	.init = dvb_init,
	.fini = dvb_fini,
};

static int __init cx231xx_dvb_register(void)
{
	return cx231xx_register_extension(&dvb_ops);
}

static void __exit cx231xx_dvb_unregister(void)
{
	cx231xx_unregister_extension(&dvb_ops);
}

module_init(cx231xx_dvb_register);
module_exit(cx231xx_dvb_unregister);<|MERGE_RESOLUTION|>--- conflicted
+++ resolved
@@ -33,12 +33,9 @@
 #include "lgdt3305.h"
 #include "si2165.h"
 #include "mb86a20s.h"
-<<<<<<< HEAD
+#include "si2157.h"
 #include "tda18212.h"
 #include "cxd2820r.h"
-=======
-#include "si2157.h"
->>>>>>> 4895cc47
 
 MODULE_DESCRIPTION("driver for cx231xx based DVB cards");
 MODULE_AUTHOR("Srinivasa Deevi <srinivasa.deevi@conexant.com>");
@@ -154,7 +151,18 @@
 	.small_i2c = TDA18271_03_BYTE_CHUNK_INIT,
 };
 
-<<<<<<< HEAD
+static const struct si2165_config hauppauge_930C_HD_1113xx_si2165_config = {
+	.i2c_addr	= 0x64,
+	.chip_mode	= SI2165_MODE_PLL_XTAL,
+	.ref_freq_Hz	= 16000000,
+};
+
+static const struct si2165_config pctv_quatro_stick_1114xx_si2165_config = {
+	.i2c_addr	= 0x64,
+	.chip_mode	= SI2165_MODE_PLL_EXT,
+	.ref_freq_Hz	= 24000000,
+};
+
 static struct cxd2820r_config cxd2820r_config0 = {
 	.i2c_address = 0x6c, /* (0xd8 >> 1) */
 	.ts_mode = 0x08,
@@ -165,8 +173,7 @@
 	.ts_mode = 0x08,
 };
 
-static struct tda18212_config tda18212_config0 = {
-	.i2c_address = 0x60 /* (0xc0 >> 1) */,
+static struct tda18212_config tda18212_config = {
 	.if_dvbt_6 = 3550,
 	.if_dvbt_7 = 3700,
 	.if_dvbt_8 = 4150,
@@ -178,31 +185,6 @@
 	.xtout = 1
 };
 
-static struct tda18212_config tda18212_config1 = {
-	.i2c_address = 0x63 /* (0xc6 >> 1) */,
-	.if_dvbt_6 = 3550,
-	.if_dvbt_7 = 3700,
-	.if_dvbt_8 = 4150,
-	.if_dvbt2_6 = 3250,
-	.if_dvbt2_7 = 4000,
-	.if_dvbt2_8 = 4000,
-	.if_dvbc = 5000,
-	.loop_through = 1,
-	.xtout = 1
-=======
-static const struct si2165_config hauppauge_930C_HD_1113xx_si2165_config = {
-	.i2c_addr	= 0x64,
-	.chip_mode	= SI2165_MODE_PLL_XTAL,
-	.ref_freq_Hz	= 16000000,
-};
-
-static const struct si2165_config pctv_quatro_stick_1114xx_si2165_config = {
-	.i2c_addr	= 0x64,
-	.chip_mode	= SI2165_MODE_PLL_EXT,
-	.ref_freq_Hz	= 24000000,
->>>>>>> 4895cc47
-};
-
 static inline void print_err_status(struct cx231xx *dev, int packet, int status)
 {
 	char *errmsg = "Unknown";
@@ -338,8 +320,7 @@
 	struct cx231xx *dev = dvb->adapter.priv;
 
 	if (dev->USE_ISO) {
-<<<<<<< HEAD
-		cx231xx_info("DVB transfer mode is ISO.\n");
+		dev_dbg(dev->dev, "DVB transfer mode is ISO.\n");
 		mutex_lock(&dev->i2c_lock);
 		cx231xx_enable_i2c_port_3(dev, false);
 		if (dvb->count == 0)
@@ -348,10 +329,6 @@
 			cx231xx_set_alt_setting(dev, INDEX_TS2, 4);
 		cx231xx_enable_i2c_port_3(dev, true);
 		mutex_unlock(&dev->i2c_lock);
-=======
-		dev_dbg(dev->dev, "DVB transfer mode is ISO.\n");
-		cx231xx_set_alt_setting(dev, INDEX_TS1, 4);
->>>>>>> 4895cc47
 		rc = cx231xx_set_mode(dev, CX231XX_DIGITAL_MODE);
 		if (rc < 0)
 			return rc;
@@ -367,16 +344,11 @@
 				dev->ts1_mode.max_pkt_size,
 				dvb_isoc_copy);
 	} else {
-<<<<<<< HEAD
-		cx231xx_info("DVB transfer mode is BULK.\n");
+		dev_dbg(dev->dev, "DVB transfer mode is BULK.\n");
 		if (dvb->count == 0)
 			cx231xx_set_alt_setting(dev, INDEX_TS1, 0);
 		if (dvb->count == 1)
 			cx231xx_set_alt_setting(dev, INDEX_TS2, 0);
-=======
-		dev_dbg(dev->dev, "DVB transfer mode is BULK.\n");
-		cx231xx_set_alt_setting(dev, INDEX_TS1, 0);
->>>>>>> 4895cc47
 		rc = cx231xx_set_mode(dev, CX231XX_DIGITAL_MODE);
 		if (rc < 0)
 			return rc;
@@ -502,13 +474,7 @@
 
 int cx231xx_set_analog_freq(struct cx231xx *dev, u32 freq)
 {
-<<<<<<< HEAD
-	int status = 0;
-
 	if ((dev->dvb[0] != NULL) && (dev->dvb[0]->frontend != NULL)) {
-=======
-	if ((dev->dvb != NULL) && (dev->dvb->frontend != NULL)) {
->>>>>>> 4895cc47
 
 		struct dvb_tuner_ops *dops = &dev->dvb[0]->frontend->ops.tuner_ops;
 
@@ -539,14 +505,9 @@
 
 		if (dops->init != NULL && !dev->xc_fw_load_done) {
 
-<<<<<<< HEAD
-			cx231xx_info("Reloading firmware for XC5000\n");
-			status = dops->init(dev->dvb[0]->frontend);
-=======
 			dev_dbg(dev->dev,
 				"Reloading firmware for XC5000\n");
-			status = dops->init(dev->dvb->frontend);
->>>>>>> 4895cc47
+			status = dops->init(dev->dvb[0]->frontend);
 			if (status == 0) {
 				dev->xc_fw_load_done = 1;
 				dev_dbg(dev->dev,
@@ -733,15 +694,9 @@
 					&dvico_s5h1432_config,
 					demod_i2c);
 
-<<<<<<< HEAD
 		if (dev->dvb[i]->frontend == NULL) {
-			printk(DRIVER_NAME
-			       ": Failed to attach s5h1432 front end\n");
-=======
-		if (dev->dvb->frontend == NULL) {
 			dev_err(dev->dev,
 				"Failed to attach s5h1432 front end\n");
->>>>>>> 4895cc47
 			result = -EINVAL;
 			goto out_free;
 		}
@@ -749,13 +704,8 @@
 		/* define general-purpose callback pointer */
 		dvb->frontend->callback = cx231xx_tuner_callback;
 
-<<<<<<< HEAD
 		if (!dvb_attach(xc5000_attach, dev->dvb[i]->frontend,
-			       &dev->i2c_bus[dev->board.tuner_i2c_master].i2c_adap,
-=======
-		if (!dvb_attach(xc5000_attach, dev->dvb->frontend,
 			       tuner_i2c,
->>>>>>> 4895cc47
 			       &cnxt_rde250_tunerconfig)) {
 			result = -EINVAL;
 			goto out_free;
@@ -769,15 +719,9 @@
 					       &xc5000_s5h1411_config,
 					       demod_i2c);
 
-<<<<<<< HEAD
 		if (dev->dvb[i]->frontend == NULL) {
-			printk(DRIVER_NAME
-			       ": Failed to attach s5h1411 front end\n");
-=======
-		if (dev->dvb->frontend == NULL) {
 			dev_err(dev->dev,
 				"Failed to attach s5h1411 front end\n");
->>>>>>> 4895cc47
 			result = -EINVAL;
 			goto out_free;
 		}
@@ -785,13 +729,8 @@
 		/* define general-purpose callback pointer */
 		dvb->frontend->callback = cx231xx_tuner_callback;
 
-<<<<<<< HEAD
 		if (!dvb_attach(xc5000_attach, dev->dvb[i]->frontend,
-			       &dev->i2c_bus[dev->board.tuner_i2c_master].i2c_adap,
-=======
-		if (!dvb_attach(xc5000_attach, dev->dvb->frontend,
 			       tuner_i2c,
->>>>>>> 4895cc47
 			       &cnxt_rdu250_tunerconfig)) {
 			result = -EINVAL;
 			goto out_free;
@@ -803,15 +742,9 @@
 					&dvico_s5h1432_config,
 					demod_i2c);
 
-<<<<<<< HEAD
 		if (dev->dvb[i]->frontend == NULL) {
-			printk(DRIVER_NAME
-			       ": Failed to attach s5h1432 front end\n");
-=======
-		if (dev->dvb->frontend == NULL) {
 			dev_err(dev->dev,
 				"Failed to attach s5h1432 front end\n");
->>>>>>> 4895cc47
 			result = -EINVAL;
 			goto out_free;
 		}
@@ -819,13 +752,8 @@
 		/* define general-purpose callback pointer */
 		dvb->frontend->callback = cx231xx_tuner_callback;
 
-<<<<<<< HEAD
 		if (!dvb_attach(tda18271_attach, dev->dvb[i]->frontend,
-			       0x60, &dev->i2c_bus[dev->board.tuner_i2c_master].i2c_adap,
-=======
-		if (!dvb_attach(tda18271_attach, dev->dvb->frontend,
 			       0x60, tuner_i2c,
->>>>>>> 4895cc47
 			       &cnxt_rde253s_tunerconfig)) {
 			result = -EINVAL;
 			goto out_free;
@@ -838,15 +766,9 @@
 					       &tda18271_s5h1411_config,
 					       demod_i2c);
 
-<<<<<<< HEAD
 		if (dev->dvb[i]->frontend == NULL) {
-			printk(DRIVER_NAME
-			       ": Failed to attach s5h1411 front end\n");
-=======
-		if (dev->dvb->frontend == NULL) {
 			dev_err(dev->dev,
 				"Failed to attach s5h1411 front end\n");
->>>>>>> 4895cc47
 			result = -EINVAL;
 			goto out_free;
 		}
@@ -854,13 +776,8 @@
 		/* define general-purpose callback pointer */
 		dvb->frontend->callback = cx231xx_tuner_callback;
 
-<<<<<<< HEAD
 		if (!dvb_attach(tda18271_attach, dev->dvb[i]->frontend,
-			       0x60, &dev->i2c_bus[dev->board.tuner_i2c_master].i2c_adap,
-=======
-		if (!dvb_attach(tda18271_attach, dev->dvb->frontend,
 			       0x60, tuner_i2c,
->>>>>>> 4895cc47
 			       &cnxt_rde253s_tunerconfig)) {
 			result = -EINVAL;
 			goto out_free;
@@ -876,15 +793,9 @@
 						&hcw_lgdt3305_config,
 						tuner_i2c);
 
-<<<<<<< HEAD
 		if (dev->dvb[i]->frontend == NULL) {
-			printk(DRIVER_NAME
-			       ": Failed to attach LG3305 front end\n");
-=======
-		if (dev->dvb->frontend == NULL) {
 			dev_err(dev->dev,
 				"Failed to attach LG3305 front end\n");
->>>>>>> 4895cc47
 			result = -EINVAL;
 			goto out_free;
 		}
@@ -892,36 +803,31 @@
 		/* define general-purpose callback pointer */
 		dvb->frontend->callback = cx231xx_tuner_callback;
 
-<<<<<<< HEAD
 		dvb_attach(tda18271_attach, dev->dvb[i]->frontend,
-			   0x60, &dev->i2c_bus[dev->board.tuner_i2c_master].i2c_adap,
-=======
-		dvb_attach(tda18271_attach, dev->dvb->frontend,
 			   0x60, tuner_i2c,
->>>>>>> 4895cc47
 			   &hcw_tda18271_config);
 		break;
 
 	case CX231XX_BOARD_HAUPPAUGE_930C_HD_1113xx:
 
-		dev->dvb->frontend = dvb_attach(si2165_attach,
+		dev->dvb[i]->frontend = dvb_attach(si2165_attach,
 			&hauppauge_930C_HD_1113xx_si2165_config,
 			tuner_i2c
 			);
 
-		if (dev->dvb->frontend == NULL) {
+		if (dev->dvb[i]->frontend == NULL) {
 			dev_err(dev->dev,
 				"Failed to attach SI2165 front end\n");
 			result = -EINVAL;
 			goto out_free;
 		}
 
-		dev->dvb->frontend->ops.i2c_gate_ctrl = NULL;
+		dev->dvb[i]->frontend->ops.i2c_gate_ctrl = NULL;
 
 		/* define general-purpose callback pointer */
 		dvb->frontend->callback = cx231xx_tuner_callback;
 
-		dvb_attach(tda18271_attach, dev->dvb->frontend,
+		dvb_attach(tda18271_attach, dev->dvb[i]->frontend,
 			0x60,
 			tuner_i2c,
 			&hcw_tda18271_config);
@@ -937,26 +843,26 @@
 
 		memset(&info, 0, sizeof(struct i2c_board_info));
 
-		dev->dvb->frontend = dvb_attach(si2165_attach,
+		dev->dvb[i]->frontend = dvb_attach(si2165_attach,
 			&pctv_quatro_stick_1114xx_si2165_config,
 			tuner_i2c
 			);
 
-		if (dev->dvb->frontend == NULL) {
+		if (dev->dvb[i]->frontend == NULL) {
 			dev_err(dev->dev,
 				"Failed to attach SI2165 front end\n");
 			result = -EINVAL;
 			goto out_free;
 		}
 
-		dev->dvb->frontend->ops.i2c_gate_ctrl = NULL;
+		dev->dvb[i]->frontend->ops.i2c_gate_ctrl = NULL;
 
 		/* define general-purpose callback pointer */
 		dvb->frontend->callback = cx231xx_tuner_callback;
 
 		/* attach tuner */
 		memset(&si2157_config, 0, sizeof(si2157_config));
-		si2157_config.fe = dev->dvb->frontend;
+		si2157_config.fe = dev->dvb[i]->frontend;
 		si2157_config.inversion = true;
 		strlcpy(info.type, "si2157", I2C_NAME_SIZE);
 		info.addr = 0x60;
@@ -967,21 +873,21 @@
 			tuner_i2c,
 			&info);
 		if (client == NULL || client->dev.driver == NULL) {
-			dvb_frontend_detach(dev->dvb->frontend);
+			dvb_frontend_detach(dev->dvb[i]->frontend);
 			result = -ENODEV;
 			goto out_free;
 		}
 
 		if (!try_module_get(client->dev.driver->owner)) {
 			i2c_unregister_device(client);
-			dvb_frontend_detach(dev->dvb->frontend);
+			dvb_frontend_detach(dev->dvb[i]->frontend);
 			result = -ENODEV;
 			goto out_free;
 		}
 
 		dev->cx231xx_reset_analog_tuner = NULL;
 
-		dev->dvb->i2c_client_tuner = client;
+		dev->dvb[i]->i2c_client_tuner = client;
 		break;
 	}
 
@@ -996,15 +902,9 @@
 						&pv_mb86a20s_config,
 						demod_i2c);
 
-<<<<<<< HEAD
 		if (dev->dvb[i]->frontend == NULL) {
-			printk(DRIVER_NAME
-			       ": Failed to attach mb86a20s demod\n");
-=======
-		if (dev->dvb->frontend == NULL) {
 			dev_err(dev->dev,
 				"Failed to attach mb86a20s demod\n");
->>>>>>> 4895cc47
 			result = -EINVAL;
 			goto out_free;
 		}
@@ -1012,22 +912,29 @@
 		/* define general-purpose callback pointer */
 		dvb->frontend->callback = cx231xx_tuner_callback;
 
-<<<<<<< HEAD
 		dvb_attach(tda18271_attach, dev->dvb[i]->frontend,
-			   0x60, &dev->i2c_bus[dev->board.tuner_i2c_master].i2c_adap,
-=======
-		dvb_attach(tda18271_attach, dev->dvb->frontend,
 			   0x60, tuner_i2c,
->>>>>>> 4895cc47
 			   &pv_tda18271_config);
 		break;
+
 	case CX231XX_BOARD_TBS_5280:
-		dev->dvb[i]->frontend = dvb_attach(cxd2820r_attach, i ? &cxd2820r_config1 : &cxd2820r_config0,
-						   &dev->i2c_bus[dev->board.demod_i2c_master].i2c_adap, NULL);
+	{
+		struct i2c_client *client;
+		struct i2c_board_info board_info = {
+			.type = "tda18212",
+			.platform_data = &tda18212_config,
+		};
+
+
+		board_info.addr = (i == 0) ? 0x60 : 0x63;
+
+		dev->dvb[i]->frontend = dvb_attach(cxd2820r_attach,
+						i ? &cxd2820r_config1 : &cxd2820r_config0,
+						demod_i2c, NULL);
 
 		if (dev->dvb[i]->frontend == NULL) {
-			printk(DRIVER_NAME
-				": Failed to attach demod cxd2820r %d\n", i);
+			dev_err(dev->dev,
+				"Failed to attach demod cxd2820r %d\n", i);
 			result = -EINVAL;
 			goto out_free;
 		}
@@ -1035,10 +942,25 @@
 		/* define general-purpose callback pointer */
 		dvb->frontend->callback = cx231xx_tuner_callback;
 
-		dvb_attach(tda18212_attach, dev->dvb[i]->frontend,
-			   &dev->i2c_bus[dev->board.demod_i2c_master].i2c_adap, i ? &tda18212_config1 : &tda18212_config0);
-		break;
-
+		/* attach tuner */
+		tda18212_config.fe = dev->dvb[i]->frontend;
+		request_module("tda18212");
+		client = i2c_new_device(tuner_i2c, &board_info);	/* could it be demod_i2c ?? */
+		if (client == NULL || client->dev.driver == NULL) {
+			dvb_frontend_detach(dev->dvb[i]->frontend);
+			result = -ENODEV;
+			goto out_free;
+		}
+		if (!try_module_get(client->dev.driver->owner)) {
+			i2c_unregister_device(client);
+			dvb_frontend_detach(dev->dvb[i]->frontend);
+			result = -ENODEV;
+			goto out_free;
+		}
+		dev->dvb[i]->i2c_client_tuner = client;
+	
+		break;
+	}
 	default:
 		dev_err(dev->dev,
 			"%s/2: The frontend of your DVB/ATSC card isn't supported yet\n",
