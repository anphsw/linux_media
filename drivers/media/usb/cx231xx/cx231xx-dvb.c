/*
 DVB device driver for cx231xx

 Copyright (C) 2008 <srinivasa.deevi at conexant dot com>
		Based on em28xx driver

 This program is free software; you can redistribute it and/or modify
   it under the terms of the GNU General Public License as published by
   the Free Software Foundation; either version 2 of the License, or
   (at your option) any later version.

   This program is distributed in the hope that it will be useful,
   but WITHOUT ANY WARRANTY; without even the implied warranty of
   MERCHANTABILITY or FITNESS FOR A PARTICULAR PURPOSE.  See the
   GNU General Public License for more details.

   You should have received a copy of the GNU General Public License
   along with this program; if not, write to the Free Software
   Foundation, Inc., 675 Mass Ave, Cambridge, MA 02139, USA.
 */

#include "cx231xx.h"
#include <linux/kernel.h>
#include <linux/slab.h>

#include <media/v4l2-common.h>
#include <media/videobuf-vmalloc.h>
#include <media/tuner.h>

#include "xc5000.h"
#include "s5h1432.h"
#include "tda18271.h"
#include "s5h1411.h"
#include "lgdt3305.h"
#include "si2165.h"
#include "si2168.h"
#include "mb86a20s.h"
#include "si2157.h"
#include "lgdt3306a.h"
<<<<<<< HEAD
#include "tda18212.h"
#include "cxd2820r.h"
#include "si2168.h"
#include "si2157.h"
#include "tas2101.h"
#include "av201x.h"
#include "tbscxci.h"
=======
#include "r820t.h"
#include "mn88473.h"
>>>>>>> 2748e76d

MODULE_DESCRIPTION("driver for cx231xx based DVB cards");
MODULE_AUTHOR("Srinivasa Deevi <srinivasa.deevi@conexant.com>");
MODULE_LICENSE("GPL");

static unsigned int debug;
module_param(debug, int, 0644);
MODULE_PARM_DESC(debug, "enable debug messages [dvb]");

DVB_DEFINE_MOD_OPT_ADAPTER_NR(adapter_nr);

#define CX231XX_DVB_NUM_BUFS 5
#define CX231XX_DVB_MAX_PACKETSIZE 564
#define CX231XX_DVB_MAX_PACKETS 64

static struct s5h1432_config dvico_s5h1432_config = {
	.output_mode   = S5H1432_SERIAL_OUTPUT,
	.gpio          = S5H1432_GPIO_ON,
	.qam_if        = S5H1432_IF_4000,
	.vsb_if        = S5H1432_IF_4000,
	.inversion     = S5H1432_INVERSION_OFF,
	.status_mode   = S5H1432_DEMODLOCKING,
	.mpeg_timing   = S5H1432_MPEGTIMING_CONTINOUS_NONINVERTING_CLOCK,
};

static struct tda18271_std_map cnxt_rde253s_tda18271_std_map = {
	.dvbt_6   = { .if_freq = 4000, .agc_mode = 3, .std = 4,
		      .if_lvl = 1, .rfagc_top = 0x37, },
	.dvbt_7   = { .if_freq = 4000, .agc_mode = 3, .std = 5,
		      .if_lvl = 1, .rfagc_top = 0x37, },
	.dvbt_8   = { .if_freq = 4000, .agc_mode = 3, .std = 6,
		      .if_lvl = 1, .rfagc_top = 0x37, },
};

static struct tda18271_std_map mb86a20s_tda18271_config = {
	.dvbt_6   = { .if_freq = 4000, .agc_mode = 3, .std = 4,
		      .if_lvl = 0, .rfagc_top = 0x37, },
};

static struct tda18271_config cnxt_rde253s_tunerconfig = {
	.std_map = &cnxt_rde253s_tda18271_std_map,
	.gate    = TDA18271_GATE_ANALOG,
};

static struct s5h1411_config tda18271_s5h1411_config = {
	.output_mode   = S5H1411_SERIAL_OUTPUT,
	.gpio          = S5H1411_GPIO_OFF,
	.vsb_if        = S5H1411_IF_3250,
	.qam_if        = S5H1411_IF_4000,
	.inversion     = S5H1411_INVERSION_ON,
	.status_mode   = S5H1411_DEMODLOCKING,
	.mpeg_timing   = S5H1411_MPEGTIMING_CONTINOUS_NONINVERTING_CLOCK,
};
static struct s5h1411_config xc5000_s5h1411_config = {
	.output_mode   = S5H1411_SERIAL_OUTPUT,
	.gpio          = S5H1411_GPIO_OFF,
	.vsb_if        = S5H1411_IF_3250,
	.qam_if        = S5H1411_IF_3250,
	.inversion     = S5H1411_INVERSION_OFF,
	.status_mode   = S5H1411_DEMODLOCKING,
	.mpeg_timing   = S5H1411_MPEGTIMING_CONTINOUS_NONINVERTING_CLOCK,
};

static struct lgdt3305_config hcw_lgdt3305_config = {
	.i2c_addr           = 0x0e,
	.mpeg_mode          = LGDT3305_MPEG_SERIAL,
	.tpclk_edge         = LGDT3305_TPCLK_FALLING_EDGE,
	.tpvalid_polarity   = LGDT3305_TP_VALID_HIGH,
	.deny_i2c_rptr      = 1,
	.spectral_inversion = 1,
	.qam_if_khz         = 4000,
	.vsb_if_khz         = 3250,
};

static struct tda18271_std_map hauppauge_tda18271_std_map = {
	.atsc_6   = { .if_freq = 3250, .agc_mode = 3, .std = 4,
		      .if_lvl = 1, .rfagc_top = 0x58, },
	.qam_6    = { .if_freq = 4000, .agc_mode = 3, .std = 5,
		      .if_lvl = 1, .rfagc_top = 0x58, },
};

static struct tda18271_config hcw_tda18271_config = {
	.std_map = &hauppauge_tda18271_std_map,
	.gate    = TDA18271_GATE_DIGITAL,
};

static const struct mb86a20s_config pv_mb86a20s_config = {
	.demod_address = 0x10,
	.is_serial = true,
};

static struct tda18271_config pv_tda18271_config = {
	.std_map = &mb86a20s_tda18271_config,
	.gate    = TDA18271_GATE_DIGITAL,
	.small_i2c = TDA18271_03_BYTE_CHUNK_INIT,
};

static struct lgdt3306a_config hauppauge_955q_lgdt3306a_config = {
	.i2c_addr           = 0x59,
	.qam_if_khz         = 4000,
	.vsb_if_khz         = 3250,
	.deny_i2c_rptr      = 1,
	.spectral_inversion = 1,
	.mpeg_mode          = LGDT3306A_MPEG_SERIAL,
	.tpclk_edge         = LGDT3306A_TPCLK_RISING_EDGE,
	.tpvalid_polarity   = LGDT3306A_TP_VALID_HIGH,
	.xtalMHz            = 25,
};

<<<<<<< HEAD
static struct cxd2820r_config cxd2820r_config0 = {
	.i2c_address = 0x6c, /* (0xd8 >> 1) */
	.ts_mode = CXD2820R_TS_SERIAL,
};

static struct cxd2820r_config cxd2820r_config1 = {
	.i2c_address = 0x6d, /* (0xda >> 1) */
	.ts_mode = CXD2820R_TS_SERIAL,
};

static struct tda18212_config tda18212_config = {
	.if_dvbt_6 = 3550,
	.if_dvbt_7 = 3700,
	.if_dvbt_8 = 4150,
	.if_dvbt2_6 = 3250,
	.if_dvbt2_7 = 4000,
	.if_dvbt2_8 = 4000,
	.if_dvbc = 5000,
	.loop_through = 1,
	.xtout = 1
};

static void tbs_reset_fe(struct cx231xx *dev, int reset_pin)
{
	/* reset frontend, active low */
	cx231xx_set_gpio_direction(dev, reset_pin, 1);
	cx231xx_set_gpio_value(dev, reset_pin, 0);
	msleep(60);
	cx231xx_set_gpio_value(dev, reset_pin, 1);
	msleep(120);
}

static void tbs5990_lnb_power(struct dvb_frontend *fe,
	int enpwr_pin, int onoff)
{
	struct cx231xx *dev = fe->dvb->priv;

	/* lnb power, active low */
	cx231xx_set_gpio_direction(dev, enpwr_pin, 1);
	if (onoff)
		cx231xx_set_gpio_value(dev, enpwr_pin, 0);
	else
		cx231xx_set_gpio_value(dev, enpwr_pin, 1);
}

static void tbs5990_lnb0_power(struct dvb_frontend *fe, int onoff)
{
	tbs5990_lnb_power(fe, 26, onoff);
}

static void tbs5990_lnb1_power(struct dvb_frontend *fe, int onoff)
{
	tbs5990_lnb_power(fe, 22, onoff);
}

static struct tas2101_config tbs5990_tas2101_cfg[] = {
	{
		.i2c_address   = 0x60,
		.id            = ID_TAS2101,
		.reset_demod   = NULL,
		.lnb_power     = tbs5990_lnb0_power,
		.init          = {0x80, 0xAB, 0x47, 0x61, 0x25, 0x93, 0x31},
		.init2         = 0,
	},
	{
		.i2c_address   = 0x68,
		.id            = ID_TAS2101,
		.reset_demod   = NULL,
		.lnb_power     = tbs5990_lnb1_power,
		.init          = {0xB0, 0xA8, 0x21, 0x53, 0x74, 0x96, 0x31},
		.init2         = 0,
	}
};

static struct av201x_config tbs5990_av201x_cfg = {
	.i2c_address = 0x63,
	.id          = ID_AV2012,
	.xtal_freq   = 27000,		/* kHz */
=======
static struct r820t_config astrometa_t2hybrid_r820t_config = {
	.i2c_addr		= 0x3a, /* 0x74 >> 1 */
	.xtal			= 16000000,
	.rafael_chip		= CHIP_R828D,
	.max_i2c_msg_len	= 2,
>>>>>>> 2748e76d
};

static inline void print_err_status(struct cx231xx *dev, int packet, int status)
{
	char *errmsg = "Unknown";

	switch (status) {
	case -ENOENT:
		errmsg = "unlinked synchronuously";
		break;
	case -ECONNRESET:
		errmsg = "unlinked asynchronuously";
		break;
	case -ENOSR:
		errmsg = "Buffer error (overrun)";
		break;
	case -EPIPE:
		errmsg = "Stalled (device not responding)";
		break;
	case -EOVERFLOW:
		errmsg = "Babble (bad cable?)";
		break;
	case -EPROTO:
		errmsg = "Bit-stuff error (bad cable?)";
		break;
	case -EILSEQ:
		errmsg = "CRC/Timeout (could be anything)";
		break;
	case -ETIME:
		errmsg = "Device does not respond";
		break;
	}
	if (packet < 0) {
		dev_dbg(dev->dev,
			"URB status %d [%s].\n", status, errmsg);
	} else {
		dev_dbg(dev->dev,
			"URB packet %d, status %d [%s].\n",
			packet, status, errmsg);
	}
}

static inline int dvb_isoc_copy(struct cx231xx *dev, struct urb *urb)
{
	int i;

	if (!dev)
		return 0;

	if (dev->state & DEV_DISCONNECTED)
		return 0;

	if (urb->status < 0) {
		print_err_status(dev, -1, urb->status);
		if (urb->status == -ENOENT)
			return 0;
	}

	for (i = 0; i < urb->number_of_packets; i++) {
		int status = urb->iso_frame_desc[i].status;

		if (status < 0) {
			print_err_status(dev, i, status);
			if (urb->iso_frame_desc[i].status != -EPROTO)
				continue;
		}

		dvb_dmx_swfilter(&dev->dvb[0]->demux,
				 urb->transfer_buffer +
				urb->iso_frame_desc[i].offset,
				urb->iso_frame_desc[i].actual_length);
	}

	return 0;
}

static inline int dvb_isoc_copy_ts2(struct cx231xx *dev, struct urb *urb)
{
	int i;

	if (!dev)
		return 0;

	if (dev->state & DEV_DISCONNECTED)
		return 0;

	if (urb->status < 0) {
		print_err_status(dev, -1, urb->status);
		if (urb->status == -ENOENT)
			return 0;
	}

	for (i = 0; i < urb->number_of_packets; i++) {
		int status = urb->iso_frame_desc[i].status;

		if (status < 0) {
			print_err_status(dev, i, status);
			if (urb->iso_frame_desc[i].status != -EPROTO)
				continue;
		}

		dvb_dmx_swfilter(&dev->dvb[1]->demux,
				 urb->transfer_buffer +
				urb->iso_frame_desc[i].offset,
				urb->iso_frame_desc[i].actual_length);
	}

	return 0;
}

static inline int dvb_bulk_copy(struct cx231xx *dev, struct urb *urb)
{
	if (!dev)
		return 0;

	if (dev->state & DEV_DISCONNECTED)
		return 0;

	if (urb->status < 0) {
		print_err_status(dev, -1, urb->status);
		if (urb->status == -ENOENT)
			return 0;
	}

	/* Feed the transport payload into the kernel demux */
	dvb_dmx_swfilter(&dev->dvb[0]->demux,
		urb->transfer_buffer, urb->actual_length);

	return 0;
}

static inline int dvb_bulk_copy_ts2(struct cx231xx *dev, struct urb *urb)
{
	if (!dev)
		return 0;

	if (dev->state & DEV_DISCONNECTED)
		return 0;

	if (urb->status < 0) {
		print_err_status(dev, -1, urb->status);
		if (urb->status == -ENOENT)
			return 0;
	}

	/* Feed the transport payload into the kernel demux */
	dvb_dmx_swfilter(&dev->dvb[1]->demux,
		urb->transfer_buffer, urb->actual_length);

	return 0;
}

static int start_streaming(struct cx231xx_dvb *dvb)
{
	int rc;
	struct cx231xx *dev = dvb->adapter.priv;

	if (dev->USE_ISO) {
		dev_dbg(dev->dev, "DVB transfer mode is ISO.\n");
		mutex_lock(&dev->i2c_lock);
		cx231xx_enable_i2c_port_3(dev, false);
		if (dvb->count == 1)
			cx231xx_set_alt_setting(dev, INDEX_TS2, 4);
		else
			cx231xx_set_alt_setting(dev, INDEX_TS1, 4);
		cx231xx_enable_i2c_port_3(dev, true);
		mutex_unlock(&dev->i2c_lock);
		rc = cx231xx_set_mode(dev, CX231XX_DIGITAL_MODE);
		if (rc < 0)
			return rc;
		dev->mode_tv = 1;
		if (dvb->count == 1)
			return cx231xx_init_isoc_ts2(dev, CX231XX_DVB_MAX_PACKETS,
					CX231XX_DVB_NUM_BUFS,
					dev->ts2_mode.max_pkt_size,
					dvb_isoc_copy_ts2);
		else
			return cx231xx_init_isoc(dev, CX231XX_DVB_MAX_PACKETS,
					CX231XX_DVB_NUM_BUFS,
					dev->ts1_mode.max_pkt_size,
					dvb_isoc_copy);
	} else {
		dev_dbg(dev->dev, "DVB transfer mode is BULK.\n");
		if (dvb->count == 1)
			cx231xx_set_alt_setting(dev, INDEX_TS2, 0);
		else
			cx231xx_set_alt_setting(dev, INDEX_TS1, 0);
		rc = cx231xx_set_mode(dev, CX231XX_DIGITAL_MODE);
		if (rc < 0)
			return rc;
		dev->mode_tv = 1;
		if (dvb->count == 1)
			return cx231xx_init_bulk_ts2(dev, CX231XX_DVB_MAX_PACKETS,
					CX231XX_DVB_NUM_BUFS,
					dev->ts2_mode.max_pkt_size,
					dvb_bulk_copy_ts2);
		else
			return cx231xx_init_bulk(dev, CX231XX_DVB_MAX_PACKETS,
					CX231XX_DVB_NUM_BUFS,
					dev->ts1_mode.max_pkt_size,
					dvb_bulk_copy);
	}

}

static int stop_streaming(struct cx231xx_dvb *dvb)
{
	struct cx231xx *dev = dvb->adapter.priv;

	if (dev->USE_ISO) {
		if (dvb->count == 1)		  
			cx231xx_uninit_isoc_ts2(dev);
		else
			cx231xx_uninit_isoc(dev);
	} else {
		if (dvb->count == 1)
			cx231xx_uninit_bulk_ts2(dev);
		else
			cx231xx_uninit_bulk(dev);
	}

	cx231xx_set_mode(dev, CX231XX_SUSPEND);

	return 0;
}

static int start_feed(struct dvb_demux_feed *feed)
{
	struct dvb_demux *demux = feed->demux;
	struct cx231xx_dvb *dvb = demux->priv;
	int rc, ret;

	if (!demux->dmx.frontend)
		return -EINVAL;

	mutex_lock(&dvb->lock);
	dvb->nfeeds++;
	rc = dvb->nfeeds;

	if (dvb->nfeeds == 1) {
		ret = start_streaming(dvb);
		if (ret < 0)
			rc = ret;
	}

	mutex_unlock(&dvb->lock);
	return rc;
}

static int stop_feed(struct dvb_demux_feed *feed)
{
	struct dvb_demux *demux = feed->demux;
	struct cx231xx_dvb *dvb = demux->priv;
	int err = 0;

	mutex_lock(&dvb->lock);
	dvb->nfeeds--;

	if (0 == dvb->nfeeds)
		err = stop_streaming(dvb);

	mutex_unlock(&dvb->lock);
	return err;
}

/* ------------------------------------------------------------------ */
static int cx231xx_dvb_bus_ctrl(struct dvb_frontend *fe, int acquire)
{
	struct cx231xx *dev = fe->dvb->priv;

	if (acquire)
		return cx231xx_set_mode(dev, CX231XX_DIGITAL_MODE);
	else
		return cx231xx_set_mode(dev, CX231XX_SUSPEND);
}

/* ------------------------------------------------------------------ */

static struct xc5000_config cnxt_rde250_tunerconfig = {
	.i2c_address = 0x61,
	.if_khz = 4000,
};
static struct xc5000_config cnxt_rdu250_tunerconfig = {
	.i2c_address = 0x61,
	.if_khz = 3250,
};

/* ------------------------------------------------------------------ */
#if 0
static int attach_xc5000(u8 addr, struct cx231xx *dev)
{

	struct dvb_frontend *fe;
	struct xc5000_config cfg;

	memset(&cfg, 0, sizeof(cfg));
	cfg.i2c_adap = cx231xx_get_i2c_adap(dev, dev->board.tuner_i2c_master);
	cfg.i2c_addr = addr;

	if (!dev->dvb[0]->frontend) {
		dev_err(dev->dev, "%s/2: dvb frontend not attached. Can't attach xc5000\n",
			dev->name);
		return -EINVAL;
	}

	fe = dvb_attach(xc5000_attach, dev->dvb[0]->frontend, &cfg);
	if (!fe) {
		dev_err(dev->dev, "%s/2: xc5000 attach failed\n", dev->name);
		dvb_frontend_detach(dev->dvb[0]->frontend);
		dev->dvb[0]->frontend = NULL;
		return -EINVAL;
	}

	dev_info(dev->dev, "%s/2: xc5000 attached\n", dev->name);

	return 0;
}
#endif

int cx231xx_set_analog_freq(struct cx231xx *dev, u32 freq)
{
	if ((dev->dvb[0] != NULL) && (dev->dvb[0]->frontend != NULL)) {

		struct dvb_tuner_ops *dops = &dev->dvb[0]->frontend->ops.tuner_ops;

		if (dops->set_analog_params != NULL) {
			struct analog_parameters params;

			params.frequency = freq;
			params.std = dev->norm;
			params.mode = 0;	/* 0- Air; 1 - cable */
			/*params.audmode = ;       */

			/* Set the analog parameters to set the frequency */
			dops->set_analog_params(dev->dvb[0]->frontend, &params);
		}

	}

	return 0;
}

int cx231xx_reset_analog_tuner(struct cx231xx *dev)
{
	int status = 0;

	if ((dev->dvb[0] != NULL) && (dev->dvb[0]->frontend != NULL)) {

		struct dvb_tuner_ops *dops = &dev->dvb[0]->frontend->ops.tuner_ops;

		if (dops->init != NULL && !dev->xc_fw_load_done) {

			dev_dbg(dev->dev,
				"Reloading firmware for XC5000\n");
			status = dops->init(dev->dvb[0]->frontend);
			if (status == 0) {
				dev->xc_fw_load_done = 1;
				dev_dbg(dev->dev,
					"XC5000 firmware download completed\n");
			} else {
				dev->xc_fw_load_done = 0;
				dev_dbg(dev->dev,
					"XC5000 firmware download failed !!!\n");
			}
		}

	}

	return status;
}

/* ------------------------------------------------------------------ */

static int register_dvb(struct cx231xx_dvb *dvb,
			struct module *module,
			struct cx231xx *dev, struct device *device)
{
	int result;

	mutex_init(&dvb->lock);


	/* register adapter */
	result = dvb_register_adapter(&dvb->adapter, dev->name, module, device,
				      adapter_nr);
	if (result < 0) {
		dev_warn(dev->dev,
		       "%s: dvb_register_adapter failed (errno = %d)\n",
		       dev->name, result);
		goto fail_adapter;
	}
#if 0
	dvb_register_media_controller(&dvb->adapter, dev->media_dev);
#endif

	/* Ensure all frontends negotiate bus access */
	dvb->frontend->ops.ts_bus_ctrl = cx231xx_dvb_bus_ctrl;

	dvb->adapter.priv = dev;

	/* register frontend */
	result = dvb_register_frontend(&dvb->adapter, dvb->frontend);
	if (result < 0) {
		dev_warn(dev->dev,
		       "%s: dvb_register_frontend failed (errno = %d)\n",
		       dev->name, result);
		goto fail_frontend;
	}

	/* post init frontend */
	switch (dev->model) {
	case CX231XX_BOARD_TBS_5990:
		tbscxci_init(dvb, dvb->count);
		break;
	}

	/* register demux stuff */
	dvb->demux.dmx.capabilities =
	    DMX_TS_FILTERING | DMX_SECTION_FILTERING |
	    DMX_MEMORY_BASED_FILTERING;
	dvb->demux.priv = dvb;
	dvb->demux.filternum = 256;
	dvb->demux.feednum = 256;
	dvb->demux.start_feed = start_feed;
	dvb->demux.stop_feed = stop_feed;

	result = dvb_dmx_init(&dvb->demux);
	if (result < 0) {
		dev_warn(dev->dev,
			 "%s: dvb_dmx_init failed (errno = %d)\n",
		       dev->name, result);
		goto fail_dmx;
	}

	dvb->dmxdev.filternum = 256;
	dvb->dmxdev.demux = &dvb->demux.dmx;
	dvb->dmxdev.capabilities = 0;
	result = dvb_dmxdev_init(&dvb->dmxdev, &dvb->adapter);
	if (result < 0) {
		dev_warn(dev->dev,
			 "%s: dvb_dmxdev_init failed (errno = %d)\n",
			 dev->name, result);
		goto fail_dmxdev;
	}

	dvb->fe_hw.source = DMX_FRONTEND_0;
	result = dvb->demux.dmx.add_frontend(&dvb->demux.dmx, &dvb->fe_hw);
	if (result < 0) {
		dev_warn(dev->dev,
		       "%s: add_frontend failed (DMX_FRONTEND_0, errno = %d)\n",
		       dev->name, result);
		goto fail_fe_hw;
	}

	dvb->fe_mem.source = DMX_MEMORY_FE;
	result = dvb->demux.dmx.add_frontend(&dvb->demux.dmx, &dvb->fe_mem);
	if (result < 0) {
		dev_warn(dev->dev,
			 "%s: add_frontend failed (DMX_MEMORY_FE, errno = %d)\n",
			 dev->name, result);
		goto fail_fe_mem;
	}

	result = dvb->demux.dmx.connect_frontend(&dvb->demux.dmx, &dvb->fe_hw);
	if (result < 0) {
		dev_warn(dev->dev,
			 "%s: connect_frontend failed (errno = %d)\n",
			 dev->name, result);
		goto fail_fe_conn;
	}

	/* register network adapter */
	dvb_net_init(&dvb->adapter, &dvb->net, &dvb->demux.dmx);
#if 0
	result = dvb_create_media_graph(&dvb->adapter,
					dev->tuner_type == TUNER_ABSENT);
	if (result < 0)
		goto fail_create_graph;
#endif

	return 0;

fail_create_graph:
	dvb_net_release(&dvb->net);
fail_fe_conn:
	dvb->demux.dmx.remove_frontend(&dvb->demux.dmx, &dvb->fe_mem);
fail_fe_mem:
	dvb->demux.dmx.remove_frontend(&dvb->demux.dmx, &dvb->fe_hw);
fail_fe_hw:
	dvb_dmxdev_release(&dvb->dmxdev);
fail_dmxdev:
	dvb_dmx_release(&dvb->demux);
fail_dmx:
	dvb_unregister_frontend(dvb->frontend);
fail_frontend:
	dvb_frontend_detach(dvb->frontend);
	dvb_unregister_adapter(&dvb->adapter);
fail_adapter:
	return result;
}

static void unregister_dvb(struct cx231xx_dvb *dvb)
{
	struct i2c_client *client;
	dvb_net_release(&dvb->net);
	dvb->demux.dmx.remove_frontend(&dvb->demux.dmx, &dvb->fe_mem);
	dvb->demux.dmx.remove_frontend(&dvb->demux.dmx, &dvb->fe_hw);
	dvb_dmxdev_release(&dvb->dmxdev);
	dvb_dmx_release(&dvb->demux);

	/* remove I2C tuner */
	client = dvb->i2c_client_tuner;
	if (client) {
		module_put(client->dev.driver->owner);
		i2c_unregister_device(client);
	}
	/* remove I2C demod */
	client = dvb->i2c_client_demod;
	if (client) {
		module_put(client->dev.driver->owner);
		i2c_unregister_device(client);
	}
	dvb_unregister_frontend(dvb->frontend);
	dvb_frontend_detach(dvb->frontend);
	dvb_unregister_adapter(&dvb->adapter);
}

static int tbs_cx_mac(struct i2c_adapter *i2c_adap, u8 count, u8 *mac)
{
    u8 b[64], e[256];
    int ret, i;

    struct i2c_msg msg[] = {
	{ .addr = 0x50, .flags = 0,
	    .buf = b, .len = 1 },
	{ .addr = 0x50, .flags = I2C_M_RD,
	    .buf = b, .len = 64 }
    };

    for (i = 0; i < 4; i++) {
	b[0] = 64 * i;

	ret = i2c_transfer(i2c_adap, msg, 2);

	if (ret != 2) {
	    printk("TBS CX read MAC failed\n");
	    return -1;
	}

	memcpy(&e[64 * i], b , 64);
    }
    
    memcpy(mac, &e[94 + 16*count], 6);
    
    return 0;
}

static int dvb_init(struct cx231xx *dev)
{
	int i, result = 0;
	struct cx231xx_dvb *dvb;
	struct i2c_adapter *tuner_i2c;
	struct i2c_adapter *demod_i2c;
	u8 mac[6];

	if (!dev->board.has_dvb) {
		/* This device does not support the extension */
		return 0;
	}

	for (i = 0; i < dev->board.adap_cnt; i++) {
	dvb = kzalloc(sizeof(struct cx231xx_dvb), GFP_KERNEL);

	if (dvb == NULL) {
		dev_info(dev->dev,
			 "cx231xx_dvb: memory allocation failed\n");
		return -ENOMEM;
	}

	dvb->count = i;

	dev->dvb[i] = dvb;
	dev->cx231xx_set_analog_freq = cx231xx_set_analog_freq;
	dev->cx231xx_reset_analog_tuner = cx231xx_reset_analog_tuner;

	tuner_i2c = cx231xx_get_i2c_adap(dev, dev->board.tuner_i2c_master);
	demod_i2c = cx231xx_get_i2c_adap(dev, dev->board.demod_i2c_master[i]);
	mutex_lock(&dev->lock);
	cx231xx_set_mode(dev, CX231XX_DIGITAL_MODE);
	cx231xx_demod_reset(dev);
	/* init frontend */
	switch (dev->model) {
	case CX231XX_BOARD_CNXT_CARRAERA:
	case CX231XX_BOARD_CNXT_RDE_250:

		dev->dvb[i]->frontend = dvb_attach(s5h1432_attach,
					&dvico_s5h1432_config,
					demod_i2c);

		if (dev->dvb[i]->frontend == NULL) {
			dev_err(dev->dev,
				"Failed to attach s5h1432 front end\n");
			result = -EINVAL;
			goto out_free;
		}

		/* define general-purpose callback pointer */
		dvb->frontend->callback = cx231xx_tuner_callback;

		if (!dvb_attach(xc5000_attach, dev->dvb[i]->frontend,
			       tuner_i2c,
			       &cnxt_rde250_tunerconfig)) {
			result = -EINVAL;
			goto out_free;
		}

		break;
	case CX231XX_BOARD_CNXT_SHELBY:
	case CX231XX_BOARD_CNXT_RDU_250:

		dev->dvb[i]->frontend = dvb_attach(s5h1411_attach,
					       &xc5000_s5h1411_config,
					       demod_i2c);

		if (dev->dvb[i]->frontend == NULL) {
			dev_err(dev->dev,
				"Failed to attach s5h1411 front end\n");
			result = -EINVAL;
			goto out_free;
		}

		/* define general-purpose callback pointer */
		dvb->frontend->callback = cx231xx_tuner_callback;

		if (!dvb_attach(xc5000_attach, dev->dvb[i]->frontend,
			       tuner_i2c,
			       &cnxt_rdu250_tunerconfig)) {
			result = -EINVAL;
			goto out_free;
		}
		break;
	case CX231XX_BOARD_CNXT_RDE_253S:

		dev->dvb[i]->frontend = dvb_attach(s5h1432_attach,
					&dvico_s5h1432_config,
					demod_i2c);

		if (dev->dvb[i]->frontend == NULL) {
			dev_err(dev->dev,
				"Failed to attach s5h1432 front end\n");
			result = -EINVAL;
			goto out_free;
		}

		/* define general-purpose callback pointer */
		dvb->frontend->callback = cx231xx_tuner_callback;

		if (!dvb_attach(tda18271_attach, dev->dvb[i]->frontend,
			       0x60, tuner_i2c,
			       &cnxt_rde253s_tunerconfig)) {
			result = -EINVAL;
			goto out_free;
		}
		break;
	case CX231XX_BOARD_CNXT_RDU_253S:
	case CX231XX_BOARD_KWORLD_UB445_USB_HYBRID:

		dev->dvb[i]->frontend = dvb_attach(s5h1411_attach,
					       &tda18271_s5h1411_config,
					       demod_i2c);

		if (dev->dvb[i]->frontend == NULL) {
			dev_err(dev->dev,
				"Failed to attach s5h1411 front end\n");
			result = -EINVAL;
			goto out_free;
		}

		/* define general-purpose callback pointer */
		dvb->frontend->callback = cx231xx_tuner_callback;

		if (!dvb_attach(tda18271_attach, dev->dvb[i]->frontend,
			       0x60, tuner_i2c,
			       &cnxt_rde253s_tunerconfig)) {
			result = -EINVAL;
			goto out_free;
		}
		break;
	case CX231XX_BOARD_HAUPPAUGE_EXETER:

		dev_info(dev->dev,
			 "%s: looking for tuner / demod on i2c bus: %d\n",
		       __func__, i2c_adapter_id(tuner_i2c));

		dev->dvb[i]->frontend = dvb_attach(lgdt3305_attach,
						&hcw_lgdt3305_config,
						demod_i2c);

		if (dev->dvb[i]->frontend == NULL) {
			dev_err(dev->dev,
				"Failed to attach LG3305 front end\n");
			result = -EINVAL;
			goto out_free;
		}

		/* define general-purpose callback pointer */
		dvb->frontend->callback = cx231xx_tuner_callback;

		dvb_attach(tda18271_attach, dev->dvb[i]->frontend,
			   0x60, tuner_i2c,
			   &hcw_tda18271_config);
		break;

	case CX231XX_BOARD_HAUPPAUGE_930C_HD_1113xx:
	{
		struct i2c_client *client;
		struct i2c_board_info info;
		struct si2165_platform_data si2165_pdata;

		/* attach demod */
		memset(&si2165_pdata, 0, sizeof(si2165_pdata));
		si2165_pdata.fe = &dev->dvb[i]->frontend;
		si2165_pdata.chip_mode = SI2165_MODE_PLL_XTAL,
		si2165_pdata.ref_freq_Hz = 16000000,

		memset(&info, 0, sizeof(struct i2c_board_info));
		strlcpy(info.type, "si2165", I2C_NAME_SIZE);
		info.addr = 0x64;
		info.platform_data = &si2165_pdata;
		request_module(info.type);
		client = i2c_new_device(demod_i2c, &info);

		if (client == NULL || client->dev.driver == NULL || dev->dvb[i]->frontend == NULL) {
			dev_err(dev->dev,
				"Failed to attach SI2165 front end\n");
			result = -EINVAL;
			goto out_free;
		}

		if (!try_module_get(client->dev.driver->owner)) {
			i2c_unregister_device(client);
			result = -ENODEV;
			goto out_free;
		}

		dvb->i2c_client_demod = client;

		dev->dvb[i]->frontend->ops.i2c_gate_ctrl = NULL;

		/* define general-purpose callback pointer */
		dvb->frontend->callback = cx231xx_tuner_callback;

		dvb_attach(tda18271_attach, dev->dvb[i]->frontend,
			0x60,
			tuner_i2c,
			&hcw_tda18271_config);

		dev->cx231xx_reset_analog_tuner = NULL;
		break;
	}
	case CX231XX_BOARD_HAUPPAUGE_930C_HD_1114xx:
	{
		struct i2c_client *client;
		struct i2c_board_info info;
		struct si2165_platform_data si2165_pdata;
		struct si2157_config si2157_config;

		/* attach demod */
		memset(&si2165_pdata, 0, sizeof(si2165_pdata));

		si2165_pdata.fe = &dev->dvb[i]->frontend;
		si2165_pdata.chip_mode = SI2165_MODE_PLL_EXT,
		si2165_pdata.ref_freq_Hz = 24000000,

		memset(&info, 0, sizeof(struct i2c_board_info));
		strlcpy(info.type, "si2165", I2C_NAME_SIZE);
		info.addr = 0x64;
		info.platform_data = &si2165_pdata;
		request_module(info.type);
		client = i2c_new_device(demod_i2c, &info);

		if (client == NULL || client->dev.driver == NULL || dev->dvb[i]->frontend == NULL) {
			dev_err(dev->dev,
				"Failed to attach SI2165 front end\n");
			result = -EINVAL;
			goto out_free;
		}

		if (!try_module_get(client->dev.driver->owner)) {
			i2c_unregister_device(client);
			result = -ENODEV;
			goto out_free;
		}

		dvb->i2c_client_demod = client;

		memset(&info, 0, sizeof(struct i2c_board_info));

		dev->dvb[i]->frontend->ops.i2c_gate_ctrl = NULL;

		/* define general-purpose callback pointer */
		dvb->frontend->callback = cx231xx_tuner_callback;

		/* attach tuner */
		memset(&si2157_config, 0, sizeof(si2157_config));
		si2157_config.fe = dev->dvb[i]->frontend;
#ifdef CONFIG_MEDIA_CONTROLLER_DVB
		si2157_config.mdev = dev->media_dev;
#endif
		si2157_config.if_port = 1;
		si2157_config.inversion = true;
		strlcpy(info.type, "si2157", I2C_NAME_SIZE);
		info.addr = 0x60;
		info.platform_data = &si2157_config;
		request_module("si2157");

		client = i2c_new_device(
			tuner_i2c,
			&info);
		if (client == NULL || client->dev.driver == NULL) {
			dvb_frontend_detach(dev->dvb[i]->frontend);
			result = -ENODEV;
			goto out_free;
		}

		if (!try_module_get(client->dev.driver->owner)) {
			i2c_unregister_device(client);
			dvb_frontend_detach(dev->dvb[i]->frontend);
			result = -ENODEV;
			goto out_free;
		}

		dev->cx231xx_reset_analog_tuner = NULL;

		dev->dvb[i]->i2c_client_tuner = client;
		break;
	}
	case CX231XX_BOARD_HAUPPAUGE_955Q:
	{
		struct i2c_client *client;
		struct i2c_board_info info;
		struct si2157_config si2157_config;

		memset(&info, 0, sizeof(struct i2c_board_info));

		dev->dvb[i]->frontend = dvb_attach(lgdt3306a_attach,
			&hauppauge_955q_lgdt3306a_config,
			demod_i2c
			);

		if (dev->dvb[i]->frontend == NULL) {
			dev_err(dev->dev,
				"Failed to attach LGDT3306A frontend.\n");
			result = -EINVAL;
			goto out_free;
		}

		dev->dvb[i]->frontend->ops.i2c_gate_ctrl = NULL;

		/* define general-purpose callback pointer */
		dvb->frontend->callback = cx231xx_tuner_callback;

		/* attach tuner */
		memset(&si2157_config, 0, sizeof(si2157_config));
		si2157_config.fe = dev->dvb[i]->frontend;
#ifdef CONFIG_MEDIA_CONTROLLER_DVB
		si2157_config.mdev = dev->media_dev;
#endif
		si2157_config.if_port = 1;
		si2157_config.inversion = true;
		strlcpy(info.type, "si2157", I2C_NAME_SIZE);
		info.addr = 0x60;
		info.platform_data = &si2157_config;
		request_module("si2157");

		client = i2c_new_device(
			tuner_i2c,
			&info);
		if (client == NULL || client->dev.driver == NULL) {
			dvb_frontend_detach(dev->dvb[i]->frontend);
			result = -ENODEV;
			goto out_free;
		}

		if (!try_module_get(client->dev.driver->owner)) {
			i2c_unregister_device(client);
			dvb_frontend_detach(dev->dvb[i]->frontend);
			result = -ENODEV;
			goto out_free;
		}

		dev->cx231xx_reset_analog_tuner = NULL;

		dev->dvb[i]->i2c_client_tuner = client;
		break;
	}
	case CX231XX_BOARD_PV_PLAYTV_USB_HYBRID:
	case CX231XX_BOARD_KWORLD_UB430_USB_HYBRID:

		dev_info(dev->dev,
			 "%s: looking for demod on i2c bus: %d\n",
			 __func__, i2c_adapter_id(tuner_i2c));

		dev->dvb[i]->frontend = dvb_attach(mb86a20s_attach,
						&pv_mb86a20s_config,
						demod_i2c);

		if (dev->dvb[i]->frontend == NULL) {
			dev_err(dev->dev,
				"Failed to attach mb86a20s demod\n");
			result = -EINVAL;
			goto out_free;
		}

		/* define general-purpose callback pointer */
		dvb->frontend->callback = cx231xx_tuner_callback;

		dvb_attach(tda18271_attach, dev->dvb[i]->frontend,
			   0x60, tuner_i2c,
			   &pv_tda18271_config);
		break;
	case CX231XX_BOARD_EVROMEDIA_FULL_HYBRID_FULLHD:
	{
		struct si2157_config si2157_config = {};
		struct si2168_config si2168_config = {};
		struct i2c_board_info info = {};
		struct i2c_client *client;
		struct i2c_adapter *adapter;

		/* attach demodulator chip */
		si2168_config.ts_mode = SI2168_TS_SERIAL; /* from *.inf file */
		si2168_config.fe = &dev->dvb[i]->frontend;
		si2168_config.i2c_adapter = &adapter;
		si2168_config.ts_clock_inv = true;

		strlcpy(info.type, "si2168", sizeof(info.type));
		info.addr = dev->board.demod_addr;
		info.platform_data = &si2168_config;

		request_module(info.type);
		client = i2c_new_device(demod_i2c, &info);

		if (client == NULL || client->dev.driver == NULL) {
			result = -ENODEV;
			goto out_free;
		}

		if (!try_module_get(client->dev.driver->owner)) {
			i2c_unregister_device(client);
			result = -ENODEV;
			goto out_free;
		}

		dvb->i2c_client_demod = client;

		/* attach tuner chip */
		si2157_config.fe = dev->dvb[i]->frontend;
#ifdef CONFIG_MEDIA_CONTROLLER_DVB
		si2157_config.mdev = dev->media_dev;
#endif
		si2157_config.if_port = 1;
		si2157_config.inversion = false;

		memset(&info, 0, sizeof(info));
		strlcpy(info.type, "si2157", sizeof(info.type));
		info.addr = dev->board.tuner_addr;
		info.platform_data = &si2157_config;

		request_module(info.type);
		client = i2c_new_device(tuner_i2c, &info);

		if (client == NULL || client->dev.driver == NULL) {
			module_put(dvb->i2c_client_demod->dev.driver->owner);
			i2c_unregister_device(dvb->i2c_client_demod);
			result = -ENODEV;
			goto out_free;
		}

		if (!try_module_get(client->dev.driver->owner)) {
			i2c_unregister_device(client);
			module_put(dvb->i2c_client_demod->dev.driver->owner);
			i2c_unregister_device(dvb->i2c_client_demod);
			result = -ENODEV;
			goto out_free;
		}

		dev->cx231xx_reset_analog_tuner = NULL;
		dev->dvb[i]->i2c_client_tuner = client;
		break;
	}
	case CX231XX_BOARD_TBS_5280:
	{
		struct i2c_client *client;
		struct i2c_board_info board_info = {
			.type = "tda18212",
			.platform_data = &tda18212_config,
		};


		board_info.addr = (i == 0) ? 0x60 : 0x63;

		dev->dvb[i]->frontend = dvb_attach(cxd2820r_attach,
						i ? &cxd2820r_config1 : &cxd2820r_config0,
						demod_i2c, NULL);

		if (dev->dvb[i]->frontend == NULL) {
			dev_err(dev->dev,
				"Failed to attach demod cxd2820r %d\n", i);
			result = -EINVAL;
			goto out_free;
		}

		/* define general-purpose callback pointer */
		dvb->frontend->callback = cx231xx_tuner_callback;

		/* attach tuner */
		tda18212_config.fe = dev->dvb[i]->frontend;
		request_module("tda18212");
		client = i2c_new_device(tuner_i2c, &board_info);	/* could it be demod_i2c ?? */
		if (client == NULL || client->dev.driver == NULL) {
			dvb_frontend_detach(dev->dvb[i]->frontend);
			result = -ENODEV;
			goto out_free;
		}
		if (!try_module_get(client->dev.driver->owner)) {
			i2c_unregister_device(client);
			dvb_frontend_detach(dev->dvb[i]->frontend);
			result = -ENODEV;
			goto out_free;
		}
		dev->dvb[i]->i2c_client_tuner = client;

		strlcpy(dev->dvb[i]->frontend->ops.info.name,dev->board.name,52);

		break;
	}
	case CX231XX_BOARD_TBS_5281:
	{
		struct i2c_adapter *adapter;
		struct i2c_client *client_demod;
		struct i2c_client *client_tuner;
		struct i2c_board_info info;
		struct si2168_config si2168_config;
		struct si2157_config si2157_config;

		/* attach frontend */
		memset(&si2168_config, 0, sizeof(si2168_config));
		si2168_config.i2c_adapter = &adapter;
		si2168_config.fe = &dev->dvb[i]->frontend;
		si2168_config.ts_mode = SI2168_TS_SERIAL;
		memset(&info, 0, sizeof(struct i2c_board_info));
		strlcpy(info.type, "si2168", I2C_NAME_SIZE);
		info.addr = 0x64;
		info.platform_data = &si2168_config;
		request_module(info.type);
		client_demod = i2c_new_device(demod_i2c, &info);
		if (client_demod == NULL || client_demod->dev.driver == NULL) {
			result = -ENODEV;
			goto out_free;
		}

		if (!try_module_get(client_demod->dev.driver->owner)) {
			i2c_unregister_device(client_demod);
			result = -ENODEV;
			goto out_free;
		}

		/* define general-purpose callback pointer */
		dvb->frontend->callback = cx231xx_tuner_callback;

		/* attach tuner */
		memset(&si2157_config, 0, sizeof(si2157_config));
#ifdef CONFIG_MEDIA_CONTROLLER_DVB
		si2157_config.mdev = dev->media_dev;
#endif
		si2157_config.fe = dev->dvb[i]->frontend;
		si2157_config.if_port = 1;
		memset(&info, 0, sizeof(struct i2c_board_info));
		strlcpy(info.type, "si2157", I2C_NAME_SIZE);
		info.addr = 0x60;
		info.platform_data = &si2157_config;
		request_module(info.type);
		client_tuner = i2c_new_device(adapter, &info);
		if (client_tuner == NULL || client_tuner->dev.driver == NULL) {
			module_put(client_demod->dev.driver->owner);
			i2c_unregister_device(client_demod);
			result = -ENODEV;
			goto out_free;
		}
		if (!try_module_get(client_tuner->dev.driver->owner)) {
			i2c_unregister_device(client_tuner);
			module_put(client_demod->dev.driver->owner);
			i2c_unregister_device(client_demod);
			result = -ENODEV;
			goto out_free;
		}
		
		dev->dvb[i]->i2c_client_demod = client_demod;
		dev->dvb[i]->i2c_client_tuner = client_tuner;

		strlcpy(dev->dvb[i]->frontend->ops.info.name,dev->board.name,52);

		break;
	}
	case CX231XX_BOARD_TBS_5990:
	{
		tbs_reset_fe(dev, i ? 20 : 24);
		dev->dvb[i]->frontend = dvb_attach(tas2101_attach, &tbs5990_tas2101_cfg[i],
						demod_i2c);

		if (dev->dvb[i]->frontend == NULL) {
			dev_err(dev->dev,
				"Failed to attach demod tas2101 %d\n", i);
			result = -EINVAL;
			goto out_free;
		}

		/* attach tuner */
		if (dvb_attach(av201x_attach, dev->dvb[i]->frontend, &tbs5990_av201x_cfg,
			tas2101_get_i2c_adapter(dev->dvb[i]->frontend, 2)) == NULL) {
			dvb_frontend_detach(dev->dvb[i]->frontend);
			result = -EINVAL;
			goto out_free;
		}

		msleep(100);

		tbs_cx_mac(cx231xx_get_i2c_adap(dev, dev->board.demod_i2c_master[0]), i, mac);
		dev_info(dev->dev, "MAC address %pM\n", mac);
		memcpy(dev->dvb[i]->adapter.proposed_mac, mac, 6);

		/* define general-purpose callback pointer */
		dvb->frontend->callback = cx231xx_tuner_callback;

		strlcpy(dev->dvb[i]->frontend->ops.info.name,dev->board.name,52);

		break;
	}
	case CX231XX_BOARD_ASTROMETA_T2HYBRID:
	{
		struct i2c_client *client;
		struct i2c_board_info info = {};
		struct mn88473_config mn88473_config = {};

		/* attach demodulator chip */
		mn88473_config.i2c_wr_max = 16;
		mn88473_config.xtal = 25000000;
		mn88473_config.fe = &dev->dvb->frontend;

		strlcpy(info.type, "mn88473", sizeof(info.type));
		info.addr = dev->board.demod_addr;
		info.platform_data = &mn88473_config;

		request_module(info.type);
		client = i2c_new_device(demod_i2c, &info);

		if (client == NULL || client->dev.driver == NULL) {
			result = -ENODEV;
			goto out_free;
		}

		if (!try_module_get(client->dev.driver->owner)) {
			i2c_unregister_device(client);
			result = -ENODEV;
			goto out_free;
		}

		dvb->i2c_client_demod = client;

		/* define general-purpose callback pointer */
		dvb->frontend->callback = cx231xx_tuner_callback;

		/* attach tuner chip */
		dvb_attach(r820t_attach, dev->dvb->frontend,
			   tuner_i2c,
			   &astrometa_t2hybrid_r820t_config);
		break;
	}
	default:
		dev_err(dev->dev,
			"%s/2: The frontend of your DVB/ATSC card isn't supported yet\n",
			dev->name);
		break;
	}

	if (NULL == dvb->frontend) {
		dev_err(dev->dev,
		       "%s/2: frontend initialization failed\n", dev->name);
		result = -EINVAL;
		goto out_free;
	}

	/* register everything */
	result = register_dvb(dvb, THIS_MODULE, dev, dev->dev);

	mutex_unlock(&dev->lock);
	if (result < 0)
		goto out_free;
	}

	dev_info(dev->dev, "Successfully loaded cx231xx-dvb\n");

ret:
	cx231xx_set_mode(dev, CX231XX_SUSPEND);
	mutex_unlock(&dev->lock);
	return result;

out_free:
	kfree(dvb);
	dev->dvb[i] = NULL;
	goto ret;
}

static int dvb_fini(struct cx231xx *dev)
{
	int i;

	if (!dev->board.has_dvb) {
		/* This device does not support the extension */
		return 0;
	}

	for (i = 0; i < dev->board.adap_cnt; i++) {
		if (dev->dvb[i]) {
			switch (dev->model) {
				case CX231XX_BOARD_TBS_5990:
					tbscxci_release(dev->dvb[i]);
					break;
			}

			unregister_dvb(dev->dvb[i]);
			dev->dvb[i] = NULL;
		}
	}

	return 0;
}

static struct cx231xx_ops dvb_ops = {
	.id = CX231XX_DVB,
	.name = "Cx231xx dvb Extension",
	.init = dvb_init,
	.fini = dvb_fini,
};

static int __init cx231xx_dvb_register(void)
{
	return cx231xx_register_extension(&dvb_ops);
}

static void __exit cx231xx_dvb_unregister(void)
{
	cx231xx_unregister_extension(&dvb_ops);
}

module_init(cx231xx_dvb_register);
module_exit(cx231xx_dvb_unregister);<|MERGE_RESOLUTION|>--- conflicted
+++ resolved
@@ -37,18 +37,13 @@
 #include "mb86a20s.h"
 #include "si2157.h"
 #include "lgdt3306a.h"
-<<<<<<< HEAD
+#include "r820t.h"
+#include "mn88473.h"
 #include "tda18212.h"
 #include "cxd2820r.h"
-#include "si2168.h"
-#include "si2157.h"
 #include "tas2101.h"
 #include "av201x.h"
 #include "tbscxci.h"
-=======
-#include "r820t.h"
-#include "mn88473.h"
->>>>>>> 2748e76d
 
 MODULE_DESCRIPTION("driver for cx231xx based DVB cards");
 MODULE_AUTHOR("Srinivasa Deevi <srinivasa.deevi@conexant.com>");
@@ -158,7 +153,13 @@
 	.xtalMHz            = 25,
 };
 
-<<<<<<< HEAD
+static struct r820t_config astrometa_t2hybrid_r820t_config = {
+	.i2c_addr		= 0x3a, /* 0x74 >> 1 */
+	.xtal			= 16000000,
+	.rafael_chip		= CHIP_R828D,
+	.max_i2c_msg_len	= 2,
+};
+
 static struct cxd2820r_config cxd2820r_config0 = {
 	.i2c_address = 0x6c, /* (0xd8 >> 1) */
 	.ts_mode = CXD2820R_TS_SERIAL,
@@ -237,13 +238,6 @@
 	.i2c_address = 0x63,
 	.id          = ID_AV2012,
 	.xtal_freq   = 27000,		/* kHz */
-=======
-static struct r820t_config astrometa_t2hybrid_r820t_config = {
-	.i2c_addr		= 0x3a, /* 0x74 >> 1 */
-	.xtal			= 16000000,
-	.rafael_chip		= CHIP_R828D,
-	.max_i2c_msg_len	= 2,
->>>>>>> 2748e76d
 };
 
 static inline void print_err_status(struct cx231xx *dev, int packet, int status)
@@ -1234,6 +1228,46 @@
 		dev->dvb[i]->i2c_client_tuner = client;
 		break;
 	}
+	case CX231XX_BOARD_ASTROMETA_T2HYBRID:
+	{
+		struct i2c_client *client;
+		struct i2c_board_info info = {};
+		struct mn88473_config mn88473_config = {};
+
+		/* attach demodulator chip */
+		mn88473_config.i2c_wr_max = 16;
+		mn88473_config.xtal = 25000000;
+		mn88473_config.fe = &dev->dvb[i]->frontend;
+
+		strlcpy(info.type, "mn88473", sizeof(info.type));
+		info.addr = dev->board.demod_addr;
+		info.platform_data = &mn88473_config;
+
+		request_module(info.type);
+		client = i2c_new_device(demod_i2c, &info);
+
+		if (client == NULL || client->dev.driver == NULL) {
+			result = -ENODEV;
+			goto out_free;
+		}
+
+		if (!try_module_get(client->dev.driver->owner)) {
+			i2c_unregister_device(client);
+			result = -ENODEV;
+			goto out_free;
+		}
+
+		dvb->i2c_client_demod = client;
+
+		/* define general-purpose callback pointer */
+		dvb->frontend->callback = cx231xx_tuner_callback;
+
+		/* attach tuner chip */
+		dvb_attach(r820t_attach, dev->dvb[i]->frontend,
+			   tuner_i2c,
+			   &astrometa_t2hybrid_r820t_config);
+		break;
+	}
 	case CX231XX_BOARD_TBS_5280:
 	{
 		struct i2c_client *client;
@@ -1382,46 +1416,6 @@
 
 		break;
 	}
-	case CX231XX_BOARD_ASTROMETA_T2HYBRID:
-	{
-		struct i2c_client *client;
-		struct i2c_board_info info = {};
-		struct mn88473_config mn88473_config = {};
-
-		/* attach demodulator chip */
-		mn88473_config.i2c_wr_max = 16;
-		mn88473_config.xtal = 25000000;
-		mn88473_config.fe = &dev->dvb->frontend;
-
-		strlcpy(info.type, "mn88473", sizeof(info.type));
-		info.addr = dev->board.demod_addr;
-		info.platform_data = &mn88473_config;
-
-		request_module(info.type);
-		client = i2c_new_device(demod_i2c, &info);
-
-		if (client == NULL || client->dev.driver == NULL) {
-			result = -ENODEV;
-			goto out_free;
-		}
-
-		if (!try_module_get(client->dev.driver->owner)) {
-			i2c_unregister_device(client);
-			result = -ENODEV;
-			goto out_free;
-		}
-
-		dvb->i2c_client_demod = client;
-
-		/* define general-purpose callback pointer */
-		dvb->frontend->callback = cx231xx_tuner_callback;
-
-		/* attach tuner chip */
-		dvb_attach(r820t_attach, dev->dvb->frontend,
-			   tuner_i2c,
-			   &astrometa_t2hybrid_r820t_config);
-		break;
-	}
 	default:
 		dev_err(dev->dev,
 			"%s/2: The frontend of your DVB/ATSC card isn't supported yet\n",
