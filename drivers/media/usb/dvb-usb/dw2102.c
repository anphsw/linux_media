/* DVB USB framework compliant Linux driver for the
 *	DVBWorld DVB-S 2101, 2102, DVB-S2 2104, DVB-C 3101,
 *	TeVii S421, S480, S482, S600, S630, S632, S650, S660, S662,
 *	Prof 1100, 7500,
 *	Geniatech SU3000, T220, T220A,
 *	TechnoTrend S2-4600,
 *	Terratec Cinergy S2 cards
 * Copyright (C) 2008-2012 Igor M. Liplianin (liplianin@me.by)
 *
 *	This program is free software; you can redistribute it and/or modify it
 *	under the terms of the GNU General Public License as published by the
 *	Free Software Foundation, version 2.
 *
 * see Documentation/dvb/README.dvb-usb for more information
 */
#include "dvb-usb-ids.h"
#include "dw2102.h"
#include "si21xx.h"
#include "stv0299.h"
#include "z0194a.h"
#include "stv0288.h"
#include "stb6000.h"
#include "eds1547.h"
#include "cx24116.h"
#include "tda1002x.h"
#include "mt312.h"
#include "zl10039.h"
#include "ts2020.h"
#include "ds3000.h"
#include "stv0900.h"
#include "stv6110.h"
#include "stb6100.h"
#include "stb6100_proc.h"
#include "m88rs2000.h"
#include "tda18271.h"
#include "tda18273.h"
#include "cxd2820r.h"
#include "m88ds3103.h"
#include "ts2020.h"

/* Max transfer size done by I2C transfer functions */
#define MAX_XFER_SIZE  64


#define DW210X_READ_MSG 0
#define DW210X_WRITE_MSG 1

#define REG_1F_SYMBOLRATE_BYTE0 0x1f
#define REG_20_SYMBOLRATE_BYTE1 0x20
#define REG_21_SYMBOLRATE_BYTE2 0x21
/* on my own*/
#define DW2102_VOLTAGE_CTRL (0x1800)
#define SU3000_STREAM_CTRL (0x1900)
#define DW2102_RC_QUERY (0x1a00)
#define DW2102_LED_CTRL (0x1b00)

#define DW2101_FIRMWARE "dvb-usb-dw2101.fw"
#define DW2102_FIRMWARE "dvb-usb-dw2102.fw"
#define DW2104_FIRMWARE "dvb-usb-dw2104.fw"
#define DW3101_FIRMWARE "dvb-usb-dw3101.fw"
#define S630_FIRMWARE   "dvb-usb-s630.fw"
#define S660_FIRMWARE   "dvb-usb-s660.fw"
#define P1100_FIRMWARE  "dvb-usb-p1100.fw"
#define P7500_FIRMWARE  "dvb-usb-p7500.fw"

#define	err_str "did not find the firmware file. (%s) " \
		"Please see linux/Documentation/dvb/ for more details " \
		"on firmware-problems."

struct dw2102_state {
	u8 initialized;
	u8 last_lock;
	struct i2c_client *i2c_client_demod;
	struct i2c_client *i2c_client_tuner;

	/* fe hook functions*/
	int (*old_set_voltage)(struct dvb_frontend *f, enum fe_sec_voltage v);
	int (*fe_read_status)(struct dvb_frontend *fe,
			      enum fe_status *status);
};

/* debug */
static int dvb_usb_dw2102_debug;
module_param_named(debug, dvb_usb_dw2102_debug, int, 0644);
MODULE_PARM_DESC(debug, "set debugging level (1=info 2=xfer 4=rc(or-able))."
						DVB_USB_DEBUG_STATUS);

/* demod probe */
static int demod_probe = 1;
module_param_named(demod, demod_probe, int, 0644);
MODULE_PARM_DESC(demod, "demod to probe (1=cx24116 2=stv0903+stv6110 4=stv0903+stb6100(or-able)).");

DVB_DEFINE_MOD_OPT_ADAPTER_NR(adapter_nr);

static int dw210x_op_rw(struct usb_device *dev, u8 request, u16 value,
			u16 index, u8 * data, u16 len, int flags)
{
	int ret;
	u8 *u8buf;
	unsigned int pipe = (flags == DW210X_READ_MSG) ?
				usb_rcvctrlpipe(dev, 0) : usb_sndctrlpipe(dev, 0);
	u8 request_type = (flags == DW210X_READ_MSG) ? USB_DIR_IN : USB_DIR_OUT;

	u8buf = kmalloc(len, GFP_KERNEL);
	if (!u8buf)
		return -ENOMEM;


	if (flags == DW210X_WRITE_MSG)
		memcpy(u8buf, data, len);
	ret = usb_control_msg(dev, pipe, request, request_type | USB_TYPE_VENDOR,
				value, index , u8buf, len, 2000);

	if (flags == DW210X_READ_MSG)
		memcpy(data, u8buf, len);

	kfree(u8buf);
	return ret;
}

/* I2C */
static int dw2102_i2c_transfer(struct i2c_adapter *adap, struct i2c_msg msg[],
		int num)
{
	struct dvb_usb_device *d = i2c_get_adapdata(adap);
	int i = 0;
	u8 buf6[] = {0x2c, 0x05, 0xc0, 0, 0, 0, 0};
	u16 value;

	if (!d)
		return -ENODEV;
	if (mutex_lock_interruptible(&d->i2c_mutex) < 0)
		return -EAGAIN;

	switch (num) {
	case 2:
		/* read stv0299 register */
		value = msg[0].buf[0];/* register */
		for (i = 0; i < msg[1].len; i++) {
			dw210x_op_rw(d->udev, 0xb5, value + i, 0,
					buf6, 2, DW210X_READ_MSG);
			msg[1].buf[i] = buf6[0];
		}
		break;
	case 1:
		switch (msg[0].addr) {
		case 0x68:
			/* write to stv0299 register */
			buf6[0] = 0x2a;
			buf6[1] = msg[0].buf[0];
			buf6[2] = msg[0].buf[1];
			dw210x_op_rw(d->udev, 0xb2, 0, 0,
					buf6, 3, DW210X_WRITE_MSG);
			break;
		case 0x60:
			if (msg[0].flags == 0) {
			/* write to tuner pll */
				buf6[0] = 0x2c;
				buf6[1] = 5;
				buf6[2] = 0xc0;
				buf6[3] = msg[0].buf[0];
				buf6[4] = msg[0].buf[1];
				buf6[5] = msg[0].buf[2];
				buf6[6] = msg[0].buf[3];
				dw210x_op_rw(d->udev, 0xb2, 0, 0,
						buf6, 7, DW210X_WRITE_MSG);
			} else {
			/* read from tuner */
				dw210x_op_rw(d->udev, 0xb5, 0, 0,
						buf6, 1, DW210X_READ_MSG);
				msg[0].buf[0] = buf6[0];
			}
			break;
		case (DW2102_RC_QUERY):
			dw210x_op_rw(d->udev, 0xb8, 0, 0,
					buf6, 2, DW210X_READ_MSG);
			msg[0].buf[0] = buf6[0];
			msg[0].buf[1] = buf6[1];
			break;
		case (DW2102_VOLTAGE_CTRL):
			buf6[0] = 0x30;
			buf6[1] = msg[0].buf[0];
			dw210x_op_rw(d->udev, 0xb2, 0, 0,
					buf6, 2, DW210X_WRITE_MSG);
			break;
		}

		break;
	}

	mutex_unlock(&d->i2c_mutex);
	return num;
}

static int dw2102_serit_i2c_transfer(struct i2c_adapter *adap,
						struct i2c_msg msg[], int num)
{
	struct dvb_usb_device *d = i2c_get_adapdata(adap);
	u8 buf6[] = {0, 0, 0, 0, 0, 0, 0};

	if (!d)
		return -ENODEV;
	if (mutex_lock_interruptible(&d->i2c_mutex) < 0)
		return -EAGAIN;

	switch (num) {
	case 2:
		/* read si2109 register by number */
		buf6[0] = msg[0].addr << 1;
		buf6[1] = msg[0].len;
		buf6[2] = msg[0].buf[0];
		dw210x_op_rw(d->udev, 0xc2, 0, 0,
				buf6, msg[0].len + 2, DW210X_WRITE_MSG);
		/* read si2109 register */
		dw210x_op_rw(d->udev, 0xc3, 0xd0, 0,
				buf6, msg[1].len + 2, DW210X_READ_MSG);
		memcpy(msg[1].buf, buf6 + 2, msg[1].len);

		break;
	case 1:
		switch (msg[0].addr) {
		case 0x68:
			/* write to si2109 register */
			buf6[0] = msg[0].addr << 1;
			buf6[1] = msg[0].len;
			memcpy(buf6 + 2, msg[0].buf, msg[0].len);
			dw210x_op_rw(d->udev, 0xc2, 0, 0, buf6,
					msg[0].len + 2, DW210X_WRITE_MSG);
			break;
		case(DW2102_RC_QUERY):
			dw210x_op_rw(d->udev, 0xb8, 0, 0,
					buf6, 2, DW210X_READ_MSG);
			msg[0].buf[0] = buf6[0];
			msg[0].buf[1] = buf6[1];
			break;
		case(DW2102_VOLTAGE_CTRL):
			buf6[0] = 0x30;
			buf6[1] = msg[0].buf[0];
			dw210x_op_rw(d->udev, 0xb2, 0, 0,
					buf6, 2, DW210X_WRITE_MSG);
			break;
		}
		break;
	}

	mutex_unlock(&d->i2c_mutex);
	return num;
}

static int dw2102_earda_i2c_transfer(struct i2c_adapter *adap, struct i2c_msg msg[], int num)
{
	struct dvb_usb_device *d = i2c_get_adapdata(adap);
	int ret;

	if (!d)
		return -ENODEV;
	if (mutex_lock_interruptible(&d->i2c_mutex) < 0)
		return -EAGAIN;

	switch (num) {
	case 2: {
		/* read */
		/* first write first register number */
		u8 ibuf[MAX_XFER_SIZE], obuf[3];

		if (2 + msg[1].len > sizeof(ibuf)) {
			warn("i2c rd: len=%d is too big!\n",
			     msg[1].len);
			ret = -EOPNOTSUPP;
			goto unlock;
		}

		obuf[0] = msg[0].addr << 1;
		obuf[1] = msg[0].len;
		obuf[2] = msg[0].buf[0];
		dw210x_op_rw(d->udev, 0xc2, 0, 0,
				obuf, msg[0].len + 2, DW210X_WRITE_MSG);
		/* second read registers */
		dw210x_op_rw(d->udev, 0xc3, 0xd1 , 0,
				ibuf, msg[1].len + 2, DW210X_READ_MSG);
		memcpy(msg[1].buf, ibuf + 2, msg[1].len);

		break;
	}
	case 1:
		switch (msg[0].addr) {
		case 0x68: {
			/* write to register */
			u8 obuf[MAX_XFER_SIZE];

			if (2 + msg[0].len > sizeof(obuf)) {
				warn("i2c wr: len=%d is too big!\n",
				     msg[1].len);
				ret = -EOPNOTSUPP;
				goto unlock;
			}

			obuf[0] = msg[0].addr << 1;
			obuf[1] = msg[0].len;
			memcpy(obuf + 2, msg[0].buf, msg[0].len);
			dw210x_op_rw(d->udev, 0xc2, 0, 0,
					obuf, msg[0].len + 2, DW210X_WRITE_MSG);
			break;
		}
		case 0x61: {
			/* write to tuner */
			u8 obuf[MAX_XFER_SIZE];

			if (2 + msg[0].len > sizeof(obuf)) {
				warn("i2c wr: len=%d is too big!\n",
				     msg[1].len);
				ret = -EOPNOTSUPP;
				goto unlock;
			}

			obuf[0] = msg[0].addr << 1;
			obuf[1] = msg[0].len;
			memcpy(obuf + 2, msg[0].buf, msg[0].len);
			dw210x_op_rw(d->udev, 0xc2, 0, 0,
					obuf, msg[0].len + 2, DW210X_WRITE_MSG);
			break;
		}
		case(DW2102_RC_QUERY): {
			u8 ibuf[2];
			dw210x_op_rw(d->udev, 0xb8, 0, 0,
					ibuf, 2, DW210X_READ_MSG);
			memcpy(msg[0].buf, ibuf , 2);
			break;
		}
		case(DW2102_VOLTAGE_CTRL): {
			u8 obuf[2];
			obuf[0] = 0x30;
			obuf[1] = msg[0].buf[0];
			dw210x_op_rw(d->udev, 0xb2, 0, 0,
					obuf, 2, DW210X_WRITE_MSG);
			break;
		}
		}

		break;
	}
	ret = num;

unlock:
	mutex_unlock(&d->i2c_mutex);
	return ret;
}

static int dw2104_i2c_transfer(struct i2c_adapter *adap, struct i2c_msg msg[], int num)
{
	struct dvb_usb_device *d = i2c_get_adapdata(adap);
	int len, i, j, ret;

	if (!d)
		return -ENODEV;
	if (mutex_lock_interruptible(&d->i2c_mutex) < 0)
		return -EAGAIN;

	for (j = 0; j < num; j++) {
		switch (msg[j].addr) {
		case(DW2102_RC_QUERY): {
			u8 ibuf[2];
			dw210x_op_rw(d->udev, 0xb8, 0, 0,
					ibuf, 2, DW210X_READ_MSG);
			memcpy(msg[j].buf, ibuf , 2);
			break;
		}
		case(DW2102_VOLTAGE_CTRL): {
			u8 obuf[2];
			obuf[0] = 0x30;
			obuf[1] = msg[j].buf[0];
			dw210x_op_rw(d->udev, 0xb2, 0, 0,
					obuf, 2, DW210X_WRITE_MSG);
			break;
		}
		/*case 0x55: cx24116
		case 0x6a: stv0903
		case 0x68: ds3000, stv0903
		case 0x60: ts2020, stv6110, stb6100 */
		default: {
			if (msg[j].flags == I2C_M_RD) {
				/* read registers */
				u8  ibuf[MAX_XFER_SIZE];

				if (2 + msg[j].len > sizeof(ibuf)) {
					warn("i2c rd: len=%d is too big!\n",
					     msg[j].len);
					ret = -EOPNOTSUPP;
					goto unlock;
				}

				dw210x_op_rw(d->udev, 0xc3,
						(msg[j].addr << 1) + 1, 0,
						ibuf, msg[j].len + 2,
						DW210X_READ_MSG);
				memcpy(msg[j].buf, ibuf + 2, msg[j].len);
				mdelay(10);
			} else if (((msg[j].buf[0] == 0xb0) &&
						(msg[j].addr == 0x68)) ||
						((msg[j].buf[0] == 0xf7) &&
						(msg[j].addr == 0x55))) {
				/* write firmware */
				u8 obuf[19];
				obuf[0] = msg[j].addr << 1;
				obuf[1] = (msg[j].len > 15 ? 17 : msg[j].len);
				obuf[2] = msg[j].buf[0];
				len = msg[j].len - 1;
				i = 1;
				do {
					memcpy(obuf + 3, msg[j].buf + i,
							(len > 16 ? 16 : len));
					dw210x_op_rw(d->udev, 0xc2, 0, 0,
						obuf, (len > 16 ? 16 : len) + 3,
						DW210X_WRITE_MSG);
					i += 16;
					len -= 16;
				} while (len > 0);
			} else {
				/* write registers */
				u8 obuf[MAX_XFER_SIZE];

				if (2 + msg[j].len > sizeof(obuf)) {
					warn("i2c wr: len=%d is too big!\n",
					     msg[j].len);
					ret = -EOPNOTSUPP;
					goto unlock;
				}

				obuf[0] = msg[j].addr << 1;
				obuf[1] = msg[j].len;
				memcpy(obuf + 2, msg[j].buf, msg[j].len);
				dw210x_op_rw(d->udev, 0xc2, 0, 0,
						obuf, msg[j].len + 2,
						DW210X_WRITE_MSG);
			}
			break;
		}
		}

	}
	ret = num;

unlock:
	mutex_unlock(&d->i2c_mutex);
	return ret;
}

static int dw3101_i2c_transfer(struct i2c_adapter *adap, struct i2c_msg msg[],
								int num)
{
	struct dvb_usb_device *d = i2c_get_adapdata(adap);
	int ret;
	int i;

	if (!d)
		return -ENODEV;
	if (mutex_lock_interruptible(&d->i2c_mutex) < 0)
		return -EAGAIN;

	switch (num) {
	case 2: {
		/* read */
		/* first write first register number */
		u8 ibuf[MAX_XFER_SIZE], obuf[3];

		if (2 + msg[1].len > sizeof(ibuf)) {
			warn("i2c rd: len=%d is too big!\n",
			     msg[1].len);
			ret = -EOPNOTSUPP;
			goto unlock;
		}
		obuf[0] = msg[0].addr << 1;
		obuf[1] = msg[0].len;
		obuf[2] = msg[0].buf[0];
		dw210x_op_rw(d->udev, 0xc2, 0, 0,
				obuf, msg[0].len + 2, DW210X_WRITE_MSG);
		/* second read registers */
		dw210x_op_rw(d->udev, 0xc3, 0x19 , 0,
				ibuf, msg[1].len + 2, DW210X_READ_MSG);
		memcpy(msg[1].buf, ibuf + 2, msg[1].len);

		break;
	}
	case 1:
		switch (msg[0].addr) {
		case 0x60:
		case 0x0c: {
			/* write to register */
			u8 obuf[MAX_XFER_SIZE];

			if (2 + msg[0].len > sizeof(obuf)) {
				warn("i2c wr: len=%d is too big!\n",
				     msg[0].len);
				ret = -EOPNOTSUPP;
				goto unlock;
			}
			obuf[0] = msg[0].addr << 1;
			obuf[1] = msg[0].len;
			memcpy(obuf + 2, msg[0].buf, msg[0].len);
			dw210x_op_rw(d->udev, 0xc2, 0, 0,
					obuf, msg[0].len + 2, DW210X_WRITE_MSG);
			break;
		}
		case(DW2102_RC_QUERY): {
			u8 ibuf[2];
			dw210x_op_rw(d->udev, 0xb8, 0, 0,
					ibuf, 2, DW210X_READ_MSG);
			memcpy(msg[0].buf, ibuf , 2);
			break;
		}
		}

		break;
	}

	for (i = 0; i < num; i++) {
		deb_xfer("%02x:%02x: %s ", i, msg[i].addr,
				msg[i].flags == 0 ? ">>>" : "<<<");
		debug_dump(msg[i].buf, msg[i].len, deb_xfer);
	}
	ret = num;

unlock:
	mutex_unlock(&d->i2c_mutex);
	return ret;
}

static int s6x0_i2c_transfer(struct i2c_adapter *adap, struct i2c_msg msg[],
								int num)
{
	struct dvb_usb_device *d = i2c_get_adapdata(adap);
	struct usb_device *udev;
	int len, i, j, ret;

	if (!d)
		return -ENODEV;
	udev = d->udev;
	if (mutex_lock_interruptible(&d->i2c_mutex) < 0)
		return -EAGAIN;

	for (j = 0; j < num; j++) {
		switch (msg[j].addr) {
		case (DW2102_RC_QUERY): {
			u8 ibuf[5];
			dw210x_op_rw(d->udev, 0xb8, 0, 0,
					ibuf, 5, DW210X_READ_MSG);
			memcpy(msg[j].buf, ibuf + 3, 2);
			break;
		}
		case (DW2102_VOLTAGE_CTRL): {
			u8 obuf[2];

			obuf[0] = 1;
			obuf[1] = msg[j].buf[1];/* off-on */
			dw210x_op_rw(d->udev, 0x8a, 0, 0,
					obuf, 2, DW210X_WRITE_MSG);
			obuf[0] = 3;
			obuf[1] = msg[j].buf[0];/* 13v-18v */
			dw210x_op_rw(d->udev, 0x8a, 0, 0,
					obuf, 2, DW210X_WRITE_MSG);
			break;
		}
		case (DW2102_LED_CTRL): {
			u8 obuf[2];

			obuf[0] = 5;
			obuf[1] = msg[j].buf[0];
			dw210x_op_rw(d->udev, 0x8a, 0, 0,
					obuf, 2, DW210X_WRITE_MSG);
			break;
		}
		/*case 0x55: cx24116
		case 0x6a: stv0903
		case 0x68: ds3000, stv0903, rs2000
		case 0x60: ts2020, stv6110, stb6100
		case 0xa0: eeprom */
		default: {
			if (msg[j].flags == I2C_M_RD) {
				/* read registers */
				u8 ibuf[MAX_XFER_SIZE];

				if (msg[j].len > sizeof(ibuf)) {
					warn("i2c rd: len=%d is too big!\n",
					     msg[j].len);
					ret = -EOPNOTSUPP;
					goto unlock;
				}

				dw210x_op_rw(d->udev, 0x91, 0, 0,
						ibuf, msg[j].len,
						DW210X_READ_MSG);
				memcpy(msg[j].buf, ibuf, msg[j].len);
				break;
			} else if ((msg[j].buf[0] == 0xb0) &&
						(msg[j].addr == 0x68)) {
				/* write firmware */
				u8 obuf[19];
				obuf[0] = (msg[j].len > 16 ?
						18 : msg[j].len + 1);
				obuf[1] = msg[j].addr << 1;
				obuf[2] = msg[j].buf[0];
				len = msg[j].len - 1;
				i = 1;
				do {
					memcpy(obuf + 3, msg[j].buf + i,
							(len > 16 ? 16 : len));
					dw210x_op_rw(d->udev, 0x80, 0, 0,
						obuf, (len > 16 ? 16 : len) + 3,
						DW210X_WRITE_MSG);
					i += 16;
					len -= 16;
				} while (len > 0);
			} else if (j < (num - 1)) {
				/* write register addr before read */
				u8 obuf[MAX_XFER_SIZE];

				if (2 + msg[j].len > sizeof(obuf)) {
					warn("i2c wr: len=%d is too big!\n",
					     msg[j].len);
					ret = -EOPNOTSUPP;
					goto unlock;
				}

				obuf[0] = msg[j + 1].len;
				obuf[1] = (msg[j].addr << 1);
				memcpy(obuf + 2, msg[j].buf, msg[j].len);
				dw210x_op_rw(d->udev,
						le16_to_cpu(udev->descriptor.idProduct) ==
						0x7500 ? 0x92 : 0x90, 0, 0,
						obuf, msg[j].len + 2,
						DW210X_WRITE_MSG);
				break;
			} else {
				/* write registers */
				u8 obuf[MAX_XFER_SIZE];

				if (2 + msg[j].len > sizeof(obuf)) {
					warn("i2c wr: len=%d is too big!\n",
					     msg[j].len);
					ret = -EOPNOTSUPP;
					goto unlock;
				}
				obuf[0] = msg[j].len + 1;
				obuf[1] = (msg[j].addr << 1);
				memcpy(obuf + 2, msg[j].buf, msg[j].len);
				dw210x_op_rw(d->udev, 0x80, 0, 0,
						obuf, msg[j].len + 2,
						DW210X_WRITE_MSG);
				break;
			}
			break;
		}
		}
	}
	ret = num;

unlock:
	mutex_unlock(&d->i2c_mutex);
	return ret;
}

static int su3000_i2c_transfer(struct i2c_adapter *adap, struct i2c_msg msg[],
								int num)
{
	struct dvb_usb_device *d = i2c_get_adapdata(adap);
	u8 obuf[0x40], ibuf[0x40];

	if (!d)
		return -ENODEV;
	if (mutex_lock_interruptible(&d->i2c_mutex) < 0)
		return -EAGAIN;

	switch (num) {
	case 1:
		switch (msg[0].addr) {
		case SU3000_STREAM_CTRL:
			obuf[0] = msg[0].buf[0] + 0x36;
			obuf[1] = 3;
			obuf[2] = 0;
			if (dvb_usb_generic_rw(d, obuf, 3, ibuf, 0, 0) < 0)
				err("i2c transfer failed.");
			break;
		case DW2102_RC_QUERY:
			obuf[0] = 0x10;
			if (dvb_usb_generic_rw(d, obuf, 1, ibuf, 2, 0) < 0)
				err("i2c transfer failed.");
			msg[0].buf[1] = ibuf[0];
			msg[0].buf[0] = ibuf[1];
			break;
		default:
			/* always i2c write*/
			obuf[0] = 0x08;
			obuf[1] = msg[0].addr;
			obuf[2] = msg[0].len;

			memcpy(&obuf[3], msg[0].buf, msg[0].len);

			if (dvb_usb_generic_rw(d, obuf, msg[0].len + 3,
						ibuf, 1, 0) < 0)
				err("i2c transfer failed.");

		}
		break;
	case 2:
		/* always i2c read */
		obuf[0] = 0x09;
		obuf[1] = msg[0].len;
		obuf[2] = msg[1].len;
		obuf[3] = msg[0].addr;
		memcpy(&obuf[4], msg[0].buf, msg[0].len);

		if (dvb_usb_generic_rw(d, obuf, msg[0].len + 4,
					ibuf, msg[1].len + 1, 0) < 0)
			err("i2c transfer failed.");

		memcpy(msg[1].buf, &ibuf[1], msg[1].len);
		break;
	default:
		warn("more than 2 i2c messages at a time is not handled yet.");
		break;
	}
	mutex_unlock(&d->i2c_mutex);
	return num;
}

static u32 dw210x_i2c_func(struct i2c_adapter *adapter)
{
	return I2C_FUNC_I2C;
}

static struct i2c_algorithm dw2102_i2c_algo = {
	.master_xfer = dw2102_i2c_transfer,
	.functionality = dw210x_i2c_func,
};

static struct i2c_algorithm dw2102_serit_i2c_algo = {
	.master_xfer = dw2102_serit_i2c_transfer,
	.functionality = dw210x_i2c_func,
};

static struct i2c_algorithm dw2102_earda_i2c_algo = {
	.master_xfer = dw2102_earda_i2c_transfer,
	.functionality = dw210x_i2c_func,
};

static struct i2c_algorithm dw2104_i2c_algo = {
	.master_xfer = dw2104_i2c_transfer,
	.functionality = dw210x_i2c_func,
};

static struct i2c_algorithm dw3101_i2c_algo = {
	.master_xfer = dw3101_i2c_transfer,
	.functionality = dw210x_i2c_func,
};

static struct i2c_algorithm s6x0_i2c_algo = {
	.master_xfer = s6x0_i2c_transfer,
	.functionality = dw210x_i2c_func,
};

static struct i2c_algorithm su3000_i2c_algo = {
	.master_xfer = su3000_i2c_transfer,
	.functionality = dw210x_i2c_func,
};

static int dw210x_read_mac_address(struct dvb_usb_device *d, u8 mac[6])
{
	int i;
	u8 ibuf[] = {0, 0};
	u8 eeprom[256], eepromline[16];

	for (i = 0; i < 256; i++) {
		if (dw210x_op_rw(d->udev, 0xb6, 0xa0 , i, ibuf, 2, DW210X_READ_MSG) < 0) {
			err("read eeprom failed.");
			return -1;
		} else {
			eepromline[i%16] = ibuf[0];
			eeprom[i] = ibuf[0];
		}
		if ((i % 16) == 15) {
			deb_xfer("%02x: ", i - 15);
			debug_dump(eepromline, 16, deb_xfer);
		}
	}

	memcpy(mac, eeprom + 8, 6);
	return 0;
};

static int s6x0_read_mac_address(struct dvb_usb_device *d, u8 mac[6])
{
	int i, ret;
	u8 ibuf[] = { 0 }, obuf[] = { 0 };
	u8 eeprom[256], eepromline[16];
	struct i2c_msg msg[] = {
		{
			.addr = 0xa0 >> 1,
			.flags = 0,
			.buf = obuf,
			.len = 1,
		}, {
			.addr = 0xa0 >> 1,
			.flags = I2C_M_RD,
			.buf = ibuf,
			.len = 1,
		}
	};

	for (i = 0; i < 256; i++) {
		obuf[0] = i;
		ret = s6x0_i2c_transfer(&d->i2c_adap, msg, 2);
		if (ret != 2) {
			err("read eeprom failed.");
			return -1;
		} else {
			eepromline[i % 16] = ibuf[0];
			eeprom[i] = ibuf[0];
		}

		if ((i % 16) == 15) {
			deb_xfer("%02x: ", i - 15);
			debug_dump(eepromline, 16, deb_xfer);
		}
	}

	memcpy(mac, eeprom + 16, 6);
	return 0;
};

static int su3000_streaming_ctrl(struct dvb_usb_adapter *adap, int onoff)
{
	static u8 command_start[] = {0x00};
	static u8 command_stop[] = {0x01};
	struct i2c_msg msg = {
		.addr = SU3000_STREAM_CTRL,
		.flags = 0,
		.buf = onoff ? command_start : command_stop,
		.len = 1
	};

	i2c_transfer(&adap->dev->i2c_adap, &msg, 1);

	return 0;
}

static int su3000_power_ctrl(struct dvb_usb_device *d, int i)
{
	struct dw2102_state *state = (struct dw2102_state *)d->priv;
	u8 obuf[] = {0xde, 0};

	info("%s: %d, initialized %d", __func__, i, state->initialized);

	if (i && !state->initialized) {
		state->initialized = 1;
		/* reset board */
		return dvb_usb_generic_rw(d, obuf, 2, NULL, 0, 0);
	}

	return 0;
}

static int su3000_read_mac_address(struct dvb_usb_device *d, u8 mac[6])
{
	int i;
	u8 obuf[] = { 0x1f, 0xf0 };
	u8 ibuf[] = { 0 };
	struct i2c_msg msg[] = {
		{
			.addr = 0x51,
			.flags = 0,
			.buf = obuf,
			.len = 2,
		}, {
			.addr = 0x51,
			.flags = I2C_M_RD,
			.buf = ibuf,
			.len = 1,

		}
	};

	for (i = 0; i < 6; i++) {
		obuf[1] = 0xf0 + i;
		if (i2c_transfer(&d->i2c_adap, msg, 2) != 2)
			break;
		else
			mac[i] = ibuf[0];
	}

	return 0;
}

static int su3000_identify_state(struct usb_device *udev,
				 struct dvb_usb_device_properties *props,
				 struct dvb_usb_device_description **desc,
				 int *cold)
{
	info("%s", __func__);

	*cold = 0;
	return 0;
}

static int dw210x_set_voltage(struct dvb_frontend *fe,
			      enum fe_sec_voltage voltage)
{
	static u8 command_13v[] = {0x00, 0x01};
	static u8 command_18v[] = {0x01, 0x01};
	static u8 command_off[] = {0x00, 0x00};
	struct i2c_msg msg = {
		.addr = DW2102_VOLTAGE_CTRL,
		.flags = 0,
		.buf = command_off,
		.len = 2,
	};

	struct dvb_usb_adapter *udev_adap =
		(struct dvb_usb_adapter *)(fe->dvb->priv);
	if (voltage == SEC_VOLTAGE_18)
		msg.buf = command_18v;
	else if (voltage == SEC_VOLTAGE_13)
		msg.buf = command_13v;

	i2c_transfer(&udev_adap->dev->i2c_adap, &msg, 1);

	return 0;
}

static int s660_set_voltage(struct dvb_frontend *fe,
			    enum fe_sec_voltage voltage)
{
	struct dvb_usb_adapter *d =
		(struct dvb_usb_adapter *)(fe->dvb->priv);
	struct dw2102_state *st = (struct dw2102_state *)d->dev->priv;

	dw210x_set_voltage(fe, voltage);
	if (st->old_set_voltage)
		st->old_set_voltage(fe, voltage);

	return 0;
}

static void dw210x_led_ctrl(struct dvb_frontend *fe, int offon)
{
	static u8 led_off[] = { 0 };
	static u8 led_on[] = { 1 };
	struct i2c_msg msg = {
		.addr = DW2102_LED_CTRL,
		.flags = 0,
		.buf = led_off,
		.len = 1
	};
	struct dvb_usb_adapter *udev_adap =
		(struct dvb_usb_adapter *)(fe->dvb->priv);

	if (offon)
		msg.buf = led_on;
	i2c_transfer(&udev_adap->dev->i2c_adap, &msg, 1);
}

static int tt_s2_4600_read_status(struct dvb_frontend *fe,
				  enum fe_status *status)
{
	struct dvb_usb_adapter *d =
		(struct dvb_usb_adapter *)(fe->dvb->priv);
	struct dw2102_state *st = (struct dw2102_state *)d->dev->priv;
	int ret;

	ret = st->fe_read_status(fe, status);

	/* resync slave fifo when signal change from unlock to lock */
	if ((*status & FE_HAS_LOCK) && (!st->last_lock))
		su3000_streaming_ctrl(d, 1);

	st->last_lock = (*status & FE_HAS_LOCK) ? 1 : 0;
	return ret;
}

static struct stv0299_config sharp_z0194a_config = {
	.demod_address = 0x68,
	.inittab = sharp_z0194a_inittab,
	.mclk = 88000000UL,
	.invert = 1,
	.skip_reinit = 0,
	.lock_output = STV0299_LOCKOUTPUT_1,
	.volt13_op0_op1 = STV0299_VOLT13_OP1,
	.min_delay_ms = 100,
	.set_symbol_rate = sharp_z0194a_set_symbol_rate,
};

static struct cx24116_config dw2104_config = {
	.demod_address = 0x55,
	.mpg_clk_pos_pol = 0x01,
};

static struct si21xx_config serit_sp1511lhb_config = {
	.demod_address = 0x68,
	.min_delay_ms = 100,

};

static struct tda10023_config dw3101_tda10023_config = {
	.demod_address = 0x0c,
	.invert = 1,
};

static struct mt312_config zl313_config = {
	.demod_address = 0x0e,
};

static struct ds3000_config dw2104_ds3000_config = {
	.demod_address = 0x68,
};

static struct ts2020_config dw2104_ts2020_config = {
	.tuner_address = 0x60,
	.clk_out_div = 1,
	.frequency_div = 1060000,
};

static struct ds3000_config s660_ds3000_config = {
	.demod_address = 0x68,
	.ci_mode = 1,
	.set_lock_led = dw210x_led_ctrl,
};

static struct ts2020_config s660_ts2020_config = {
	.tuner_address = 0x60,
	.clk_out_div = 1,
	.frequency_div = 1146000,
};

static struct stv0900_config dw2104a_stv0900_config = {
	.demod_address = 0x6a,
	.demod_mode = 0,
	.xtal = 27000000,
	.clkmode = 3,/* 0-CLKI, 2-XTALI, else AUTO */
	.diseqc_mode = 2,/* 2/3 PWM */
	.tun1_maddress = 0,/* 0x60 */
	.tun1_adc = 0,/* 2 Vpp */
	.path1_mode = 3,
};

static struct stb6100_config dw2104a_stb6100_config = {
	.tuner_address = 0x60,
	.refclock = 27000000,
};

static struct stv0900_config dw2104_stv0900_config = {
	.demod_address = 0x68,
	.demod_mode = 0,
	.xtal = 8000000,
	.clkmode = 3,
	.diseqc_mode = 2,
	.tun1_maddress = 0,
	.tun1_adc = 1,/* 1 Vpp */
	.path1_mode = 3,
};

static struct stv6110_config dw2104_stv6110_config = {
	.i2c_address = 0x60,
	.mclk = 16000000,
	.clk_div = 1,
};

static struct stv0900_config prof_7500_stv0900_config = {
	.demod_address = 0x6a,
	.demod_mode = 0,
	.xtal = 27000000,
	.clkmode = 3,/* 0-CLKI, 2-XTALI, else AUTO */
	.diseqc_mode = 2,/* 2/3 PWM */
	.tun1_maddress = 0,/* 0x60 */
	.tun1_adc = 0,/* 2 Vpp */
	.path1_mode = 3,
	.tun1_type = 3,
	.set_lock_led = dw210x_led_ctrl,
};

static struct ds3000_config su3000_ds3000_config = {
	.demod_address = 0x68,
	.ci_mode = 1,
	.set_lock_led = dw210x_led_ctrl,
};

static struct cxd2820r_config cxd2820r_config = {
	.i2c_address = 0x6c, /* (0xd8 >> 1) */
	.ts_mode = 0x38,
	.ts_clock_inv = 1,
};

static struct tda18271_config tda18271_config = {
	.output_opt = TDA18271_OUTPUT_LT_OFF,
	.gate = TDA18271_GATE_DIGITAL,
};

static u8 m88rs2000_inittab[] = {
	DEMOD_WRITE, 0x9a, 0x30,
	DEMOD_WRITE, 0x00, 0x01,
	WRITE_DELAY, 0x19, 0x00,
	DEMOD_WRITE, 0x00, 0x00,
	DEMOD_WRITE, 0x9a, 0xb0,
	DEMOD_WRITE, 0x81, 0xc1,
	DEMOD_WRITE, 0x81, 0x81,
	DEMOD_WRITE, 0x86, 0xc6,
	DEMOD_WRITE, 0x9a, 0x30,
	DEMOD_WRITE, 0xf0, 0x80,
	DEMOD_WRITE, 0xf1, 0xbf,
	DEMOD_WRITE, 0xb0, 0x45,
	DEMOD_WRITE, 0xb2, 0x01,
	DEMOD_WRITE, 0x9a, 0xb0,
	0xff, 0xaa, 0xff
};

static struct m88rs2000_config s421_m88rs2000_config = {
	.demod_addr = 0x68,
	.inittab = m88rs2000_inittab,
};

static int dw2104_frontend_attach(struct dvb_usb_adapter *d)
{
	struct dvb_tuner_ops *tuner_ops = NULL;

	if (demod_probe & 4) {
		d->fe_adap[0].fe = dvb_attach(stv0900_attach, &dw2104a_stv0900_config,
				&d->dev->i2c_adap, 0);
		if (d->fe_adap[0].fe != NULL) {
			if (dvb_attach(stb6100_attach, d->fe_adap[0].fe,
					&dw2104a_stb6100_config,
					&d->dev->i2c_adap)) {
				tuner_ops = &d->fe_adap[0].fe->ops.tuner_ops;
				tuner_ops->set_frequency = stb6100_set_freq;
				tuner_ops->get_frequency = stb6100_get_freq;
				tuner_ops->set_bandwidth = stb6100_set_bandw;
				tuner_ops->get_bandwidth = stb6100_get_bandw;
				d->fe_adap[0].fe->ops.set_voltage = dw210x_set_voltage;
				info("Attached STV0900+STB6100!");
				return 0;
			}
		}
	}

	if (demod_probe & 2) {
		d->fe_adap[0].fe = dvb_attach(stv0900_attach, &dw2104_stv0900_config,
				&d->dev->i2c_adap, 0);
		if (d->fe_adap[0].fe != NULL) {
			if (dvb_attach(stv6110_attach, d->fe_adap[0].fe,
					&dw2104_stv6110_config,
					&d->dev->i2c_adap)) {
				d->fe_adap[0].fe->ops.set_voltage = dw210x_set_voltage;
				info("Attached STV0900+STV6110A!");
				return 0;
			}
		}
	}

	if (demod_probe & 1) {
		d->fe_adap[0].fe = dvb_attach(cx24116_attach, &dw2104_config,
				&d->dev->i2c_adap);
		if (d->fe_adap[0].fe != NULL) {
			d->fe_adap[0].fe->ops.set_voltage = dw210x_set_voltage;
			info("Attached cx24116!");
			return 0;
		}
	}

	d->fe_adap[0].fe = dvb_attach(ds3000_attach, &dw2104_ds3000_config,
			&d->dev->i2c_adap);
	if (d->fe_adap[0].fe != NULL) {
		dvb_attach(ts2020_attach, d->fe_adap[0].fe,
			&dw2104_ts2020_config, &d->dev->i2c_adap);
		d->fe_adap[0].fe->ops.set_voltage = dw210x_set_voltage;
		info("Attached DS3000!");
		return 0;
	}

	return -EIO;
}

static struct dvb_usb_device_properties dw2102_properties;
static struct dvb_usb_device_properties dw2104_properties;
static struct dvb_usb_device_properties s6x0_properties;

static int dw2102_frontend_attach(struct dvb_usb_adapter *d)
{
	if (dw2102_properties.i2c_algo == &dw2102_serit_i2c_algo) {
		/*dw2102_properties.adapter->tuner_attach = NULL;*/
		d->fe_adap[0].fe = dvb_attach(si21xx_attach, &serit_sp1511lhb_config,
					&d->dev->i2c_adap);
		if (d->fe_adap[0].fe != NULL) {
			d->fe_adap[0].fe->ops.set_voltage = dw210x_set_voltage;
			info("Attached si21xx!");
			return 0;
		}
	}

	if (dw2102_properties.i2c_algo == &dw2102_earda_i2c_algo) {
		d->fe_adap[0].fe = dvb_attach(stv0288_attach, &earda_config,
					&d->dev->i2c_adap);
		if (d->fe_adap[0].fe != NULL) {
			if (dvb_attach(stb6000_attach, d->fe_adap[0].fe, 0x61,
					&d->dev->i2c_adap)) {
				d->fe_adap[0].fe->ops.set_voltage = dw210x_set_voltage;
				info("Attached stv0288!");
				return 0;
			}
		}
	}

	if (dw2102_properties.i2c_algo == &dw2102_i2c_algo) {
		/*dw2102_properties.adapter->tuner_attach = dw2102_tuner_attach;*/
		d->fe_adap[0].fe = dvb_attach(stv0299_attach, &sharp_z0194a_config,
					&d->dev->i2c_adap);
		if (d->fe_adap[0].fe != NULL) {
			d->fe_adap[0].fe->ops.set_voltage = dw210x_set_voltage;
			info("Attached stv0299!");
			return 0;
		}
	}
	return -EIO;
}

static int dw3101_frontend_attach(struct dvb_usb_adapter *d)
{
	d->fe_adap[0].fe = dvb_attach(tda10023_attach, &dw3101_tda10023_config,
				&d->dev->i2c_adap, 0x48);
	if (d->fe_adap[0].fe != NULL) {
		info("Attached tda10023!");
		return 0;
	}
	return -EIO;
}

static int zl100313_frontend_attach(struct dvb_usb_adapter *d)
{
	d->fe_adap[0].fe = dvb_attach(mt312_attach, &zl313_config,
			&d->dev->i2c_adap);
	if (d->fe_adap[0].fe != NULL) {
		if (dvb_attach(zl10039_attach, d->fe_adap[0].fe, 0x60,
				&d->dev->i2c_adap)) {
			d->fe_adap[0].fe->ops.set_voltage = dw210x_set_voltage;
			info("Attached zl100313+zl10039!");
			return 0;
		}
	}

	return -EIO;
}

static int stv0288_frontend_attach(struct dvb_usb_adapter *d)
{
	u8 obuf[] = {7, 1};

	d->fe_adap[0].fe = dvb_attach(stv0288_attach, &earda_config,
			&d->dev->i2c_adap);

	if (d->fe_adap[0].fe == NULL)
		return -EIO;

	if (NULL == dvb_attach(stb6000_attach, d->fe_adap[0].fe, 0x61, &d->dev->i2c_adap))
		return -EIO;

	d->fe_adap[0].fe->ops.set_voltage = dw210x_set_voltage;

	dw210x_op_rw(d->dev->udev, 0x8a, 0, 0, obuf, 2, DW210X_WRITE_MSG);

	info("Attached stv0288+stb6000!");

	return 0;

}

static int ds3000_frontend_attach(struct dvb_usb_adapter *d)
{
	struct dw2102_state *st = d->dev->priv;
	u8 obuf[] = {7, 1};

	d->fe_adap[0].fe = dvb_attach(ds3000_attach, &s660_ds3000_config,
			&d->dev->i2c_adap);

	if (d->fe_adap[0].fe == NULL)
		return -EIO;

	dvb_attach(ts2020_attach, d->fe_adap[0].fe, &s660_ts2020_config,
		&d->dev->i2c_adap);

	st->old_set_voltage = d->fe_adap[0].fe->ops.set_voltage;
	d->fe_adap[0].fe->ops.set_voltage = s660_set_voltage;

	dw210x_op_rw(d->dev->udev, 0x8a, 0, 0, obuf, 2, DW210X_WRITE_MSG);

	info("Attached ds3000+ts2020!");

	return 0;
}

static int prof_7500_frontend_attach(struct dvb_usb_adapter *d)
{
	u8 obuf[] = {7, 1};

	d->fe_adap[0].fe = dvb_attach(stv0900_attach, &prof_7500_stv0900_config,
					&d->dev->i2c_adap, 0);
	if (d->fe_adap[0].fe == NULL)
		return -EIO;

	d->fe_adap[0].fe->ops.set_voltage = dw210x_set_voltage;

	dw210x_op_rw(d->dev->udev, 0x8a, 0, 0, obuf, 2, DW210X_WRITE_MSG);

	info("Attached STV0900+STB6100A!");

	return 0;
}

static int su3000_frontend_attach(struct dvb_usb_adapter *d)
{
	u8 obuf[3] = { 0xe, 0x80, 0 };
	u8 ibuf[] = { 0 };

	if (dvb_usb_generic_rw(d->dev, obuf, 3, ibuf, 1, 0) < 0)
		err("command 0x0e transfer failed.");

	obuf[0] = 0xe;
	obuf[1] = 0x02;
	obuf[2] = 1;

	if (dvb_usb_generic_rw(d->dev, obuf, 3, ibuf, 1, 0) < 0)
		err("command 0x0e transfer failed.");
	msleep(300);

	obuf[0] = 0xe;
	obuf[1] = 0x83;
	obuf[2] = 0;

	if (dvb_usb_generic_rw(d->dev, obuf, 3, ibuf, 1, 0) < 0)
		err("command 0x0e transfer failed.");

	obuf[0] = 0xe;
	obuf[1] = 0x83;
	obuf[2] = 1;

	if (dvb_usb_generic_rw(d->dev, obuf, 3, ibuf, 1, 0) < 0)
		err("command 0x0e transfer failed.");

	obuf[0] = 0x51;

	if (dvb_usb_generic_rw(d->dev, obuf, 1, ibuf, 1, 0) < 0)
		err("command 0x51 transfer failed.");

	d->fe_adap[0].fe = dvb_attach(ds3000_attach, &su3000_ds3000_config,
					&d->dev->i2c_adap);
	if (d->fe_adap[0].fe == NULL)
		return -EIO;

	if (dvb_attach(ts2020_attach, d->fe_adap[0].fe,
				&dw2104_ts2020_config,
				&d->dev->i2c_adap)) {
		info("Attached DS3000/TS2020!");
		return 0;
	}

	info("Failed to attach DS3000/TS2020!");
	return -EIO;
}

static int t220_frontend_attach(struct dvb_usb_adapter *d)
{
	u8 obuf[3] = { 0xe, 0x87, 0 };
	u8 ibuf[] = { 0 };

	if (dvb_usb_generic_rw(d->dev, obuf, 3, ibuf, 1, 0) < 0)
		err("command 0x0e transfer failed.");

	obuf[0] = 0xe;
	obuf[1] = 0x86;
	obuf[2] = 1;

	if (dvb_usb_generic_rw(d->dev, obuf, 3, ibuf, 1, 0) < 0)
		err("command 0x0e transfer failed.");

	obuf[0] = 0xe;
	obuf[1] = 0x80;
	obuf[2] = 0;

	if (dvb_usb_generic_rw(d->dev, obuf, 3, ibuf, 1, 0) < 0)
		err("command 0x0e transfer failed.");

	msleep(50);

	obuf[0] = 0xe;
	obuf[1] = 0x80;
	obuf[2] = 1;

	if (dvb_usb_generic_rw(d->dev, obuf, 3, ibuf, 1, 0) < 0)
		err("command 0x0e transfer failed.");

	obuf[0] = 0x51;

	if (dvb_usb_generic_rw(d->dev, obuf, 1, ibuf, 1, 0) < 0)
		err("command 0x51 transfer failed.");

	d->fe_adap[0].fe = dvb_attach(cxd2820r_attach, &cxd2820r_config,
					&d->dev->i2c_adap, NULL);
	if (d->fe_adap[0].fe != NULL) {
		if (dvb_attach(tda18271_attach, d->fe_adap[0].fe, 0x60,
					&d->dev->i2c_adap, &tda18271_config)) {
			info("Attached TDA18271HD/CXD2820R!");
			return 0;
		}
	}

	info("Failed to attach TDA18271HD/CXD2820R!");
	return -EIO;
}

static int t220a_frontend_attach(struct dvb_usb_adapter *d)
{
	u8 obuf[3] = { 0xe, 0x87, 0 };
	u8 ibuf[] = { 0 };

	if (dvb_usb_generic_rw(d->dev, obuf, 3, ibuf, 1, 0) < 0)
		err("command 0x0e transfer failed.");

	obuf[0] = 0xe;
	obuf[1] = 0x86;
	obuf[2] = 1;

	if (dvb_usb_generic_rw(d->dev, obuf, 3, ibuf, 1, 0) < 0)
		err("command 0x0e transfer failed.");

	obuf[0] = 0xe;
	obuf[1] = 0x80;
	obuf[2] = 0;

	if (dvb_usb_generic_rw(d->dev, obuf, 3, ibuf, 1, 0) < 0)
		err("command 0x0e transfer failed.");

	msleep(50);

	obuf[0] = 0xe;
	obuf[1] = 0x80;
	obuf[2] = 1;

	if (dvb_usb_generic_rw(d->dev, obuf, 3, ibuf, 1, 0) < 0)
		err("command 0x0e transfer failed.");

	obuf[0] = 0x51;

	if (dvb_usb_generic_rw(d->dev, obuf, 1, ibuf, 1, 0) < 0)
		err("command 0x51 transfer failed.");

	d->fe_adap[0].fe = dvb_attach(cxd2820r_attach, &cxd2820r_config,
					&d->dev->i2c_adap, NULL);
	if (d->fe_adap[0].fe != NULL) {
		if (dvb_attach(tda18273_attach, d->fe_adap[0].fe,
					&d->dev->i2c_adap, 0x60)) {
			info("Attached TDA18273/CXD2820R!\n");
			return 0;
		}
	}

	info("Failed to attach TDA18273/CXD2820R!\n");
	return -EIO;
}

static int m88rs2000_frontend_attach(struct dvb_usb_adapter *d)
{
	u8 obuf[] = { 0x51 };
	u8 ibuf[] = { 0 };

	if (dvb_usb_generic_rw(d->dev, obuf, 1, ibuf, 1, 0) < 0)
		err("command 0x51 transfer failed.");

	d->fe_adap[0].fe = dvb_attach(m88rs2000_attach, &s421_m88rs2000_config,
					&d->dev->i2c_adap);

	if (d->fe_adap[0].fe == NULL)
		return -EIO;

	if (dvb_attach(ts2020_attach, d->fe_adap[0].fe,
				&dw2104_ts2020_config,
				&d->dev->i2c_adap)) {
		info("Attached RS2000/TS2020!");
		return 0;
	}

	info("Failed to attach RS2000/TS2020!");
	return -EIO;
}

static int tt_s2_4600_frontend_attach(struct dvb_usb_adapter *adap)
{
	struct dvb_usb_device *d = adap->dev;
	struct dw2102_state *state = d->priv;
	u8 obuf[3] = { 0xe, 0x80, 0 };
	u8 ibuf[] = { 0 };
	struct i2c_adapter *i2c_adapter;
	struct i2c_client *client;
	struct i2c_board_info board_info;
	struct m88ds3103_platform_data m88ds3103_pdata = {};
	struct ts2020_config ts2020_config = {};

	if (dvb_usb_generic_rw(d, obuf, 3, ibuf, 1, 0) < 0)
		err("command 0x0e transfer failed.");

	obuf[0] = 0xe;
	obuf[1] = 0x02;
	obuf[2] = 1;

	if (dvb_usb_generic_rw(d, obuf, 3, ibuf, 1, 0) < 0)
		err("command 0x0e transfer failed.");
	msleep(300);

	obuf[0] = 0xe;
	obuf[1] = 0x83;
	obuf[2] = 0;

	if (dvb_usb_generic_rw(d, obuf, 3, ibuf, 1, 0) < 0)
		err("command 0x0e transfer failed.");

	obuf[0] = 0xe;
	obuf[1] = 0x83;
	obuf[2] = 1;

	if (dvb_usb_generic_rw(d, obuf, 3, ibuf, 1, 0) < 0)
		err("command 0x0e transfer failed.");

	obuf[0] = 0x51;

	if (dvb_usb_generic_rw(d, obuf, 1, ibuf, 1, 0) < 0)
		err("command 0x51 transfer failed.");

	/* attach demod */
	m88ds3103_pdata.clk = 27000000;
	m88ds3103_pdata.i2c_wr_max = 33;
	m88ds3103_pdata.ts_mode = M88DS3103_TS_CI;
	m88ds3103_pdata.ts_clk = 16000;
	m88ds3103_pdata.ts_clk_pol = 0;
	m88ds3103_pdata.spec_inv = 0;
	m88ds3103_pdata.agc = 0x99;
	m88ds3103_pdata.agc_inv = 0;
	m88ds3103_pdata.clk_out = M88DS3103_CLOCK_OUT_ENABLED;
	m88ds3103_pdata.envelope_mode = 0;
	m88ds3103_pdata.lnb_hv_pol = 1;
	m88ds3103_pdata.lnb_en_pol = 0;
	memset(&board_info, 0, sizeof(board_info));
	strlcpy(board_info.type, "m88ds3103", I2C_NAME_SIZE);
	board_info.addr = 0x68;
	board_info.platform_data = &m88ds3103_pdata;
	request_module("m88ds3103");
	client = i2c_new_device(&d->i2c_adap, &board_info);
	if (client == NULL || client->dev.driver == NULL)
		return -ENODEV;
	if (!try_module_get(client->dev.driver->owner)) {
		i2c_unregister_device(client);
		return -ENODEV;
	}
	adap->fe_adap[0].fe = m88ds3103_pdata.get_dvb_frontend(client);
	i2c_adapter = m88ds3103_pdata.get_i2c_adapter(client);

	state->i2c_client_demod = client;

	/* attach tuner */
	ts2020_config.fe = adap->fe_adap[0].fe;
	memset(&board_info, 0, sizeof(board_info));
	strlcpy(board_info.type, "ts2022", I2C_NAME_SIZE);
	board_info.addr = 0x60;
	board_info.platform_data = &ts2020_config;
	request_module("ts2020");
	client = i2c_new_device(i2c_adapter, &board_info);

	if (client == NULL || client->dev.driver == NULL) {
		dvb_frontend_detach(adap->fe_adap[0].fe);
		return -ENODEV;
	}

	if (!try_module_get(client->dev.driver->owner)) {
		i2c_unregister_device(client);
		dvb_frontend_detach(adap->fe_adap[0].fe);
		return -ENODEV;
	}

	/* delegate signal strength measurement to tuner */
	adap->fe_adap[0].fe->ops.read_signal_strength =
			adap->fe_adap[0].fe->ops.tuner_ops.get_rf_strength;

	state->i2c_client_tuner = client;

	/* hook fe: need to resync the slave fifo when signal locks */
	state->fe_read_status = adap->fe_adap[0].fe->ops.read_status;
	adap->fe_adap[0].fe->ops.read_status = tt_s2_4600_read_status;

	state->last_lock = 0;

	return 0;
}

static int dw2102_tuner_attach(struct dvb_usb_adapter *adap)
{
	dvb_attach(dvb_pll_attach, adap->fe_adap[0].fe, 0x60,
		&adap->dev->i2c_adap, DVB_PLL_OPERA1);
	return 0;
}

static int dw3101_tuner_attach(struct dvb_usb_adapter *adap)
{
	dvb_attach(dvb_pll_attach, adap->fe_adap[0].fe, 0x60,
		&adap->dev->i2c_adap, DVB_PLL_TUA6034);

	return 0;
}

static int dw2102_rc_query(struct dvb_usb_device *d)
{
	u8 key[2];
	struct i2c_msg msg = {
		.addr = DW2102_RC_QUERY,
		.flags = I2C_M_RD,
		.buf = key,
		.len = 2
	};

	if (d->props.i2c_algo->master_xfer(&d->i2c_adap, &msg, 1) == 1) {
		if (msg.buf[0] != 0xff) {
			deb_rc("%s: rc code: %x, %x\n",
					__func__, key[0], key[1]);
			rc_keydown(d->rc_dev, RC_TYPE_UNKNOWN, key[0], 0);
		}
	}

	return 0;
}

static int prof_rc_query(struct dvb_usb_device *d)
{
	u8 key[2];
	struct i2c_msg msg = {
		.addr = DW2102_RC_QUERY,
		.flags = I2C_M_RD,
		.buf = key,
		.len = 2
	};

	if (d->props.i2c_algo->master_xfer(&d->i2c_adap, &msg, 1) == 1) {
		if (msg.buf[0] != 0xff) {
			deb_rc("%s: rc code: %x, %x\n",
					__func__, key[0], key[1]);
			rc_keydown(d->rc_dev, RC_TYPE_UNKNOWN, key[0]^0xff, 0);
		}
	}

	return 0;
}

static int su3000_rc_query(struct dvb_usb_device *d)
{
	u8 key[2];
	struct i2c_msg msg = {
		.addr = DW2102_RC_QUERY,
		.flags = I2C_M_RD,
		.buf = key,
		.len = 2
	};

	if (d->props.i2c_algo->master_xfer(&d->i2c_adap, &msg, 1) == 1) {
		if (msg.buf[0] != 0xff) {
			deb_rc("%s: rc code: %x, %x\n",
					__func__, key[0], key[1]);
			rc_keydown(d->rc_dev, RC_TYPE_RC5,
				   RC_SCANCODE_RC5(key[1], key[0]), 0);
		}
	}

	return 0;
}

enum dw2102_table_entry {
	CYPRESS_DW2102,
	CYPRESS_DW2101,
	CYPRESS_DW2104,
	TEVII_S650,
	TERRATEC_CINERGY_S,
	CYPRESS_DW3101,
	TEVII_S630,
	PROF_1100,
	TEVII_S660,
	PROF_7500,
	GENIATECH_SU3000,
	TERRATEC_CINERGY_S2,
	TEVII_S480_1,
	TEVII_S480_2,
	X3M_SPC1400HD,
	TEVII_S421,
	TEVII_S632,
	TERRATEC_CINERGY_S2_R2,
	TERRATEC_CINERGY_S2_R3,
	TERRATEC_CINERGY_S2_R4,
	GOTVIEW_SAT_HD,
	GENIATECH_T220,
	GENIATECH_T220A,
	TECHNOTREND_S2_4600,
	TEVII_S482_1,
	TEVII_S482_2,
	TERRATEC_CINERGY_S2_BOX,
	TEVII_S662
};

static struct usb_device_id dw2102_table[] = {
	[CYPRESS_DW2102] = {USB_DEVICE(USB_VID_CYPRESS, USB_PID_DW2102)},
	[CYPRESS_DW2101] = {USB_DEVICE(USB_VID_CYPRESS, 0x2101)},
	[CYPRESS_DW2104] = {USB_DEVICE(USB_VID_CYPRESS, USB_PID_DW2104)},
	[TEVII_S650] = {USB_DEVICE(0x9022, USB_PID_TEVII_S650)},
	[TERRATEC_CINERGY_S] = {USB_DEVICE(USB_VID_TERRATEC, USB_PID_TERRATEC_CINERGY_S)},
	[CYPRESS_DW3101] = {USB_DEVICE(USB_VID_CYPRESS, USB_PID_DW3101)},
	[TEVII_S630] = {USB_DEVICE(0x9022, USB_PID_TEVII_S630)},
	[PROF_1100] = {USB_DEVICE(0x3011, USB_PID_PROF_1100)},
	[TEVII_S660] = {USB_DEVICE(0x9022, USB_PID_TEVII_S660)},
	[PROF_7500] = {USB_DEVICE(0x3034, 0x7500)},
	[GENIATECH_SU3000] = {USB_DEVICE(0x1f4d, 0x3000)},
	[TERRATEC_CINERGY_S2] = {USB_DEVICE(USB_VID_TERRATEC, USB_PID_TERRATEC_CINERGY_S2_R1)},
	[TEVII_S480_1] = {USB_DEVICE(0x9022, USB_PID_TEVII_S480_1)},
	[TEVII_S480_2] = {USB_DEVICE(0x9022, USB_PID_TEVII_S480_2)},
	[X3M_SPC1400HD] = {USB_DEVICE(0x1f4d, 0x3100)},
	[TEVII_S421] = {USB_DEVICE(0x9022, USB_PID_TEVII_S421)},
	[TEVII_S632] = {USB_DEVICE(0x9022, USB_PID_TEVII_S632)},
	[TERRATEC_CINERGY_S2_R2] = {USB_DEVICE(USB_VID_TERRATEC, USB_PID_TERRATEC_CINERGY_S2_R2)},
	[TERRATEC_CINERGY_S2_R3] = {USB_DEVICE(USB_VID_TERRATEC, USB_PID_TERRATEC_CINERGY_S2_R3)},
	[TERRATEC_CINERGY_S2_R4] = {USB_DEVICE(USB_VID_TERRATEC, USB_PID_TERRATEC_CINERGY_S2_R4)},
	[GOTVIEW_SAT_HD] = {USB_DEVICE(0x1FE1, USB_PID_GOTVIEW_SAT_HD)},
	[GENIATECH_T220] = {USB_DEVICE(0x1f4d, 0xD220)},
	[GENIATECH_T220A] = {USB_DEVICE(0x0572, 0xC686)},
	[TECHNOTREND_S2_4600] = {USB_DEVICE(USB_VID_TECHNOTREND,
		USB_PID_TECHNOTREND_CONNECT_S2_4600)},
	[TEVII_S482_1] = {USB_DEVICE(0x9022, 0xd483)},
	[TEVII_S482_2] = {USB_DEVICE(0x9022, 0xd484)},
	[TERRATEC_CINERGY_S2_BOX] = {USB_DEVICE(USB_VID_TERRATEC, 0x0105)},
	[TEVII_S662] = {USB_DEVICE(0x9022, USB_PID_TEVII_S662)},
	{ }
};

MODULE_DEVICE_TABLE(usb, dw2102_table);

static int dw2102_load_firmware(struct usb_device *dev,
			const struct firmware *frmwr)
{
	u8 *b, *p;
	int ret = 0, i;
	u8 reset;
	u8 reset16[] = {0, 0, 0, 0, 0, 0, 0};
	const struct firmware *fw;

	switch (le16_to_cpu(dev->descriptor.idProduct)) {
	case 0x2101:
		ret = request_firmware(&fw, DW2101_FIRMWARE, &dev->dev);
		if (ret != 0) {
			err(err_str, DW2101_FIRMWARE);
			return ret;
		}
		break;
	default:
		fw = frmwr;
		break;
	}
	info("start downloading DW210X firmware");
	p = kmalloc(fw->size, GFP_KERNEL);
	reset = 1;
	/*stop the CPU*/
	dw210x_op_rw(dev, 0xa0, 0x7f92, 0, &reset, 1, DW210X_WRITE_MSG);
	dw210x_op_rw(dev, 0xa0, 0xe600, 0, &reset, 1, DW210X_WRITE_MSG);

	if (p != NULL) {
		memcpy(p, fw->data, fw->size);
		for (i = 0; i < fw->size; i += 0x40) {
			b = (u8 *) p + i;
			if (dw210x_op_rw(dev, 0xa0, i, 0, b , 0x40,
					DW210X_WRITE_MSG) != 0x40) {
				err("error while transferring firmware");
				ret = -EINVAL;
				break;
			}
		}
		/* restart the CPU */
		reset = 0;
		if (ret || dw210x_op_rw(dev, 0xa0, 0x7f92, 0, &reset, 1,
					DW210X_WRITE_MSG) != 1) {
			err("could not restart the USB controller CPU.");
			ret = -EINVAL;
		}
		if (ret || dw210x_op_rw(dev, 0xa0, 0xe600, 0, &reset, 1,
					DW210X_WRITE_MSG) != 1) {
			err("could not restart the USB controller CPU.");
			ret = -EINVAL;
		}
		/* init registers */
		switch (le16_to_cpu(dev->descriptor.idProduct)) {
		case USB_PID_TEVII_S650:
			dw2104_properties.rc.core.rc_codes = RC_MAP_TEVII_NEC;
		case USB_PID_DW2104:
			reset = 1;
			dw210x_op_rw(dev, 0xc4, 0x0000, 0, &reset, 1,
					DW210X_WRITE_MSG);
			/* break omitted intentionally */
		case USB_PID_DW3101:
			reset = 0;
			dw210x_op_rw(dev, 0xbf, 0x0040, 0, &reset, 0,
					DW210X_WRITE_MSG);
			break;
		case USB_PID_TERRATEC_CINERGY_S:
		case USB_PID_DW2102:
			dw210x_op_rw(dev, 0xbf, 0x0040, 0, &reset, 0,
					DW210X_WRITE_MSG);
			dw210x_op_rw(dev, 0xb9, 0x0000, 0, &reset16[0], 2,
					DW210X_READ_MSG);
			/* check STV0299 frontend  */
			dw210x_op_rw(dev, 0xb5, 0, 0, &reset16[0], 2,
					DW210X_READ_MSG);
			if ((reset16[0] == 0xa1) || (reset16[0] == 0x80)) {
				dw2102_properties.i2c_algo = &dw2102_i2c_algo;
				dw2102_properties.adapter->fe[0].tuner_attach = &dw2102_tuner_attach;
				break;
			} else {
				/* check STV0288 frontend  */
				reset16[0] = 0xd0;
				reset16[1] = 1;
				reset16[2] = 0;
				dw210x_op_rw(dev, 0xc2, 0, 0, &reset16[0], 3,
						DW210X_WRITE_MSG);
				dw210x_op_rw(dev, 0xc3, 0xd1, 0, &reset16[0], 3,
						DW210X_READ_MSG);
				if (reset16[2] == 0x11) {
					dw2102_properties.i2c_algo = &dw2102_earda_i2c_algo;
					break;
				}
			}
		case 0x2101:
			dw210x_op_rw(dev, 0xbc, 0x0030, 0, &reset16[0], 2,
					DW210X_READ_MSG);
			dw210x_op_rw(dev, 0xba, 0x0000, 0, &reset16[0], 7,
					DW210X_READ_MSG);
			dw210x_op_rw(dev, 0xba, 0x0000, 0, &reset16[0], 7,
					DW210X_READ_MSG);
			dw210x_op_rw(dev, 0xb9, 0x0000, 0, &reset16[0], 2,
					DW210X_READ_MSG);
			break;
		}

		msleep(100);
		kfree(p);
	}

	if (le16_to_cpu(dev->descriptor.idProduct) == 0x2101)
		release_firmware(fw);
	return ret;
}

static struct dvb_usb_device_properties dw2102_properties = {
	.caps = DVB_USB_IS_AN_I2C_ADAPTER,
	.usb_ctrl = DEVICE_SPECIFIC,
	.firmware = DW2102_FIRMWARE,
	.no_reconnect = 1,

	.i2c_algo = &dw2102_serit_i2c_algo,

	.rc.core = {
		.rc_interval = 150,
		.rc_codes = RC_MAP_DM1105_NEC,
		.module_name = "dw2102",
		.allowed_protos   = RC_BIT_NEC,
		.rc_query = dw2102_rc_query,
	},

	.generic_bulk_ctrl_endpoint = 0x81,
	/* parameter for the MPEG2-data transfer */
	.num_adapters = 1,
	.download_firmware = dw2102_load_firmware,
	.read_mac_address = dw210x_read_mac_address,
	.adapter = {
		{
		.num_frontends = 1,
		.fe = {{
			.frontend_attach = dw2102_frontend_attach,
			.stream = {
				.type = USB_BULK,
				.count = 8,
				.endpoint = 0x82,
				.u = {
					.bulk = {
						.buffersize = 4096,
					}
				}
			},
		}},
		}
	},
	.num_device_descs = 3,
	.devices = {
		{"DVBWorld DVB-S 2102 USB2.0",
			{&dw2102_table[CYPRESS_DW2102], NULL},
			{NULL},
		},
		{"DVBWorld DVB-S 2101 USB2.0",
			{&dw2102_table[CYPRESS_DW2101], NULL},
			{NULL},
		},
		{"TerraTec Cinergy S USB",
			{&dw2102_table[TERRATEC_CINERGY_S], NULL},
			{NULL},
		},
	}
};

static struct dvb_usb_device_properties dw2104_properties = {
	.caps = DVB_USB_IS_AN_I2C_ADAPTER,
	.usb_ctrl = DEVICE_SPECIFIC,
	.firmware = DW2104_FIRMWARE,
	.no_reconnect = 1,

	.i2c_algo = &dw2104_i2c_algo,
	.rc.core = {
		.rc_interval = 150,
		.rc_codes = RC_MAP_DM1105_NEC,
		.module_name = "dw2102",
		.allowed_protos   = RC_BIT_NEC,
		.rc_query = dw2102_rc_query,
	},

	.generic_bulk_ctrl_endpoint = 0x81,
	/* parameter for the MPEG2-data transfer */
	.num_adapters = 1,
	.download_firmware = dw2102_load_firmware,
	.read_mac_address = dw210x_read_mac_address,
	.adapter = {
		{
		.num_frontends = 1,
		.fe = {{
			.frontend_attach = dw2104_frontend_attach,
			.stream = {
				.type = USB_BULK,
				.count = 8,
				.endpoint = 0x82,
				.u = {
					.bulk = {
						.buffersize = 4096,
					}
				}
			},
		}},
		}
	},
	.num_device_descs = 2,
	.devices = {
		{ "DVBWorld DW2104 USB2.0",
			{&dw2102_table[CYPRESS_DW2104], NULL},
			{NULL},
		},
		{ "TeVii S650 USB2.0",
			{&dw2102_table[TEVII_S650], NULL},
			{NULL},
		},
	}
};

static struct dvb_usb_device_properties dw3101_properties = {
	.caps = DVB_USB_IS_AN_I2C_ADAPTER,
	.usb_ctrl = DEVICE_SPECIFIC,
	.firmware = DW3101_FIRMWARE,
	.no_reconnect = 1,

	.i2c_algo = &dw3101_i2c_algo,
	.rc.core = {
		.rc_interval = 150,
		.rc_codes = RC_MAP_DM1105_NEC,
		.module_name = "dw2102",
		.allowed_protos   = RC_BIT_NEC,
		.rc_query = dw2102_rc_query,
	},

	.generic_bulk_ctrl_endpoint = 0x81,
	/* parameter for the MPEG2-data transfer */
	.num_adapters = 1,
	.download_firmware = dw2102_load_firmware,
	.read_mac_address = dw210x_read_mac_address,
	.adapter = {
		{
		.num_frontends = 1,
		.fe = {{
			.frontend_attach = dw3101_frontend_attach,
			.tuner_attach = dw3101_tuner_attach,
			.stream = {
				.type = USB_BULK,
				.count = 8,
				.endpoint = 0x82,
				.u = {
					.bulk = {
						.buffersize = 4096,
					}
				}
			},
		}},
		}
	},
	.num_device_descs = 1,
	.devices = {
		{ "DVBWorld DVB-C 3101 USB2.0",
			{&dw2102_table[CYPRESS_DW3101], NULL},
			{NULL},
		},
	}
};

static struct dvb_usb_device_properties s6x0_properties = {
	.caps = DVB_USB_IS_AN_I2C_ADAPTER,
	.usb_ctrl = DEVICE_SPECIFIC,
	.size_of_priv = sizeof(struct dw2102_state),
	.firmware = S630_FIRMWARE,
	.no_reconnect = 1,

	.i2c_algo = &s6x0_i2c_algo,
	.rc.core = {
		.rc_interval = 150,
		.rc_codes = RC_MAP_TEVII_NEC,
		.module_name = "dw2102",
		.allowed_protos   = RC_BIT_NEC,
		.rc_query = dw2102_rc_query,
	},

	.generic_bulk_ctrl_endpoint = 0x81,
	.num_adapters = 1,
	.download_firmware = dw2102_load_firmware,
	.read_mac_address = s6x0_read_mac_address,
	.adapter = {
		{
		.num_frontends = 1,
		.fe = {{
			.frontend_attach = zl100313_frontend_attach,
			.stream = {
				.type = USB_BULK,
				.count = 8,
				.endpoint = 0x82,
				.u = {
					.bulk = {
						.buffersize = 4096,
					}
				}
			},
		}},
		}
	},
	.num_device_descs = 1,
	.devices = {
		{"TeVii S630 USB",
			{&dw2102_table[TEVII_S630], NULL},
			{NULL},
		},
	}
};

static struct dvb_usb_device_properties *p1100;
static struct dvb_usb_device_description d1100 = {
	"Prof 1100 USB ",
	{&dw2102_table[PROF_1100], NULL},
	{NULL},
};

static struct dvb_usb_device_properties *s660;
static struct dvb_usb_device_description d660 = {
	"TeVii S660 USB",
	{&dw2102_table[TEVII_S660], NULL},
	{NULL},
};

static struct dvb_usb_device_description d480_1 = {
	"TeVii S480.1 USB",
	{&dw2102_table[TEVII_S480_1], NULL},
	{NULL},
};

static struct dvb_usb_device_description d480_2 = {
	"TeVii S480.2 USB",
	{&dw2102_table[TEVII_S480_2], NULL},
	{NULL},
};

static struct dvb_usb_device_properties *p7500;
static struct dvb_usb_device_description d7500 = {
	"Prof 7500 USB DVB-S2",
	{&dw2102_table[PROF_7500], NULL},
	{NULL},
};

static struct dvb_usb_device_properties *s421;
static struct dvb_usb_device_description d421 = {
	"TeVii S421 PCI",
	{&dw2102_table[TEVII_S421], NULL},
	{NULL},
};

static struct dvb_usb_device_description d632 = {
	"TeVii S632 USB",
	{&dw2102_table[TEVII_S632], NULL},
	{NULL},
};

static struct dvb_usb_device_properties su3000_properties = {
	.caps = DVB_USB_IS_AN_I2C_ADAPTER,
	.usb_ctrl = DEVICE_SPECIFIC,
	.size_of_priv = sizeof(struct dw2102_state),
	.power_ctrl = su3000_power_ctrl,
	.num_adapters = 1,
	.identify_state	= su3000_identify_state,
	.i2c_algo = &su3000_i2c_algo,

	.rc.core = {
		.rc_interval = 150,
		.rc_codes = RC_MAP_SU3000,
		.module_name = "dw2102",
		.allowed_protos   = RC_BIT_RC5,
		.rc_query = su3000_rc_query,
	},

	.read_mac_address = su3000_read_mac_address,

	.generic_bulk_ctrl_endpoint = 0x01,

	.adapter = {
		{
		.num_frontends = 1,
		.fe = {{
			.streaming_ctrl   = su3000_streaming_ctrl,
			.frontend_attach  = su3000_frontend_attach,
			.stream = {
				.type = USB_BULK,
				.count = 8,
				.endpoint = 0x82,
				.u = {
					.bulk = {
						.buffersize = 4096,
					}
				}
			}
		}},
		}
	},
	.num_device_descs = 6,
	.devices = {
		{ "SU3000HD DVB-S USB2.0",
			{ &dw2102_table[GENIATECH_SU3000], NULL },
			{ NULL },
		},
		{ "Terratec Cinergy S2 USB HD",
			{ &dw2102_table[TERRATEC_CINERGY_S2], NULL },
			{ NULL },
		},
		{ "X3M TV SPC1400HD PCI",
			{ &dw2102_table[X3M_SPC1400HD], NULL },
			{ NULL },
		},
		{ "Terratec Cinergy S2 USB HD Rev.2",
			{ &dw2102_table[TERRATEC_CINERGY_S2_R2], NULL },
			{ NULL },
		},
		{ "Terratec Cinergy S2 USB HD Rev.3",
			{ &dw2102_table[TERRATEC_CINERGY_S2_R3], NULL },
			{ NULL },
		},
		{ "GOTVIEW Satellite HD",
			{ &dw2102_table[GOTVIEW_SAT_HD], NULL },
			{ NULL },
		},
	}
};

static struct dvb_usb_device_properties t220_properties = {
	.caps = DVB_USB_IS_AN_I2C_ADAPTER,
	.usb_ctrl = DEVICE_SPECIFIC,
	.size_of_priv = sizeof(struct dw2102_state),
	.power_ctrl = su3000_power_ctrl,
	.num_adapters = 1,
	.identify_state	= su3000_identify_state,
	.i2c_algo = &su3000_i2c_algo,

	.rc.core = {
		.rc_interval = 150,
		.rc_codes = RC_MAP_SU3000,
		.module_name = "dw2102",
		.allowed_protos   = RC_BIT_RC5,
		.rc_query = su3000_rc_query,
	},

	.read_mac_address = su3000_read_mac_address,

	.generic_bulk_ctrl_endpoint = 0x01,

	.adapter = {
		{
		.num_frontends = 1,
		.fe = { {
			.streaming_ctrl   = su3000_streaming_ctrl,
			.frontend_attach  = t220_frontend_attach,
			.stream = {
				.type = USB_BULK,
				.count = 8,
				.endpoint = 0x82,
				.u = {
					.bulk = {
						.buffersize = 4096,
					}
				}
			}
		} },
		}
	},
	.num_device_descs = 1,
	.devices = {
		{ "Geniatech T220 DVB-T/T2 USB2.0",
			{ &dw2102_table[GENIATECH_T220], NULL },
			{ NULL },
		},
	}
};

static struct dvb_usb_device_properties t220a_properties = {
	.caps = DVB_USB_IS_AN_I2C_ADAPTER,
	.usb_ctrl = DEVICE_SPECIFIC,
	.size_of_priv = sizeof(struct dw2102_state),
	.power_ctrl = su3000_power_ctrl,
	.num_adapters = 1,
	.identify_state	= su3000_identify_state,
	.i2c_algo = &su3000_i2c_algo,

	.rc.core = {
		.rc_interval = 150,
		.rc_codes = RC_MAP_SU3000,
		.module_name = "dw2102",
		.allowed_protos   = RC_BIT_RC5,
		.rc_query = su3000_rc_query,
	},

	.read_mac_address = su3000_read_mac_address,

	.generic_bulk_ctrl_endpoint = 0x01,

	.adapter = {
		{
		.num_frontends = 1,
		.fe = { {
			.streaming_ctrl   = su3000_streaming_ctrl,
			.frontend_attach  = t220a_frontend_attach,
			.stream = {
				.type = USB_BULK,
				.count = 8,
				.endpoint = 0x82,
				.u = {
					.bulk = {
						.buffersize = 4096,
					}
				}
			}
		} },
		}
	},
	.num_device_descs = 1,
	.devices = {
		{ "Geniatech T220A DVB-T/T2 USB2.0",
			{ &dw2102_table[GENIATECH_T220A], NULL },
			{ NULL },
		},
	}
};

static struct dvb_usb_device_properties tt_s2_4600_properties = {
	.caps = DVB_USB_IS_AN_I2C_ADAPTER,
	.usb_ctrl = DEVICE_SPECIFIC,
	.size_of_priv = sizeof(struct dw2102_state),
	.power_ctrl = su3000_power_ctrl,
	.num_adapters = 1,
	.identify_state	= su3000_identify_state,
	.i2c_algo = &su3000_i2c_algo,

	.rc.core = {
		.rc_interval = 250,
		.rc_codes = RC_MAP_TT_1500,
		.module_name = "dw2102",
		.allowed_protos   = RC_BIT_RC5,
		.rc_query = su3000_rc_query,
	},

	.read_mac_address = su3000_read_mac_address,

	.generic_bulk_ctrl_endpoint = 0x01,

	.adapter = {
		{
		.num_frontends = 1,
		.fe = {{
			.streaming_ctrl   = su3000_streaming_ctrl,
			.frontend_attach  = tt_s2_4600_frontend_attach,
			.stream = {
				.type = USB_BULK,
				.count = 8,
				.endpoint = 0x82,
				.u = {
					.bulk = {
						.buffersize = 4096,
					}
				}
			}
		} },
		}
	},
	.num_device_descs = 5,
	.devices = {
		{ "TechnoTrend TT-connect S2-4600",
			{ &dw2102_table[TECHNOTREND_S2_4600], NULL },
			{ NULL },
		},
		{ "TeVii S482 (tuner 1)",
			{ &dw2102_table[TEVII_S482_1], NULL },
			{ NULL },
		},
		{ "TeVii S482 (tuner 2)",
			{ &dw2102_table[TEVII_S482_2], NULL },
			{ NULL },
		},
		{ "Terratec Cinergy S2 USB BOX",
			{ &dw2102_table[TERRATEC_CINERGY_S2_BOX], NULL },
			{ NULL },
		},
		{ "TeVii S662",
			{ &dw2102_table[TEVII_S662], NULL },
			{ NULL },
		},
	}
};

static int dw2102_probe(struct usb_interface *intf,
		const struct usb_device_id *id)
{
	p1100 = kmemdup(&s6x0_properties,
			sizeof(struct dvb_usb_device_properties), GFP_KERNEL);
	if (!p1100)
		return -ENOMEM;
	/* copy default structure */
	/* fill only different fields */
	p1100->firmware = P1100_FIRMWARE;
	p1100->devices[0] = d1100;
	p1100->rc.core.rc_query = prof_rc_query;
	p1100->rc.core.rc_codes = RC_MAP_TBS_NEC;
	p1100->adapter->fe[0].frontend_attach = stv0288_frontend_attach;

	s660 = kmemdup(&s6x0_properties,
		       sizeof(struct dvb_usb_device_properties), GFP_KERNEL);
	if (!s660) {
		kfree(p1100);
		return -ENOMEM;
	}
	s660->firmware = S660_FIRMWARE;
	s660->num_device_descs = 3;
	s660->devices[0] = d660;
	s660->devices[1] = d480_1;
	s660->devices[2] = d480_2;
	s660->adapter->fe[0].frontend_attach = ds3000_frontend_attach;

	p7500 = kmemdup(&s6x0_properties,
			sizeof(struct dvb_usb_device_properties), GFP_KERNEL);
	if (!p7500) {
		kfree(p1100);
		kfree(s660);
		return -ENOMEM;
	}
	p7500->firmware = P7500_FIRMWARE;
	p7500->devices[0] = d7500;
	p7500->rc.core.rc_query = prof_rc_query;
	p7500->rc.core.rc_codes = RC_MAP_TBS_NEC;
	p7500->adapter->fe[0].frontend_attach = prof_7500_frontend_attach;


	s421 = kmemdup(&su3000_properties,
		       sizeof(struct dvb_usb_device_properties), GFP_KERNEL);
	if (!s421) {
		kfree(p1100);
		kfree(s660);
		kfree(p7500);
		return -ENOMEM;
	}
	s421->num_device_descs = 2;
	s421->devices[0] = d421;
	s421->devices[1] = d632;
	s421->adapter->fe[0].frontend_attach = m88rs2000_frontend_attach;

	if (0 == dvb_usb_device_init(intf, &dw2102_properties,
			THIS_MODULE, NULL, adapter_nr) ||
	    0 == dvb_usb_device_init(intf, &dw2104_properties,
			THIS_MODULE, NULL, adapter_nr) ||
	    0 == dvb_usb_device_init(intf, &dw3101_properties,
			THIS_MODULE, NULL, adapter_nr) ||
	    0 == dvb_usb_device_init(intf, &s6x0_properties,
			THIS_MODULE, NULL, adapter_nr) ||
	    0 == dvb_usb_device_init(intf, p1100,
			THIS_MODULE, NULL, adapter_nr) ||
	    0 == dvb_usb_device_init(intf, s660,
			THIS_MODULE, NULL, adapter_nr) ||
	    0 == dvb_usb_device_init(intf, p7500,
			THIS_MODULE, NULL, adapter_nr) ||
	    0 == dvb_usb_device_init(intf, s421,
			THIS_MODULE, NULL, adapter_nr) ||
	    0 == dvb_usb_device_init(intf, &su3000_properties,
			 THIS_MODULE, NULL, adapter_nr) ||
	    0 == dvb_usb_device_init(intf, &t220_properties,
			 THIS_MODULE, NULL, adapter_nr) ||
	    0 == dvb_usb_device_init(intf, &t220a_properties,
			 THIS_MODULE, NULL, adapter_nr) ||
	    0 == dvb_usb_device_init(intf, &tt_s2_4600_properties,
			 THIS_MODULE, NULL, adapter_nr))
		return 0;

	return -ENODEV;
}

static void dw2102_disconnect(struct usb_interface *intf)
{
	struct dvb_usb_device *d = usb_get_intfdata(intf);
	struct dw2102_state *st = (struct dw2102_state *)d->priv;
	struct i2c_client *client;

	/* remove I2C client for tuner */
	client = st->i2c_client_tuner;
	if (client) {
		module_put(client->dev.driver->owner);
		i2c_unregister_device(client);
	}

	/* remove I2C client for demodulator */
	client = st->i2c_client_demod;
	if (client) {
		module_put(client->dev.driver->owner);
		i2c_unregister_device(client);
	}

	dvb_usb_device_exit(intf);
}

static struct usb_driver dw2102_driver = {
	.name = "dw2102",
	.probe = dw2102_probe,
	.disconnect = dw2102_disconnect,
	.id_table = dw2102_table,
};

module_usb_driver(dw2102_driver);

MODULE_AUTHOR("Igor M. Liplianin (c) liplianin@me.by");
<<<<<<< HEAD
MODULE_DESCRIPTION("Driver for DVBWorld DVB-S 2101, 2102, DVB-S2 2104,"
			" DVB-C 3101 USB2.0,"
			" TeVii S421, S480, S482, S600, S630, S632, S650, S660"
			" TeVii S660, S662, Prof 1100, 7500 USB2.0,"
			" Prof 1100, 7500 USB2.0,"
			" Geniatech SU3000, T220, T220A,"
			" TechnoTrend S2-4600, Terratec Cinergy S2 devices");



=======
MODULE_DESCRIPTION("Driver for DVBWorld DVB-S 2101, 2102, DVB-S2 2104, DVB-C 3101 USB2.0, TeVii S421, S480, S482, S600, S630, S632, S650, TeVii S660, S662, Prof 1100, 7500 USB2.0, Geniatech SU3000, T220, TechnoTrend S2-4600, Terratec Cinergy S2 devices");
>>>>>>> 365fe4e0
MODULE_VERSION("0.1");
MODULE_LICENSE("GPL");
MODULE_FIRMWARE(DW2101_FIRMWARE);
MODULE_FIRMWARE(DW2102_FIRMWARE);
MODULE_FIRMWARE(DW2104_FIRMWARE);
MODULE_FIRMWARE(DW3101_FIRMWARE);
MODULE_FIRMWARE(S630_FIRMWARE);
MODULE_FIRMWARE(S660_FIRMWARE);
MODULE_FIRMWARE(P1100_FIRMWARE);
MODULE_FIRMWARE(P7500_FIRMWARE);<|MERGE_RESOLUTION|>--- conflicted
+++ resolved
@@ -2449,7 +2449,6 @@
 module_usb_driver(dw2102_driver);
 
 MODULE_AUTHOR("Igor M. Liplianin (c) liplianin@me.by");
-<<<<<<< HEAD
 MODULE_DESCRIPTION("Driver for DVBWorld DVB-S 2101, 2102, DVB-S2 2104,"
 			" DVB-C 3101 USB2.0,"
 			" TeVii S421, S480, S482, S600, S630, S632, S650, S660"
@@ -2457,12 +2456,6 @@
 			" Prof 1100, 7500 USB2.0,"
 			" Geniatech SU3000, T220, T220A,"
 			" TechnoTrend S2-4600, Terratec Cinergy S2 devices");
-
-
-
-=======
-MODULE_DESCRIPTION("Driver for DVBWorld DVB-S 2101, 2102, DVB-S2 2104, DVB-C 3101 USB2.0, TeVii S421, S480, S482, S600, S630, S632, S650, TeVii S660, S662, Prof 1100, 7500 USB2.0, Geniatech SU3000, T220, TechnoTrend S2-4600, Terratec Cinergy S2 devices");
->>>>>>> 365fe4e0
 MODULE_VERSION("0.1");
 MODULE_LICENSE("GPL");
 MODULE_FIRMWARE(DW2101_FIRMWARE);
