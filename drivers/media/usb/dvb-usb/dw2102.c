--- conflicted
+++ resolved
@@ -2465,20 +2465,15 @@
 	    0 == dvb_usb_device_init(intf, &t220a_properties,
 			 THIS_MODULE, NULL, adapter_nr) ||
 	    0 == dvb_usb_device_init(intf, &tt_s2_4600_properties,
-<<<<<<< HEAD
 			 THIS_MODULE, NULL, adapter_nr) ||
 	    0 == dvb_usb_device_init(intf, &tevii_properties,
-			 THIS_MODULE, NULL, adapter_nr))
-=======
 			 THIS_MODULE, NULL, adapter_nr)) {
-
 		/* clean up copied properties */
 		kfree(s421);
 		kfree(p7500);
 		kfree(s660);
 		kfree(p1100);
 
->>>>>>> 842d26e4
 		return 0;
 	}
 
