# SPDX-License-Identifier: GPL-2.0-only
config DVB_USB
	tristate "Support for various USB DVB devices"
	depends on DVB_CORE && USB && I2C && RC_CORE
	select CYPRESS_FIRMWARE
	help
	  By enabling this you will be able to choose the various supported
	  USB1.1 and USB2.0 DVB devices.

	  Almost every USB device needs a firmware, please look into
	  <file:Documentation/driver-api/media/drivers/dvb-usb.rst>.

	  For a complete list of supported USB devices see the LinuxTV DVB Wiki:
	  <https://linuxtv.org/wiki/index.php/DVB_USB>

	  Say Y if you own a USB DVB device.

config DVB_USB_DEBUG
	bool "Enable extended debug support for all DVB-USB devices"
	depends on DVB_USB
	help
	  Say Y if you want to enable debugging. See modinfo dvb-usb (and the
	  appropriate drivers) for debug levels.

if DVB_USB

config DVB_USB_A800
	tristate "AVerMedia AverTV DVB-T USB 2.0 (A800)"
	depends on DVB_USB
	select DVB_USB_DIB3000MC
	select DVB_PLL if MEDIA_SUBDRV_AUTOSELECT
	select MEDIA_TUNER_MT2060 if MEDIA_SUBDRV_AUTOSELECT
	help
	  Say Y here to support the AVerMedia AverTV DVB-T USB 2.0 (A800) receiver.

config DVB_USB_AF9005
	tristate "Afatech AF9005 DVB-T USB1.1 support"
	depends on DVB_USB
	select MEDIA_TUNER_MT2060 if MEDIA_SUBDRV_AUTOSELECT
	select MEDIA_TUNER_QT1010 if MEDIA_SUBDRV_AUTOSELECT
	help
	  Say Y here to support the Afatech AF9005 based DVB-T USB1.1 receiver
	  and the TerraTec Cinergy T USB XE (Rev.1)

config DVB_USB_AF9005_REMOTE
	tristate "Afatech AF9005 default remote control support"
	depends on DVB_USB_AF9005
	help
	  Say Y here to support the default remote control decoding for the
	  Afatech AF9005 based receiver.

config DVB_USB_AZ6027
	tristate "Azurewave DVB-S/S2 USB2.0 AZ6027 support"
	depends on DVB_USB
	select DVB_STB0899 if MEDIA_SUBDRV_AUTOSELECT
	select DVB_STB6100 if MEDIA_SUBDRV_AUTOSELECT
	help
	  Say Y here to support the AZ6027 device

config DVB_USB_CINERGY_T2
	tristate "Terratec CinergyT2/qanu USB 2.0 DVB-T receiver"
	depends on DVB_USB
	help
	  Support for "TerraTec CinergyT2" USB2.0 Highspeed DVB Receivers

	  Say Y if you own such a device and want to use it.

config DVB_USB_CXUSB
	tristate "Conexant USB2.0 hybrid reference design support"
	depends on DVB_USB
	select DVB_PLL if MEDIA_SUBDRV_AUTOSELECT
	select DVB_CX22702 if MEDIA_SUBDRV_AUTOSELECT
	select DVB_LGDT330X if MEDIA_SUBDRV_AUTOSELECT
	select DVB_MT352 if MEDIA_SUBDRV_AUTOSELECT
	select DVB_ZL10353 if MEDIA_SUBDRV_AUTOSELECT
	select DVB_DIB7000P if MEDIA_SUBDRV_AUTOSELECT
	select DVB_TUNER_DIB0070 if MEDIA_SUBDRV_AUTOSELECT
	select DVB_ATBM8830 if MEDIA_SUBDRV_AUTOSELECT
	select DVB_LGS8GXX if MEDIA_SUBDRV_AUTOSELECT
	select DVB_SI2168 if MEDIA_SUBDRV_AUTOSELECT
	select MEDIA_TUNER_SIMPLE if MEDIA_SUBDRV_AUTOSELECT
	select MEDIA_TUNER_XC2028 if MEDIA_SUBDRV_AUTOSELECT
	select MEDIA_TUNER_MXL5005S if MEDIA_SUBDRV_AUTOSELECT
	select MEDIA_TUNER_MAX2165 if MEDIA_SUBDRV_AUTOSELECT
	select MEDIA_TUNER_SI2157 if MEDIA_SUBDRV_AUTOSELECT
	help
	  Say Y here to support the Conexant USB2.0 hybrid reference design.
	  DVB and ATSC modes are supported, for a basic analog mode support
	  see the next option ("Analog support for the Conexant USB2.0 hybrid
	  reference design").
	  Devices that require this module:

	  Medion MD95700 hybrid USB2.0 device.
	  DViCO FusionHDTV (Bluebird) USB2.0 devices

config DVB_USB_CXUSB_ANALOG
	bool "Analog support for the Conexant USB2.0 hybrid reference design"
	depends on DVB_USB_CXUSB && VIDEO_DEV
	depends on VIDEO_DEV=y || VIDEO_DEV=DVB_USB_CXUSB
	select VIDEO_CX25840
	select VIDEOBUF2_VMALLOC
	help
	  Say Y here to enable basic analog mode support for the Conexant
	  USB2.0 hybrid reference design.
	  Currently this mode is supported only on a Medion MD95700 device.

config DVB_USB_DIB0700
	tristate "DiBcom DiB0700 USB DVB devices (see help for supported devices)"
	depends on DVB_USB
	select DVB_DIB7000P if MEDIA_SUBDRV_AUTOSELECT
	select DVB_DIB7000M if MEDIA_SUBDRV_AUTOSELECT
	select DVB_DIB8000 if MEDIA_SUBDRV_AUTOSELECT
	select DVB_USB_DIB3000MC if MEDIA_SUBDRV_AUTOSELECT
	select DVB_S5H1411 if MEDIA_SUBDRV_AUTOSELECT
	select DVB_LGDT3305 if MEDIA_SUBDRV_AUTOSELECT
	select DVB_MN88472 if MEDIA_SUBDRV_AUTOSELECT
	select DVB_TUNER_DIB0070 if MEDIA_SUBDRV_AUTOSELECT
	select DVB_TUNER_DIB0090 if MEDIA_SUBDRV_AUTOSELECT
	select MEDIA_TUNER_MT2060 if MEDIA_SUBDRV_AUTOSELECT
	select MEDIA_TUNER_MT2266 if MEDIA_SUBDRV_AUTOSELECT
	select MEDIA_TUNER_XC2028 if MEDIA_SUBDRV_AUTOSELECT
	select MEDIA_TUNER_XC5000 if MEDIA_SUBDRV_AUTOSELECT
	select MEDIA_TUNER_XC4000 if MEDIA_SUBDRV_AUTOSELECT
	select MEDIA_TUNER_MXL5007T if MEDIA_SUBDRV_AUTOSELECT
	select MEDIA_TUNER_TDA18250 if MEDIA_SUBDRV_AUTOSELECT
	help
	  Support for USB2.0/1.1 DVB receivers based on the DiB0700 USB bridge. The
	  USB bridge is also present in devices having the DiB7700 DVB-T-USB
	  silicon. This chip can be found in devices offered by Hauppauge,
	  Avermedia and other big and small companies.

	  For an up-to-date list of devices supported by this driver, have a look
	  on the LinuxTV Wiki at www.linuxtv.org.

	  Say Y if you own such a device and want to use it. You should build it as
	  a module.

config DVB_USB_DIB3000MC
	tristate
	depends on DVB_USB
	select DVB_DIB3000MC
	help
	  This is a module with helper functions for accessing the
	  DIB3000MC from USB DVB devices. It must be a separate module
	  in case DVB_USB is built-in and DVB_DIB3000MC is a module,
	  and gets selected automatically when needed.

config DVB_USB_DIBUSB_MB
	tristate "DiBcom USB DVB-T devices (based on the DiB3000M-B) (see help for device list)"
	depends on DVB_USB
	select DVB_PLL if MEDIA_SUBDRV_AUTOSELECT
	select DVB_DIB3000MB
	depends on DVB_DIB3000MC || !DVB_DIB3000MC
	select MEDIA_TUNER_MT2060 if MEDIA_SUBDRV_AUTOSELECT
	help
	  Support for USB 1.1 and 2.0 DVB-T receivers based on reference designs made by
	  DiBcom (<http://www.dibcom.fr>) equipped with a DiB3000M-B demodulator.

	  For an up-to-date list of devices supported by this driver, have a look
	  on the Linux-DVB Wiki at www.linuxtv.org.

	  Say Y if you own such a device and want to use it. You should build it as
	  a module.

config DVB_USB_DIBUSB_MB_FAULTY
	bool "Support faulty USB IDs"
	depends on DVB_USB_DIBUSB_MB
	help
	  Support for faulty USB IDs due to an invalid EEPROM on some Artec devices.

config DVB_USB_DIBUSB_MC
	tristate "DiBcom USB DVB-T devices (based on the DiB3000M-C/P) (see help for device list)"
	depends on DVB_USB
	select DVB_USB_DIB3000MC
	select MEDIA_TUNER_MT2060 if MEDIA_SUBDRV_AUTOSELECT
	help
	  Support for USB2.0 DVB-T receivers based on reference designs made by
	  DiBcom (<http://www.dibcom.fr>) equipped with a DiB3000M-C/P demodulator.

	  For an up-to-date list of devices supported by this driver, have a look
	  on the Linux-DVB Wiki at www.linuxtv.org.

	  Say Y if you own such a device and want to use it. You should build it as
	  a module.

config DVB_USB_DIGITV
	tristate "Nebula Electronics uDigiTV DVB-T USB2.0 support"
	depends on DVB_USB
	select DVB_PLL if MEDIA_SUBDRV_AUTOSELECT
	select DVB_NXT6000 if MEDIA_SUBDRV_AUTOSELECT
	select DVB_MT352 if MEDIA_SUBDRV_AUTOSELECT
	help
	  Say Y here to support the Nebula Electronics uDigitV USB2.0 DVB-T receiver.

config DVB_USB_DTT200U
	tristate "WideView WT-200U and WT-220U (pen) DVB-T USB2.0 support (Yakumo/Hama/Typhoon/Yuan)"
	depends on DVB_USB
	help
	  Say Y here to support the WideView/Yakumo/Hama/Typhoon/Yuan DVB-T USB2.0 receiver.

	  The receivers are also known as DTT200U (Yakumo) and UB300 (Yuan).

	  The WT-220U and its clones are pen-sized.

config DVB_USB_DTV5100
	tristate "AME DTV-5100 USB2.0 DVB-T support"
	depends on DVB_USB
	select DVB_ZL10353 if MEDIA_SUBDRV_AUTOSELECT
	select MEDIA_TUNER_QT1010 if MEDIA_SUBDRV_AUTOSELECT
	help
	  Say Y here to support the AME DTV-5100 USB2.0 DVB-T receiver.

config DVB_USB_DW2102
	tristate "DvbWorld & TeVii DVB-S/S2 USB2.0 support"
	depends on DVB_USB
	select DVB_PLL if MEDIA_SUBDRV_AUTOSELECT
	select DVB_STV0299 if MEDIA_SUBDRV_AUTOSELECT
	select DVB_STV0288 if MEDIA_SUBDRV_AUTOSELECT
	select DVB_STB6000 if MEDIA_SUBDRV_AUTOSELECT
	select DVB_CX24116 if MEDIA_SUBDRV_AUTOSELECT
	select DVB_SI21XX if MEDIA_SUBDRV_AUTOSELECT
	select DVB_TDA10023 if MEDIA_SUBDRV_AUTOSELECT
	select DVB_MT312 if MEDIA_SUBDRV_AUTOSELECT
	select DVB_ZL10039 if MEDIA_SUBDRV_AUTOSELECT
	select DVB_DS3000 if MEDIA_SUBDRV_AUTOSELECT
	select DVB_TS2020 if MEDIA_SUBDRV_AUTOSELECT
	select DVB_STB6100 if MEDIA_SUBDRV_AUTOSELECT
	select DVB_STV6110 if MEDIA_SUBDRV_AUTOSELECT
	select DVB_STV0900 if MEDIA_SUBDRV_AUTOSELECT
	select DVB_M88RS2000 if MEDIA_SUBDRV_AUTOSELECT
	select DVB_M88DS3103 if MEDIA_SUBDRV_AUTOSELECT
	help
	  Say Y here to support the DvbWorld, TeVii, Prof, TechnoTrend
	  DVB-S/S2 USB2.0 receivers.

config DVB_USB_GP8PSK
	tristate "GENPIX 8PSK->USB module support"
	depends on DVB_USB
	help
	  Say Y here to support the
	    GENPIX 8psk module

	  DVB-S USB2.0 receivers.

config DVB_USB_M920X
	tristate "Uli m920x DVB-T USB2.0 support"
	depends on DVB_USB
	select DVB_MT352 if MEDIA_SUBDRV_AUTOSELECT
	select DVB_TDA1004X if MEDIA_SUBDRV_AUTOSELECT
	select MEDIA_TUNER_QT1010 if MEDIA_SUBDRV_AUTOSELECT
	select MEDIA_TUNER_TDA827X if MEDIA_SUBDRV_AUTOSELECT
	select MEDIA_TUNER_SIMPLE if MEDIA_SUBDRV_AUTOSELECT
	help
	  Say Y here to support the MSI Mega Sky 580 USB2.0 DVB-T receiver.
	  Currently, only devices with a product id of
	  "DTV USB MINI" (in cold state) are supported.
	  Firmware required.

config DVB_USB_NOVA_T_USB2
	tristate "Hauppauge WinTV-NOVA-T usb2 DVB-T USB2.0 support"
	depends on DVB_USB
	select DVB_USB_DIB3000MC
	select DVB_PLL if MEDIA_SUBDRV_AUTOSELECT
	select MEDIA_TUNER_MT2060 if MEDIA_SUBDRV_AUTOSELECT
	help
	  Say Y here to support the Hauppauge WinTV-NOVA-T usb2 DVB-T USB2.0 receiver.

config DVB_USB_OPERA1
	tristate "Opera1 DVB-S USB2.0 receiver"
	depends on DVB_USB
	select DVB_STV0299 if MEDIA_SUBDRV_AUTOSELECT
	select DVB_PLL if MEDIA_SUBDRV_AUTOSELECT
	help
	  Say Y here to support the Opera DVB-S USB2.0 receiver.

config DVB_USB_PCTV452E
	tristate "Pinnacle PCTV HDTV Pro USB device/TT Connect S2-3600"
	depends on DVB_USB
	select TTPCI_EEPROM
	select DVB_ISL6423 if MEDIA_SUBDRV_AUTOSELECT
	select DVB_LNBP22 if MEDIA_SUBDRV_AUTOSELECT
	select DVB_STB0899 if MEDIA_SUBDRV_AUTOSELECT
	select DVB_STB6100 if MEDIA_SUBDRV_AUTOSELECT
	help
	  Support for external USB adapter designed by Pinnacle,
	  shipped under the brand name 'PCTV HDTV Pro USB'.
	  Also supports TT Connect S2-3600/3650 cards.
	  Say Y if you own such a device and want to use it.

config DVB_USB_TECHNISAT_USB2
	tristate "Technisat DVB-S/S2 USB2.0 support"
	depends on DVB_USB
	select DVB_STV090x if MEDIA_SUBDRV_AUTOSELECT
	select DVB_STV6110x if MEDIA_SUBDRV_AUTOSELECT
	help
	  Say Y here to support the Technisat USB2 DVB-S/S2 device

config DVB_USB_TTUSB2
	tristate "Pinnacle 400e DVB-S USB2.0 support"
	depends on DVB_USB
	select DVB_TDA10086 if MEDIA_SUBDRV_AUTOSELECT
	select DVB_LNBP21 if MEDIA_SUBDRV_AUTOSELECT
	select DVB_TDA826X if MEDIA_SUBDRV_AUTOSELECT
	select DVB_TDA10023 if MEDIA_SUBDRV_AUTOSELECT
	select DVB_TDA10048 if MEDIA_SUBDRV_AUTOSELECT
	select MEDIA_TUNER_TDA827X if MEDIA_SUBDRV_AUTOSELECT
	help
	  Say Y here to support the Pinnacle 400e DVB-S USB2.0 receiver and
	  the TechnoTrend CT-3650 CI DVB-C/T USB2.0 receiver. The
	  firmware protocol used by this module is similar to the one used by the
	  old ttusb-driver - that's why the module is called dvb-usb-ttusb2.

config DVB_USB_UMT_010
	tristate "HanfTek UMT-010 DVB-T USB2.0 support"
	depends on DVB_USB
	select DVB_PLL if MEDIA_SUBDRV_AUTOSELECT
	select DVB_USB_DIB3000MC
	select MEDIA_TUNER_MT2060 if MEDIA_SUBDRV_AUTOSELECT
	select DVB_MT352 if MEDIA_SUBDRV_AUTOSELECT
	help
	  Say Y here to support the HanfTek UMT-010 USB2.0 stick-sized DVB-T receiver.

config DVB_USB_VP702X
	tristate "TwinhanDTV StarBox and clones DVB-S USB2.0 support"
	depends on DVB_USB
	help
	  Say Y here to support the

	    TwinhanDTV StarBox,
		DigitalRise USB Starbox and
		TYPHOON DVB-S USB 2.0 BOX

	  DVB-S USB2.0 receivers.

config DVB_USB_VP7045
	tristate "TwinhanDTV Alpha/MagicBoxII, DNTV tinyUSB2, Beetle USB2.0 support"
	depends on DVB_USB
	help
<<<<<<< HEAD
	  Say Y here to support the Technisat USB2 DVB-S/S2 device

config DVB_USB_TBSQBOX
	tristate "TurboSight QBOX DVB-S2 USB2.0 support"
	depends on DVB_USB
	select DVB_PLL if MEDIA_SUBDRV_AUTOSELECT
	select DVB_STV0299 if MEDIA_SUBDRV_AUTOSELECT
	select DVB_STV0288 if MEDIA_SUBDRV_AUTOSELECT
	select DVB_STB6000 if MEDIA_SUBDRV_AUTOSELECT
	help
	  Say Y here to support the TurboSight QBOX DVB-S USB2.0 receivers

config DVB_USB_TBSQBOX2
	tristate "TurboSight QBOX2 DVB-S2 USB2.0 support"
	depends on DVB_USB
	select DVB_PLL if MEDIA_SUBDRV_AUTOSELECT
	select DVB_STV090x if MEDIA_SUBDRV_AUTOSELECT
	select DVB_STB6100 if MEDIA_SUBDRV_AUTOSELECT
	help
	  Say Y here to support the TurboSight QBOX2 DVB-S USB2.0 receivers

config DVB_USB_TBSQBOX22
	tristate "TurboSight QBOX22 DVB-S2 USB2.0 support"
	depends on DVB_USB
	select DVB_PLL if MEDIA_SUBDRV_AUTOSELECT
	select DVB_TAS2101 if MEDIA_SUBDRV_AUTOSELECT
	select MEDIA_TUNER_AV201X if MEDIA_SUBDRV_AUTOSELECT
	help
	  Say Y here to support the TurboSight QBOX22 DVB-S USB2.0 receivers


config DVB_USB_TBS5922SE
        tristate "TurboSight 5922SE DVB-S2 USB2.0 support"
        depends on DVB_USB
        select DVB_PLL if MEDIA_SUBDRV_AUTOSELECT
        select DVB_TAS2101 if MEDIA_SUBDRV_AUTOSELECT
        select MEDIA_TUNER_AV201X if MEDIA_SUBDRV_AUTOSELECT
        help
          Say Y here to support the TurboSight 5922SE DVB-S USB2.0 receivers

config DVB_USB_TBSQBOXS2
	tristate "TurboSight QBOX2 DVB-S2 USB2.0 support"
	depends on DVB_USB
	select DVB_PLL if MEDIA_SUBDRV_AUTOSELECT
	select DVB_CX24116 if MEDIA_SUBDRV_AUTOSELECT
	help
	  Say Y here to support the TurboSight QBOX2 DVB-S USB2.0 receivers

config DVB_USB_TBSQBOX2CI
	tristate "TurboSight QBOX2 CI DVB-S2 USB2.0 support"
	depends on DVB_USB
	select DVB_PLL if MEDIA_SUBDRV_AUTOSELECT
	select DVB_STV090x if MEDIA_SUBDRV_AUTOSELECT
	select DVB_STB6100 if MEDIA_SUBDRV_AUTOSELECT
	help
	  Say Y here to support the TurboSight QBOX2 CI DVB-S USB2.0 receivers

config DVB_USB_TBS5925
	tristate "TurboSight TBS5925 DVB-S2 USB2.0 support"
	depends on DVB_USB
	select DVB_PLL if MEDIA_SUBDRV_AUTOSELECT
	select DVB_STV090x if MEDIA_SUBDRV_AUTOSELECT
	select DVB_STB6100 if MEDIA_SUBDRV_AUTOSELECT
	help
	  Say Y here to support the TurboSight TBS5925 DVB-S USB2.0 receivers

config DVB_USB_TBS5880
	tristate "TurboSight TBS5880 DVB-T/T2/C USB2.0 support"
	depends on DVB_USB
	select DVB_PLL if MEDIA_SUBDRV_AUTOSELECT
	select DVB_CXD2820R if MEDIA_SUBDRV_AUTOSELECT
	select MEDIA_TUNER_TDA18212 if MEDIA_SUBDRV_AUTOSELECT
	help
	  Say Y here to support the TurboSight TBS5880 DVB-T/T2/C USB2.0 receivers

config DVB_USB_TBS5220
	tristate "TurboSight TBS5220 DVB-T/T2/C USB2.0 support"
	depends on DVB_USB
	select DVB_PLL if MEDIA_SUBDRV_AUTOSELECT
	select DVB_SI2168 if MEDIA_SUBDRV_AUTOSELECT
	select MEDIA_TUNER_SI2157 if MEDIA_SUBDRV_AUTOSELECT
	help
	  Say Y here to support the TurboSight TBS5220 DVB-T/T2/C USB2.0 receivers

config DVB_USB_TBS5230
	tristate "TurboSight TBS5230 DVB-T/T2/C ISDB-T ATSC1.0 USB2.0 support"
	depends on DVB_USB
	select DVB_PLL if MEDIA_SUBDRV_AUTOSELECT
	select DVB_CXD2878 if MEDIA_SUBDRV_AUTOSELECT
	help
	  Say Y here to support the TurboSight TBS5230 DVB-T/T2/C ISDB-T ATSC1.0 USB2.0 receivers

config DVB_USB_TBS5881
	tristate "TurboSight TBS5881 DVB-T/T2/C USB2.0 support"
	depends on DVB_USB
	select DVB_PLL if MEDIA_SUBDRV_AUTOSELECT
	select DVB_SI2168 if MEDIA_SUBDRV_AUTOSELECT
	select MEDIA_TUNER_SI2157 if MEDIA_SUBDRV_AUTOSELECT
	help
	  Say Y here to support the TurboSight TBS5881 DVB-T/T2/C USB2.0 receivers

config DVB_USB_TBS5520
        tristate "Turbosight TBS5520 support"
        depends on DVB_USB
        select DVB_AVL6882 if MEDIA_SUBDRV_AUTOSELECT
        select MEDIA_TUNER_R848 if MEDIA_SUBDRV_AUTOSELECT
        help
          Say Y here to support the Turbosight TBS5520 USB2 DVB-T/T2/C/S/S2 device

config DVB_USB_TBS5520se
        tristate "Turbosight TBS5520se support"
        depends on DVB_USB
        select DVB_SI2183 if MEDIA_SUBDRV_AUTOSELECT
        select MEDIA_TUNER_SI2157 if MEDIA_SUBDRV_AUTOSELECT
	select MEDIA_TUNER_AV201X if MEDIA_SUBDRV_AUTOSELECT
        help
          Say Y here to support the Turbosight TBS5520se USB2 DVB-T/T2/C/C2/S/S2/S2x device

config DVB_USB_TBS5580
        tristate "Turbosight TBS5580 CI support"
        depends on DVB_USB
        select DVB_SI2183 if MEDIA_SUBDRV_AUTOSELECT
        select MEDIA_TUNER_SI2157 if MEDIA_SUBDRV_AUTOSELECT
	select MEDIA_TUNER_AV201X if MEDIA_SUBDRV_AUTOSELECT
        help
          Say Y here to support the Turbosight TBS5580 CI USB2 DVB-T/T2/C/C2/S/S2/S2x device

config DVB_USB_TBS5927
	tristate "TurboSight TBS5927 DVB-S2 USB2.0 support"
	depends on DVB_USB
	select DVB_PLL if MEDIA_SUBDRV_AUTOSELECT
	select DVB_STV091X if MEDIA_SUBDRV_AUTOSELECT
	select MEDIA_TUNER_STV6120 if MEDIA_SUBDRV_AUTOSELECT
	help
	  Say Y here to support the TurboSight TBS5927 DVB-S USB2.0 receivers

config DVB_USB_TBS5301
        tristate "TurboSight 5301 hdmi USB2.0 support"
        depends on DVB_USB
        select DVB_PLL if MEDIA_SUBDRV_AUTOSELECT
        select DVB_TAS2971 if MEDIA_SUBDRV_AUTOSELECT
        help
          Say Y here to support the TurboSight 5301 hdmi USB2.0 receivers
          
config DVB_USB_TBS5930
	tristate "TurboSight TBS5930 DVB-S2/S2x USB2.0 support"
	depends on DVB_USB
	select DVB_PLL if MEDIA_SUBDRV_AUTOSELECT
	select DVB_M88RS6060 if MEDIA_SUBDRV_AUTOSELECT
	help
	  Say Y here to support the TurboSight TBS5930 DVB-S/S2/S2x USB2.0 receivers
	  
config DVB_USB_TBS5590
       tristate "Turbosight TBS5590 usb2.0 capture support"
        depends on DVB_USB
        select DVB_SI2183 if MEDIA_SUBDRV_AUTOSELECT
        select MEDIA_TUNER_SI2157 if MEDIA_SUBDRV_AUTOSELECT
	select MEDIA_TUNER_AV201X if MEDIA_SUBDRV_AUTOSELECT
	select DVB_TBSPRIV if MEDIA_SUBDRV_AUTOSELECT
        help
         say Y here to support the Turbosight 5590 capture support
          Say Y here to support the Turbosight TBS5590 USB2.0 DVB-T/T2/C/C2/S/S2/S2x ASI-IN device

=======
	  Say Y here to support the

	    TwinhanDTV Alpha (stick) (VP-7045),
		TwinhanDTV MagicBox II (VP-7046),
		DigitalNow TinyUSB 2 DVB-t,
		DigitalRise USB 2.0 Ter (Beetle) and
		TYPHOON DVB-T USB DRIVE

	  DVB-T USB2.0 receivers.

endif
>>>>>>> c7da1df6
<|MERGE_RESOLUTION|>--- conflicted
+++ resolved
@@ -336,8 +336,15 @@
 	tristate "TwinhanDTV Alpha/MagicBoxII, DNTV tinyUSB2, Beetle USB2.0 support"
 	depends on DVB_USB
 	help
-<<<<<<< HEAD
-	  Say Y here to support the Technisat USB2 DVB-S/S2 device
+	  Say Y here to support the
+
+	    TwinhanDTV Alpha (stick) (VP-7045),
+		TwinhanDTV MagicBox II (VP-7046),
+		DigitalNow TinyUSB 2 DVB-t,
+		DigitalRise USB 2.0 Ter (Beetle) and
+		TYPHOON DVB-T USB DRIVE
+
+	  DVB-T USB2.0 receivers.
 
 config DVB_USB_TBSQBOX
 	tristate "TurboSight QBOX DVB-S2 USB2.0 support"
@@ -500,16 +507,4 @@
          say Y here to support the Turbosight 5590 capture support
           Say Y here to support the Turbosight TBS5590 USB2.0 DVB-T/T2/C/C2/S/S2/S2x ASI-IN device
 
-=======
-	  Say Y here to support the
-
-	    TwinhanDTV Alpha (stick) (VP-7045),
-		TwinhanDTV MagicBox II (VP-7046),
-		DigitalNow TinyUSB 2 DVB-t,
-		DigitalRise USB 2.0 Ter (Beetle) and
-		TYPHOON DVB-T USB DRIVE
-
-	  DVB-T USB2.0 receivers.
-
-endif
->>>>>>> c7da1df6
+endif