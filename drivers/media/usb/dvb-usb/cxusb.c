--- conflicted
+++ resolved
@@ -1353,88 +1353,6 @@
 	return 0;
 }
 
-<<<<<<< HEAD
-static int cxusb_mygica_t230_frontend_attach(struct dvb_usb_adapter *adap)
-{
-	struct dvb_usb_device *d = adap->dev;
-	struct cxusb_state *st = d->priv;
-	struct i2c_adapter *adapter;
-	struct i2c_client *client_demod;
-	struct i2c_client *client_tuner;
-	struct i2c_board_info info;
-	struct si2168_config si2168_config;
-	struct si2157_config si2157_config;
-
-	/* Select required USB configuration */
-	if (usb_set_interface(d->udev, 0, 0) < 0)
-		err("set interface failed");
-
-	/* Unblock all USB pipes */
-	usb_clear_halt(d->udev,
-		       usb_sndbulkpipe(d->udev,
-				       d->props.generic_bulk_ctrl_endpoint));
-	usb_clear_halt(d->udev,
-		       usb_rcvbulkpipe(d->udev,
-				       d->props.generic_bulk_ctrl_endpoint));
-	usb_clear_halt(d->udev,
-		       usb_rcvbulkpipe(d->udev,
-				       d->props.adapter[0].fe[0].stream.endpoint));
-
-	/* attach frontend */
-	si2168_config.i2c_adapter = &adapter;
-	si2168_config.fe = &adap->fe_adap[0].fe;
-	si2168_config.ts_mode = SI2168_TS_PARALLEL;
-	si2168_config.ts_clock_inv = 1;
-	memset(&info, 0, sizeof(struct i2c_board_info));
-	strscpy(info.type, "si2168", I2C_NAME_SIZE);
-	info.addr = 0x64;
-	info.platform_data = &si2168_config;
-	request_module(info.type);
-	client_demod = i2c_new_device(&d->i2c_adap, &info);
-	if (!client_demod || !client_demod->dev.driver)
-		return -ENODEV;
-
-	if (!try_module_get(client_demod->dev.driver->owner)) {
-		i2c_unregister_device(client_demod);
-		return -ENODEV;
-	}
-
-	/* attach tuner */
-	memset(&si2157_config, 0, sizeof(si2157_config));
-	si2157_config.fe = adap->fe_adap[0].fe;
-	si2157_config.if_port = 1;
-	memset(&info, 0, sizeof(struct i2c_board_info));
-	strscpy(info.type, "si2157", I2C_NAME_SIZE);
-	info.addr = 0x60;
-	info.platform_data = &si2157_config;
-	request_module(info.type);
-	client_tuner = i2c_new_device(adapter, &info);
-	if (!client_tuner || !client_tuner->dev.driver) {
-		module_put(client_demod->dev.driver->owner);
-		i2c_unregister_device(client_demod);
-		return -ENODEV;
-	}
-	if (!try_module_get(client_tuner->dev.driver->owner)) {
-		i2c_unregister_device(client_tuner);
-		module_put(client_demod->dev.driver->owner);
-		i2c_unregister_device(client_demod);
-		return -ENODEV;
-	}
-
-	st->i2c_client_demod = client_demod;
-	st->i2c_client_tuner = client_tuner;
-
-	/* hook fe: need to resync the slave fifo when signal locks. */
-	mutex_init(&st->stream_mutex);
-	st->last_lock = 0;
-	st->fe_read_status = adap->fe_adap[0].fe->ops.read_status;
-	adap->fe_adap[0].fe->ops.read_status = cxusb_read_status;
-
-	return 0;
-}
-
-=======
->>>>>>> d50ed37a
 /*
  * DViCO has shipped two devices with the same USB ID, but only one of them
  * needs a firmware download.  Check the device class details to see if they
