--- conflicted
+++ resolved
@@ -1555,11 +1555,7 @@
 			/* attach demod */
 			si2168_config.i2c_adapter = &adapter;
 			si2168_config.fe = &dvb->fe[0];
-<<<<<<< HEAD
-			si2168_config.ts_mode = SI2168_TSMODE_PARALLEL;
-=======
 			si2168_config.ts_mode = SI2168_TS_PARALLEL;
->>>>>>> 4895cc47
 			memset(&info, 0, sizeof(struct i2c_board_info));
 			strlcpy(info.type, "si2168", I2C_NAME_SIZE);
 			info.addr = 0x64;
