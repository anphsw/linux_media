--- conflicted
+++ resolved
@@ -5,11 +5,7 @@
 config DVB_MAX_ADAPTERS
 	int "maximum number of DVB/ATSC adapters"
 	depends on DVB_CORE
-<<<<<<< HEAD
-	default 48
-=======
 	default 16
->>>>>>> 365fe4e0
 	range 1 255
 	help
 	  Maximum number of DVB/ATSC adapters. Increasing this number
