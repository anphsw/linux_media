/*
 * dvb_ca.c: generic DVB functions for EN50221 CAM interfaces
 *
 * Copyright (C) 2004 Andrew de Quincey
 *
 * Parts of this file were based on sources as follows:
 *
 * Copyright (C) 2003 Ralph Metzler <rjkm@metzlerbros.de>
 *
 * based on code:
 *
 * Copyright (C) 1999-2002 Ralph  Metzler
 *                       & Marcus Metzler for convergence integrated media GmbH
 *
 * This program is free software; you can redistribute it and/or
 * modify it under the terms of the GNU General Public License
 * as published by the Free Software Foundation; either version 2
 * of the License, or (at your option) any later version.
 *
 * This program is distributed in the hope that it will be useful,
 * but WITHOUT ANY WARRANTY; without even the implied warranty of
 * MERCHANTABILITY or FITNESS FOR A PARTICULAR PURPOSE.  See the
 * GNU General Public License for more details.
 * To obtain the license, point your browser to
 * http://www.gnu.org/copyleft/gpl.html
 */

#define pr_fmt(fmt) "dvb_ca_en50221: " fmt

#include <linux/errno.h>
#include <linux/slab.h>
#include <linux/list.h>
#include <linux/module.h>
#include <linux/vmalloc.h>
#include <linux/delay.h>
#include <linux/spinlock.h>
#include <linux/sched/signal.h>
#include <linux/kthread.h>

#include "dvb_ca_en50221.h"
#include "dvb_ringbuffer.h"

static int dvb_ca_en50221_debug;

module_param_named(cam_debug, dvb_ca_en50221_debug, int, 0644);
MODULE_PARM_DESC(cam_debug, "enable verbose debug messages");

#define dprintk(fmt, arg...) do {					\
	if (dvb_ca_en50221_debug)					\
		printk(KERN_DEBUG pr_fmt("%s: " fmt), __func__, ##arg);\
} while (0)

#define INIT_TIMEOUT_SECS 10

#define HOST_LINK_BUF_SIZE 0x200

#define RX_BUFFER_SIZE 65535

#define MAX_RX_PACKETS_PER_ITERATION 10

#define CTRLIF_DATA      0
#define CTRLIF_COMMAND   1
#define CTRLIF_STATUS    1
#define CTRLIF_SIZE_LOW  2
#define CTRLIF_SIZE_HIGH 3

#define CMDREG_HC        1	/* Host control */
#define CMDREG_SW        2	/* Size write */
#define CMDREG_SR        4	/* Size read */
#define CMDREG_RS        8	/* Reset interface */
#define CMDREG_FRIE   0x40	/* Enable FR interrupt */
#define CMDREG_DAIE   0x80	/* Enable DA interrupt */
#define IRQEN (CMDREG_DAIE)

#define STATUSREG_RE     1	/* read error */
#define STATUSREG_WE     2	/* write error */
#define STATUSREG_FR  0x40	/* module free */
#define STATUSREG_DA  0x80	/* data available */
#define STATUSREG_TXERR (STATUSREG_RE|STATUSREG_WE)	/* general transfer error */


#define DVB_CA_SLOTSTATE_NONE           0
#define DVB_CA_SLOTSTATE_UNINITIALISED  1
#define DVB_CA_SLOTSTATE_RUNNING        2
#define DVB_CA_SLOTSTATE_INVALID        3
#define DVB_CA_SLOTSTATE_WAITREADY      4
#define DVB_CA_SLOTSTATE_VALIDATE       5
#define DVB_CA_SLOTSTATE_WAITFR         6
#define DVB_CA_SLOTSTATE_LINKINIT       7


/* Information on a CA slot */
struct dvb_ca_slot {

	/* current state of the CAM */
	int slot_state;

	/* mutex used for serializing access to one CI slot */
	struct mutex slot_lock;

	/* Number of CAMCHANGES that have occurred since last processing */
	atomic_t camchange_count;

	/* Type of last CAMCHANGE */
	int camchange_type;

	/* base address of CAM config */
	u32 config_base;

	/* value to write into Config Control register */
	u8 config_option;

	/* if 1, the CAM supports DA IRQs */
	u8 da_irq_supported:1;

	/* size of the buffer to use when talking to the CAM */
	int link_buf_size;

	/* buffer for incoming packets */
	struct dvb_ringbuffer rx_buffer;

	/* timer used during various states of the slot */
	unsigned long timeout;
};

/* Private CA-interface information */
struct dvb_ca_private {
	struct kref refcount;

	/* pointer back to the public data structure */
	struct dvb_ca_en50221 *pub;

	/* the DVB device */
	struct dvb_device *dvbdev;

	/* Flags describing the interface (DVB_CA_FLAG_*) */
	u32 flags;

	/* number of slots supported by this CA interface */
	unsigned int slot_count;

	/* information on each slot */
	struct dvb_ca_slot *slot_info;

	/* wait queues for read() and write() operations */
	wait_queue_head_t wait_queue;

	/* PID of the monitoring thread */
	struct task_struct *thread;

	/* Flag indicating if the CA device is open */
	unsigned int open:1;

	/* Flag indicating the thread should wake up now */
	unsigned int wakeup:1;

	/* Delay the main thread should use */
	unsigned long delay;

	/* Slot to start looking for data to read from in the next user-space read operation */
	int next_read_slot;

	/* mutex serializing ioctls */
	struct mutex ioctl_mutex;
};

static void dvb_ca_private_free(struct dvb_ca_private *ca)
{
	unsigned int i;

	dvb_free_device(ca->dvbdev);
	for (i = 0; i < ca->slot_count; i++)
		vfree(ca->slot_info[i].rx_buffer.data);

	kfree(ca->slot_info);
	kfree(ca);
}

static void dvb_ca_private_release(struct kref *ref)
{
	struct dvb_ca_private *ca = container_of(ref, struct dvb_ca_private, refcount);
	dvb_ca_private_free(ca);
}

static void dvb_ca_private_get(struct dvb_ca_private *ca)
{
	kref_get(&ca->refcount);
}

static void dvb_ca_private_put(struct dvb_ca_private *ca)
{
	kref_put(&ca->refcount, dvb_ca_private_release);
}

static void dvb_ca_en50221_thread_wakeup(struct dvb_ca_private *ca);
static int dvb_ca_en50221_read_data(struct dvb_ca_private *ca, int slot,
				    u8 *ebuf, int ecount);
static int dvb_ca_en50221_write_data(struct dvb_ca_private *ca, int slot,
				     u8 *ebuf, int ecount);


/**
 * Safely find needle in haystack.
 *
 * @haystack: Buffer to look in.
 * @hlen: Number of bytes in haystack.
 * @needle: Buffer to find.
 * @nlen: Number of bytes in needle.
 * @return Pointer into haystack needle was found at, or NULL if not found.
 */
static char *findstr(char *haystack, int hlen, char *needle, int nlen)
{
	int i;

	if (hlen < nlen)
		return NULL;

	for (i = 0; i <= hlen - nlen; i++) {
		if (!strncmp(haystack + i, needle, nlen))
			return haystack + i;
	}

	return NULL;
}



/* ******************************************************************************** */
/* EN50221 physical interface functions */


/**
 * dvb_ca_en50221_check_camstatus - Check CAM status.
 */
static int dvb_ca_en50221_check_camstatus(struct dvb_ca_private *ca, int slot)
{
	int slot_status;
	int cam_present_now;
	int cam_changed;

	/* IRQ mode */
	if (ca->flags & DVB_CA_EN50221_FLAG_IRQ_CAMCHANGE) {
		return (atomic_read(&ca->slot_info[slot].camchange_count) != 0);
	}

	/* poll mode */
	slot_status = ca->pub->poll_slot_status(ca->pub, slot, ca->open);

	cam_present_now = (slot_status & DVB_CA_EN50221_POLL_CAM_PRESENT) ? 1 : 0;
	cam_changed = (slot_status & DVB_CA_EN50221_POLL_CAM_CHANGED) ? 1 : 0;
	if (!cam_changed) {
		int cam_present_old = (ca->slot_info[slot].slot_state != DVB_CA_SLOTSTATE_NONE);
		cam_changed = (cam_present_now != cam_present_old);
	}
	
	if (cam_changed) {
		if (!cam_present_now) {
			ca->slot_info[slot].camchange_type = DVB_CA_EN50221_CAMCHANGE_REMOVED;
		} else {
			ca->slot_info[slot].camchange_type = DVB_CA_EN50221_CAMCHANGE_INSERTED;
		}
		atomic_set(&ca->slot_info[slot].camchange_count, 1);
	} else {
		if ((ca->slot_info[slot].slot_state == DVB_CA_SLOTSTATE_WAITREADY) &&
		    (slot_status & DVB_CA_EN50221_POLL_CAM_READY)) {
			// move to validate state if reset is completed
			ca->slot_info[slot].slot_state = DVB_CA_SLOTSTATE_VALIDATE;
		}
	}

	return cam_changed;
}


/**
 * dvb_ca_en50221_wait_if_status - Wait for flags to become set on the STATUS
 *	 register on a CAM interface, checking for errors and timeout.
 *
 * @ca: CA instance.
 * @slot: Slot on interface.
 * @waitfor: Flags to wait for.
 * @timeout_ms: Timeout in milliseconds.
 *
 * @return 0 on success, nonzero on error.
 */
static int dvb_ca_en50221_wait_if_status(struct dvb_ca_private *ca, int slot,
					 u8 waitfor, int timeout_hz)
{
	unsigned long timeout;
	unsigned long start;

	dprintk("%s\n", __func__);

	/* loop until timeout elapsed */
	start = jiffies;
	timeout = jiffies + timeout_hz;
	while (1) {
		/* read the status and check for error */
		int res = ca->pub->read_cam_control(ca->pub, slot, CTRLIF_STATUS);
		if (res < 0)
			return -EIO;

		/* if we got the flags, it was successful! */
		if (res & waitfor) {
			dprintk("%s succeeded timeout:%lu\n",
				__func__, jiffies - start);
			return 0;
		}

		/* check for timeout */
		if (time_after(jiffies, timeout)) {
			break;
		}

		/* wait for a bit */
		msleep(1);
	}

	dprintk("%s failed timeout:%lu\n", __func__, jiffies - start);

	/* if we get here, we've timed out */
	return -ETIMEDOUT;
}


/**
 * dvb_ca_en50221_link_init - Initialise the link layer connection to a CAM.
 *
 * @ca: CA instance.
 * @slot: Slot id.
 *
 * @return 0 on success, nonzero on failure.
 */
static int dvb_ca_en50221_link_init(struct dvb_ca_private *ca, int slot)
{
	int ret;
	int buf_size;
	u8 buf[2];

	dprintk("%s\n", __func__);

	/* we'll be determining these during this function */
	ca->slot_info[slot].da_irq_supported = 0;

	/* set the host link buffer size temporarily. it will be overwritten with the
	 * real negotiated size later. */
	ca->slot_info[slot].link_buf_size = 2;

	/* read the buffer size from the CAM */
	if ((ret = ca->pub->write_cam_control(ca->pub, slot, CTRLIF_COMMAND, IRQEN | CMDREG_SR)) != 0)
		return ret;
<<<<<<< HEAD
	if ((ret = dvb_ca_en50221_wait_if_status(ca, slot, STATUSREG_DA, HZ)) != 0)
=======
	ret = dvb_ca_en50221_wait_if_status(ca, slot, STATUSREG_DA, HZ);
	if (ret != 0)
>>>>>>> 2748e76d
		return ret;
	if ((ret = dvb_ca_en50221_read_data(ca, slot, buf, 2)) != 2)
		return -EIO;
	if ((ret = ca->pub->write_cam_control(ca->pub, slot, CTRLIF_COMMAND, IRQEN)) != 0)
		return ret;

	/* store it, and choose the minimum of our buffer and the CAM's buffer size */
	buf_size = (buf[0] << 8) | buf[1];
	if (buf_size > HOST_LINK_BUF_SIZE)
		buf_size = HOST_LINK_BUF_SIZE;
	ca->slot_info[slot].link_buf_size = buf_size;
	buf[0] = buf_size >> 8;
	buf[1] = buf_size & 0xff;
	dprintk("Chosen link buffer size of %i\n", buf_size);

	/* write the buffer size to the CAM */
	if ((ret = ca->pub->write_cam_control(ca->pub, slot, CTRLIF_COMMAND, IRQEN | CMDREG_SW)) != 0)
		return ret;
	if ((ret = dvb_ca_en50221_wait_if_status(ca, slot, STATUSREG_FR, HZ / 10)) != 0)
		return ret;
	if ((ret = dvb_ca_en50221_write_data(ca, slot, buf, 2)) != 2)
		return -EIO;
	if ((ret = ca->pub->write_cam_control(ca->pub, slot, CTRLIF_COMMAND, IRQEN)) != 0)
		return ret;

	/* success */
	return 0;
}

/**
 * dvb_ca_en50221_read_tuple - Read a tuple from attribute memory.
 *
 * @ca: CA instance.
 * @slot: Slot id.
 * @address: Address to read from. Updated.
 * @tupleType: Tuple id byte. Updated.
 * @tupleLength: Tuple length. Updated.
 * @tuple: Dest buffer for tuple (must be 256 bytes). Updated.
 *
 * @return 0 on success, nonzero on error.
 */
static int dvb_ca_en50221_read_tuple(struct dvb_ca_private *ca, int slot,
				     int *address, int *tupleType,
				     int *tupleLength, u8 *tuple)
{
	int i;
	int _tupleType;
	int _tupleLength;
	int _address = *address;

	/* grab the next tuple length and type */
	if ((_tupleType = ca->pub->read_attribute_mem(ca->pub, slot, _address)) < 0)
		return _tupleType;
	if (_tupleType == 0xff) {
		dprintk("END OF CHAIN TUPLE type:0x%x\n", _tupleType);
		*address += 2;
		*tupleType = _tupleType;
		*tupleLength = 0;
		return 0;
	}
	if ((_tupleLength = ca->pub->read_attribute_mem(ca->pub, slot, _address + 2)) < 0)
		return _tupleLength;
	_address += 4;

	dprintk("TUPLE type:0x%x length:%i\n", _tupleType, _tupleLength);

	/* read in the whole tuple */
	for (i = 0; i < _tupleLength; i++) {
		tuple[i] = ca->pub->read_attribute_mem(ca->pub, slot, _address + (i * 2));
		dprintk("  0x%02x: 0x%02x %c\n",
			i, tuple[i] & 0xff,
			((tuple[i] > 31) && (tuple[i] < 127)) ? tuple[i] : '.');
	}
	_address += (_tupleLength * 2);

	// success
	*tupleType = _tupleType;
	*tupleLength = _tupleLength;
	*address = _address;
	return 0;
}


/**
 * dvb_ca_en50221_parse_attributes - Parse attribute memory of a CAM module,
 *	extracting Config register, and checking it is a DVB CAM module.
 *
 * @ca: CA instance.
 * @slot: Slot id.
 *
 * @return 0 on success, <0 on failure.
 */
static int dvb_ca_en50221_parse_attributes(struct dvb_ca_private *ca, int slot)
{
	int address = 0;
	int tupleLength;
	int tupleType;
	u8 tuple[257];
	char *dvb_str;
	int rasz;
	int status;
	int got_cftableentry = 0;
	int end_chain = 0;
	int i;
	u16 manfid = 0;
	u16 devid = 0;


	// CISTPL_DEVICE_0A
	if ((status =
	     dvb_ca_en50221_read_tuple(ca, slot, &address, &tupleType, &tupleLength, tuple)) < 0)
		return status;
	if (tupleType != 0x1D)
		return -EINVAL;



	// CISTPL_DEVICE_0C
	if ((status =
	     dvb_ca_en50221_read_tuple(ca, slot, &address, &tupleType, &tupleLength, tuple)) < 0)
		return status;
	if (tupleType != 0x1C)
		return -EINVAL;



	// CISTPL_VERS_1
	if ((status =
	     dvb_ca_en50221_read_tuple(ca, slot, &address, &tupleType, &tupleLength, tuple)) < 0)
		return status;
	if (tupleType != 0x15)
		return -EINVAL;



	// CISTPL_MANFID
	if ((status = dvb_ca_en50221_read_tuple(ca, slot, &address, &tupleType,
						&tupleLength, tuple)) < 0)
		return status;
	if (tupleType != 0x20)
		return -EINVAL;
	if (tupleLength != 4)
		return -EINVAL;
	manfid = (tuple[1] << 8) | tuple[0];
	devid = (tuple[3] << 8) | tuple[2];



	// CISTPL_CONFIG
	if ((status = dvb_ca_en50221_read_tuple(ca, slot, &address, &tupleType,
						&tupleLength, tuple)) < 0)
		return status;
	if (tupleType != 0x1A)
		return -EINVAL;
	if (tupleLength < 3)
		return -EINVAL;

	/* extract the configbase */
	rasz = tuple[0] & 3;
	if (tupleLength < (3 + rasz + 14))
		return -EINVAL;
	ca->slot_info[slot].config_base = 0;
	for (i = 0; i < rasz + 1; i++) {
		ca->slot_info[slot].config_base |= (tuple[2 + i] << (8 * i));
	}

	/* check it contains the correct DVB string */
	dvb_str = findstr((char *)tuple, tupleLength, "DVB_CI_V", 8);
	if (dvb_str == NULL)
		return -EINVAL;
	if (tupleLength < ((dvb_str - (char *) tuple) + 12))
		return -EINVAL;

	/* is it a version we support? */
	if (strncmp(dvb_str + 8, "1.00", 4)) {
		pr_err("dvb_ca adapter %d: Unsupported DVB CAM module version %c%c%c%c\n",
		       ca->dvbdev->adapter->num, dvb_str[8], dvb_str[9],
		       dvb_str[10], dvb_str[11]);
		return -EINVAL;
	}

	/* process the CFTABLE_ENTRY tuples, and any after those */
	while ((!end_chain) && (address < 0x1000)) {
		if ((status = dvb_ca_en50221_read_tuple(ca, slot, &address, &tupleType,
							&tupleLength, tuple)) < 0)
			return status;
		switch (tupleType) {
		case 0x1B:	// CISTPL_CFTABLE_ENTRY
			if (tupleLength < (2 + 11 + 17))
				break;

			/* if we've already parsed one, just use it */
			if (got_cftableentry)
				break;

			/* get the config option */
			ca->slot_info[slot].config_option = tuple[0] & 0x3f;

			/* OK, check it contains the correct strings */
			if ((findstr((char *)tuple, tupleLength, "DVB_HOST", 8) == NULL) ||
			    (findstr((char *)tuple, tupleLength, "DVB_CI_MODULE", 13) == NULL))
				break;

			got_cftableentry = 1;
			break;

		case 0x14:	// CISTPL_NO_LINK
			break;

		case 0xFF:	// CISTPL_END
			end_chain = 1;
			break;

		default:	/* Unknown tuple type - just skip this tuple and move to the next one */
			dprintk("dvb_ca: Skipping unknown tuple type:0x%x length:0x%x\n",
				tupleType, tupleLength);
			break;
		}
	}

	if ((address > 0x1000) || (!got_cftableentry))
		return -EINVAL;

	dprintk("Valid DVB CAM detected MANID:%x DEVID:%x CONFIGBASE:0x%x CONFIGOPTION:0x%x\n",
		manfid, devid, ca->slot_info[slot].config_base,
		ca->slot_info[slot].config_option);

	// success!
	return 0;
}


/**
 * dvb_ca_en50221_set_configoption - Set CAM's configoption correctly.
 *
 * @ca: CA instance.
 * @slot: Slot containing the CAM.
 */
static int dvb_ca_en50221_set_configoption(struct dvb_ca_private *ca, int slot)
{
	int configoption;

	dprintk("%s\n", __func__);

	/* set the config option */
	ca->pub->write_attribute_mem(ca->pub, slot,
				     ca->slot_info[slot].config_base,
				     ca->slot_info[slot].config_option);

	/* check it */
	configoption = ca->pub->read_attribute_mem(ca->pub, slot, ca->slot_info[slot].config_base);
	dprintk("Set configoption 0x%x, read configoption 0x%x\n",
		ca->slot_info[slot].config_option, configoption & 0x3f);

	/* fine! */
	return 0;

}


/**
 * dvb_ca_en50221_read_data - This function talks to an EN50221 CAM control
 *	interface. It reads a buffer of data from the CAM. The data can either
 *	be stored in a supplied buffer, or automatically be added to the slot's
 *	rx_buffer.
 *
 * @ca: CA instance.
 * @slot: Slot to read from.
 * @ebuf: If non-NULL, the data will be written to this buffer. If NULL,
 * the data will be added into the buffering system as a normal fragment.
 * @ecount: Size of ebuf. Ignored if ebuf is NULL.
 *
 * @return Number of bytes read, or < 0 on error
 */
static int dvb_ca_en50221_read_data(struct dvb_ca_private *ca, int slot,
				    u8 *ebuf, int ecount)
{
	int bytes_read;
	int status;
	u8 buf[HOST_LINK_BUF_SIZE];
	int i;

	dprintk("%s\n", __func__);

	/* check if we have space for a link buf in the rx_buffer */
	if (ebuf == NULL) {
		int buf_free;

		if (ca->slot_info[slot].rx_buffer.data == NULL) {
			status = -EIO;
			goto exit;
		}
		buf_free = dvb_ringbuffer_free(&ca->slot_info[slot].rx_buffer);

		if (buf_free < (ca->slot_info[slot].link_buf_size +
				DVB_RINGBUFFER_PKTHDRSIZE)) {
			status = -EAGAIN;
			goto exit;
		}
	}

	if (ca->pub->read_data &&
	    (ca->slot_info[slot].slot_state != DVB_CA_SLOTSTATE_LINKINIT)) {
		if (ebuf == NULL)
			status = ca->pub->read_data(ca->pub, slot, buf,
						    sizeof(buf));
		else
			status = ca->pub->read_data(ca->pub, slot, buf, ecount);
		if (status < 0)
			return status;
		bytes_read =  status;
		if (status == 0)
			goto exit;
	} else {

		/* check if there is data available */
		status = ca->pub->read_cam_control(ca->pub, slot,
						   CTRLIF_STATUS);
		if (status < 0)
			goto exit;
		if (!(status & STATUSREG_DA)) {
			/* no data */
			status = 0;
			goto exit;
		}

		/* read the amount of data */
		status = ca->pub->read_cam_control(ca->pub, slot,
						   CTRLIF_SIZE_HIGH);
		if (status < 0)
			goto exit;
		bytes_read = status << 8;
		status = ca->pub->read_cam_control(ca->pub, slot,
						   CTRLIF_SIZE_LOW);
		if (status < 0)
			goto exit;
		bytes_read |= status;

		/* check it will fit */
		if (ebuf == NULL) {
			if (bytes_read > ca->slot_info[slot].link_buf_size) {
				pr_err("dvb_ca adapter %d: CAM tried to send a buffer larger than the link buffer size (%i > %i)!\n",
				       ca->dvbdev->adapter->num, bytes_read,
				       ca->slot_info[slot].link_buf_size);
				ca->slot_info[slot].slot_state =
						     DVB_CA_SLOTSTATE_LINKINIT;
				status = -EIO;
				goto exit;
			}
			if (bytes_read < 2) {
				pr_err("dvb_ca adapter %d: CAM sent a buffer that was less than 2 bytes!\n",
				       ca->dvbdev->adapter->num);
				ca->slot_info[slot].slot_state =
						     DVB_CA_SLOTSTATE_LINKINIT;
				status = -EIO;
				goto exit;
			}
		} else {
			if (bytes_read > ecount) {
				pr_err("dvb_ca adapter %d: CAM tried to send a buffer larger than the ecount size!\n",
				       ca->dvbdev->adapter->num);
				status = -EIO;
				goto exit;
			}
		}

		/* fill the buffer */
		for (i = 0; i < bytes_read; i++) {
			/* read byte and check */
			status = ca->pub->read_cam_control(ca->pub, slot,
							   CTRLIF_DATA);
			if (status < 0)
				goto exit;

			/* OK, store it in the buffer */
			buf[i] = status;
		}

		/* check for read error (RE should now be 0) */
		status = ca->pub->read_cam_control(ca->pub, slot,
						   CTRLIF_STATUS);
		if (status < 0)
			goto exit;
		if (status & STATUSREG_RE) {
			ca->slot_info[slot].slot_state =
						     DVB_CA_SLOTSTATE_LINKINIT;
			status = -EIO;
			goto exit;
		}
	}

	/* OK, add it to the receive buffer, or copy into external buffer if supplied */
	if (ebuf == NULL) {
		if (ca->slot_info[slot].rx_buffer.data == NULL) {
			status = -EIO;
			goto exit;
		}
		dvb_ringbuffer_pkt_write(&ca->slot_info[slot].rx_buffer, buf, bytes_read);
	} else {
		memcpy(ebuf, buf, bytes_read);
	}

	dprintk("Received CA packet for slot %i connection id 0x%x last_frag:%i size:0x%x\n", slot,
		buf[0], (buf[1] & 0x80) == 0, bytes_read);

	/* wake up readers when a last_fragment is received */
	if ((buf[1] & 0x80) == 0x00) {
		wake_up_interruptible(&ca->wait_queue);
	}
	status = bytes_read;

exit:
	return status;
}


/**
 * dvb_ca_en50221_write_data - This function talks to an EN50221 CAM control
 *				interface. It writes a buffer of data to a CAM.
 *
 * @ca: CA instance.
 * @slot: Slot to write to.
 * @ebuf: The data in this buffer is treated as a complete link-level packet to
 * be written.
 * @count: Size of ebuf.
 *
 * @return Number of bytes written, or < 0 on error.
 */
static int dvb_ca_en50221_write_data(struct dvb_ca_private *ca, int slot,
				     u8 *buf, int bytes_write)
{
	int status;
	int i;

	dprintk("%s\n", __func__);


	/* sanity check */
	if (bytes_write > ca->slot_info[slot].link_buf_size)
		return -EINVAL;

	if (ca->pub->write_data &&
	    (ca->slot_info[slot].slot_state != DVB_CA_SLOTSTATE_LINKINIT))
		return ca->pub->write_data(ca->pub, slot, buf, bytes_write);

	/* it is possible we are dealing with a single buffer implementation,
	   thus if there is data available for read or if there is even a read
	   already in progress, we do nothing but awake the kernel thread to
	   process the data if necessary. */
	if ((status = ca->pub->read_cam_control(ca->pub, slot, CTRLIF_STATUS)) < 0)
		goto exitnowrite;
	if (status & (STATUSREG_DA | STATUSREG_RE)) {
		if (status & STATUSREG_DA)
			dvb_ca_en50221_thread_wakeup(ca);

		status = -EAGAIN;
		goto exitnowrite;
	}

	/* OK, set HC bit */
	if ((status = ca->pub->write_cam_control(ca->pub, slot, CTRLIF_COMMAND,
						 IRQEN | CMDREG_HC)) != 0)
		goto exit;

	/* check if interface is still free */
	if ((status = ca->pub->read_cam_control(ca->pub, slot, CTRLIF_STATUS)) < 0)
		goto exit;
	if (!(status & STATUSREG_FR)) {
		/* it wasn't free => try again later */
		status = -EAGAIN;
		goto exit;
	}

	/*
	 * It may need some time for the CAM to settle down, or there might
	 * be a race condition between the CAM, writing HC and our last
	 * check for DA. This happens, if the CAM asserts DA, just after
	 * checking DA before we are setting HC. In this case it might be
	 * a bug in the CAM to keep the FR bit, the lower layer/HW
	 * communication requires a longer timeout or the CAM needs more
	 * time internally. But this happens in reality!
	 * We need to read the status from the HW again and do the same
	 * we did for the previous check for DA
	 */
	status = ca->pub->read_cam_control(ca->pub, slot, CTRLIF_STATUS);
	if (status < 0)
		goto exit;

	if (status & (STATUSREG_DA | STATUSREG_RE)) {
		if (status & STATUSREG_DA)
			dvb_ca_en50221_thread_wakeup(ca);

		status = -EAGAIN;
		goto exit;
	}

	/* send the amount of data */
	if ((status = ca->pub->write_cam_control(ca->pub, slot, CTRLIF_SIZE_HIGH, bytes_write >> 8)) != 0)
		goto exit;
	if ((status = ca->pub->write_cam_control(ca->pub, slot, CTRLIF_SIZE_LOW,
						 bytes_write & 0xff)) != 0)
		goto exit;

	/* send the buffer */
	for (i = 0; i < bytes_write; i++) {
		if ((status = ca->pub->write_cam_control(ca->pub, slot, CTRLIF_DATA, buf[i])) != 0)
			goto exit;
	}

	/* check for write error (WE should now be 0) */
	if ((status = ca->pub->read_cam_control(ca->pub, slot, CTRLIF_STATUS)) < 0)
		goto exit;
	if (status & STATUSREG_WE) {
		ca->slot_info[slot].slot_state = DVB_CA_SLOTSTATE_LINKINIT;
		status = -EIO;
		goto exit;
	}
	status = bytes_write;

	dprintk("Wrote CA packet for slot %i, connection id 0x%x last_frag:%i size:0x%x\n", slot,
		buf[0], (buf[1] & 0x80) == 0, bytes_write);

exit:
	ca->pub->write_cam_control(ca->pub, slot, CTRLIF_COMMAND, IRQEN);

exitnowrite:
	return status;
}



/* ******************************************************************************** */
/* EN50221 higher level functions */


/**
 * dvb_ca_en50221_slot_shutdown - A CAM has been removed => shut it down.
 *
 * @ca: CA instance.
 * @slot: Slot to shut down.
 */
static int dvb_ca_en50221_slot_shutdown(struct dvb_ca_private *ca, int slot)
{
	dprintk("%s\n", __func__);

	ca->pub->slot_shutdown(ca->pub, slot);
	ca->slot_info[slot].slot_state = DVB_CA_SLOTSTATE_NONE;

	/* need to wake up all processes to check if they're now
	   trying to write to a defunct CAM */
	wake_up_interruptible(&ca->wait_queue);

	dprintk("Slot %i shutdown\n", slot);

	/* success */
	return 0;
}


/**
 * dvb_ca_en50221_camchange_irq - A CAMCHANGE IRQ has occurred.
 *
 * @ca: CA instance.
 * @slot: Slot concerned.
 * @change_type: One of the DVB_CA_CAMCHANGE_* values.
 */
void dvb_ca_en50221_camchange_irq(struct dvb_ca_en50221 *pubca, int slot, int change_type)
{
	struct dvb_ca_private *ca = pubca->private;

	dprintk("CAMCHANGE IRQ slot:%i change_type:%i\n", slot, change_type);

	switch (change_type) {
	case DVB_CA_EN50221_CAMCHANGE_REMOVED:
	case DVB_CA_EN50221_CAMCHANGE_INSERTED:
		break;

	default:
		return;
	}

	ca->slot_info[slot].camchange_type = change_type;
	atomic_inc(&ca->slot_info[slot].camchange_count);
	dvb_ca_en50221_thread_wakeup(ca);
}
EXPORT_SYMBOL(dvb_ca_en50221_camchange_irq);


/**
 * dvb_ca_en50221_camready_irq - A CAMREADY IRQ has occurred.
 *
 * @ca: CA instance.
 * @slot: Slot concerned.
 */
void dvb_ca_en50221_camready_irq(struct dvb_ca_en50221 *pubca, int slot)
{
	struct dvb_ca_private *ca = pubca->private;

	dprintk("CAMREADY IRQ slot:%i\n", slot);

	if (ca->slot_info[slot].slot_state == DVB_CA_SLOTSTATE_WAITREADY) {
		ca->slot_info[slot].slot_state = DVB_CA_SLOTSTATE_VALIDATE;
		dvb_ca_en50221_thread_wakeup(ca);
	}
}
EXPORT_SYMBOL(dvb_ca_en50221_camready_irq);


/**
 * dvb_ca_en50221_frda_irq - An FR or DA IRQ has occurred.
 *
 * @ca: CA instance.
 * @slot: Slot concerned.
 */
void dvb_ca_en50221_frda_irq(struct dvb_ca_en50221 *pubca, int slot)
{
	struct dvb_ca_private *ca = pubca->private;
	int flags;

	dprintk("FR/DA IRQ slot:%i\n", slot);

	switch (ca->slot_info[slot].slot_state) {
	case DVB_CA_SLOTSTATE_LINKINIT:
		flags = ca->pub->read_cam_control(pubca, slot, CTRLIF_STATUS);
		if (flags & STATUSREG_DA) {
			dprintk("CAM supports DA IRQ\n");
			ca->slot_info[slot].da_irq_supported = 1;
		}
		break;

	case DVB_CA_SLOTSTATE_RUNNING:
		if (ca->open)
			dvb_ca_en50221_thread_wakeup(ca);
		break;
	}
}
EXPORT_SYMBOL(dvb_ca_en50221_frda_irq);


/* ******************************************************************************** */
/* EN50221 thread functions */

/**
 * Wake up the DVB CA thread
 *
 * @ca: CA instance.
 */
static void dvb_ca_en50221_thread_wakeup(struct dvb_ca_private *ca)
{

	dprintk("%s\n", __func__);

	ca->wakeup = 1;
	mb();
	wake_up_process(ca->thread);
}

/**
 * Update the delay used by the thread.
 *
 * @ca: CA instance.
 */
static void dvb_ca_en50221_thread_update_delay(struct dvb_ca_private *ca)
{
	int delay;
	int curdelay = 100000000;
	int slot;

	/* Beware of too high polling frequency, because one polling
	 * call might take several hundred milliseconds until timeout!
	 */
	for (slot = 0; slot < ca->slot_count; slot++) {
		switch (ca->slot_info[slot].slot_state) {
		default:
		case DVB_CA_SLOTSTATE_NONE:
			delay = HZ * 60;  /* 60s */
			if (!(ca->flags & DVB_CA_EN50221_FLAG_IRQ_CAMCHANGE))
				delay = HZ * 5;  /* 5s */
			break;
		case DVB_CA_SLOTSTATE_INVALID:
			delay = HZ * 60;  /* 60s */
			if (!(ca->flags & DVB_CA_EN50221_FLAG_IRQ_CAMCHANGE))
				delay = HZ / 10;  /* 100ms */
			break;

		case DVB_CA_SLOTSTATE_UNINITIALISED:
		case DVB_CA_SLOTSTATE_WAITREADY:
		case DVB_CA_SLOTSTATE_VALIDATE:
		case DVB_CA_SLOTSTATE_WAITFR:
		case DVB_CA_SLOTSTATE_LINKINIT:
			delay = HZ / 10;  /* 100ms */
			break;

		case DVB_CA_SLOTSTATE_RUNNING:
			delay = HZ * 60;  /* 60s */
			if (!(ca->flags & DVB_CA_EN50221_FLAG_IRQ_CAMCHANGE))
				delay = HZ / 10;  /* 100ms */
			if (ca->open) {
				if ((!ca->slot_info[slot].da_irq_supported) ||
				    (!(ca->flags & DVB_CA_EN50221_FLAG_IRQ_DA)))
					delay = HZ / 10;  /* 100ms */
			}
			break;
		}

		if (delay < curdelay)
			curdelay = delay;
	}

	ca->delay = curdelay;
}



/**
 * Kernel thread which monitors CA slots for CAM changes, and performs data transfers.
 */
static int dvb_ca_en50221_thread(void *data)
{
	struct dvb_ca_private *ca = data;
	int slot;
	int flags;
	int status;
	int pktcount;
	void *rxbuf;

	dprintk("%s\n", __func__);

	/* choose the correct initial delay */
	dvb_ca_en50221_thread_update_delay(ca);

	/* main loop */
	while (!kthread_should_stop()) {
		/* sleep for a bit */
		if (!ca->wakeup) {
			set_current_state(TASK_INTERRUPTIBLE);
			schedule_timeout(ca->delay);
			if (kthread_should_stop())
				return 0;
		}
		ca->wakeup = 0;

		/* go through all the slots processing them */
		for (slot = 0; slot < ca->slot_count; slot++) {

			mutex_lock(&ca->slot_info[slot].slot_lock);

			// check the cam status + deal with CAMCHANGEs
			while (dvb_ca_en50221_check_camstatus(ca, slot)) {
				/* clear down an old CI slot if necessary */
				if (ca->slot_info[slot].slot_state != DVB_CA_SLOTSTATE_NONE)
					dvb_ca_en50221_slot_shutdown(ca, slot);

				/* if a CAM is NOW present, initialise it */
				if (ca->slot_info[slot].camchange_type == DVB_CA_EN50221_CAMCHANGE_INSERTED) {
					ca->slot_info[slot].slot_state = DVB_CA_SLOTSTATE_UNINITIALISED;
				}

				/* we've handled one CAMCHANGE */
				dvb_ca_en50221_thread_update_delay(ca);
				atomic_dec(&ca->slot_info[slot].camchange_count);
			}
			// CAM state machine
			switch (ca->slot_info[slot].slot_state) {
			case DVB_CA_SLOTSTATE_NONE:
			case DVB_CA_SLOTSTATE_INVALID:
				// no action needed
				break;

			case DVB_CA_SLOTSTATE_UNINITIALISED:
				ca->slot_info[slot].slot_state = DVB_CA_SLOTSTATE_WAITREADY;
				ca->pub->slot_reset(ca->pub, slot);
				ca->slot_info[slot].timeout = jiffies + (INIT_TIMEOUT_SECS * HZ);
				break;

			case DVB_CA_SLOTSTATE_WAITREADY:
				if (time_after(jiffies, ca->slot_info[slot].timeout)) {
					pr_err("dvb_ca adaptor %d: PC card did not respond :(\n",
					       ca->dvbdev->adapter->num);
					ca->slot_info[slot].slot_state = DVB_CA_SLOTSTATE_INVALID;
					dvb_ca_en50221_thread_update_delay(ca);
					break;
				}
				// no other action needed; will automatically change state when ready
				break;

			case DVB_CA_SLOTSTATE_VALIDATE:
				if (dvb_ca_en50221_parse_attributes(ca, slot) != 0) {
					/* we need this extra check for annoying interfaces like the budget-av */
					if ((!(ca->flags & DVB_CA_EN50221_FLAG_IRQ_CAMCHANGE)) &&
					    (ca->pub->poll_slot_status)) {
						status = ca->pub->poll_slot_status(ca->pub, slot, 0);
						if (!(status & DVB_CA_EN50221_POLL_CAM_PRESENT)) {
							ca->slot_info[slot].slot_state = DVB_CA_SLOTSTATE_NONE;
							dvb_ca_en50221_thread_update_delay(ca);
							break;
						}
					}

					pr_err("dvb_ca adapter %d: Invalid PC card inserted :(\n",
					       ca->dvbdev->adapter->num);
					ca->slot_info[slot].slot_state = DVB_CA_SLOTSTATE_INVALID;
					dvb_ca_en50221_thread_update_delay(ca);
					break;
				}
				if (dvb_ca_en50221_set_configoption(ca, slot) != 0) {
					pr_err("dvb_ca adapter %d: Unable to initialise CAM :(\n",
					       ca->dvbdev->adapter->num);
					ca->slot_info[slot].slot_state = DVB_CA_SLOTSTATE_INVALID;
					dvb_ca_en50221_thread_update_delay(ca);
					break;
				}
				if (ca->pub->write_cam_control(ca->pub, slot,
							       CTRLIF_COMMAND, CMDREG_RS) != 0) {
					pr_err("dvb_ca adapter %d: Unable to reset CAM IF\n",
					       ca->dvbdev->adapter->num);
					ca->slot_info[slot].slot_state = DVB_CA_SLOTSTATE_INVALID;
					dvb_ca_en50221_thread_update_delay(ca);
					break;
				}
				dprintk("DVB CAM validated successfully\n");

				ca->slot_info[slot].timeout = jiffies + (INIT_TIMEOUT_SECS * HZ);
				ca->slot_info[slot].slot_state = DVB_CA_SLOTSTATE_WAITFR;
				ca->wakeup = 1;
				break;

			case DVB_CA_SLOTSTATE_WAITFR:
				if (time_after(jiffies, ca->slot_info[slot].timeout)) {
					pr_err("dvb_ca adapter %d: DVB CAM did not respond :(\n",
					       ca->dvbdev->adapter->num);
					ca->slot_info[slot].slot_state = DVB_CA_SLOTSTATE_INVALID;
					dvb_ca_en50221_thread_update_delay(ca);
					break;
				}

				flags = ca->pub->read_cam_control(ca->pub, slot, CTRLIF_STATUS);
				if (flags & STATUSREG_FR) {
					ca->slot_info[slot].slot_state = DVB_CA_SLOTSTATE_LINKINIT;
					ca->wakeup = 1;
				}
				break;

			case DVB_CA_SLOTSTATE_LINKINIT:
				if (dvb_ca_en50221_link_init(ca, slot) != 0) {
					/* we need this extra check for annoying interfaces like the budget-av */
					if ((!(ca->flags & DVB_CA_EN50221_FLAG_IRQ_CAMCHANGE)) &&
					    (ca->pub->poll_slot_status)) {
						status = ca->pub->poll_slot_status(ca->pub, slot, 0);
						if (!(status & DVB_CA_EN50221_POLL_CAM_PRESENT)) {
							ca->slot_info[slot].slot_state = DVB_CA_SLOTSTATE_NONE;
							dvb_ca_en50221_thread_update_delay(ca);
							break;
						}
					}

					pr_err("dvb_ca adapter %d: DVB CAM link initialisation failed :(\n",
					       ca->dvbdev->adapter->num);
					ca->slot_info[slot].slot_state =
						DVB_CA_SLOTSTATE_UNINITIALISED;
					dvb_ca_en50221_thread_update_delay(ca);
					break;
				}

				if (ca->slot_info[slot].rx_buffer.data == NULL) {
					rxbuf = vmalloc(RX_BUFFER_SIZE);
					if (rxbuf == NULL) {
						pr_err("dvb_ca adapter %d: Unable to allocate CAM rx buffer :(\n",
						       ca->dvbdev->adapter->num);
						ca->slot_info[slot].slot_state = DVB_CA_SLOTSTATE_INVALID;
						dvb_ca_en50221_thread_update_delay(ca);
						break;
					}
					dvb_ringbuffer_init(&ca->slot_info[slot].rx_buffer, rxbuf, RX_BUFFER_SIZE);
				}

				ca->pub->slot_ts_enable(ca->pub, slot);
				ca->slot_info[slot].slot_state = DVB_CA_SLOTSTATE_RUNNING;
				dvb_ca_en50221_thread_update_delay(ca);
				pr_err("dvb_ca adapter %d: DVB CAM detected and initialised successfully\n",
				       ca->dvbdev->adapter->num);
				break;

			case DVB_CA_SLOTSTATE_RUNNING:
				if (!ca->open)
					break;

				// poll slots for data
				pktcount = 0;
				while ((status = dvb_ca_en50221_read_data(ca, slot, NULL, 0)) > 0) {
					if (!ca->open)
						break;

					/* if a CAMCHANGE occurred at some point, do not do any more processing of this slot */
					if (dvb_ca_en50221_check_camstatus(ca, slot)) {
						// we dont want to sleep on the next iteration so we can handle the cam change
						ca->wakeup = 1;
						break;
					}

					/* check if we've hit our limit this time */
					if (++pktcount >= MAX_RX_PACKETS_PER_ITERATION) {
						// dont sleep; there is likely to be more data to read
						ca->wakeup = 1;
						break;
					}
				}
				break;
			}

			mutex_unlock(&ca->slot_info[slot].slot_lock);
		}
	}

	return 0;
}



/* ******************************************************************************** */
/* EN50221 IO interface functions */

/**
 * Real ioctl implementation.
 * NOTE: CA_SEND_MSG/CA_GET_MSG ioctls have userspace buffers passed to them.
 *
 * @inode: Inode concerned.
 * @file: File concerned.
 * @cmd: IOCTL command.
 * @arg: Associated argument.
 *
 * @return 0 on success, <0 on error.
 */
static int dvb_ca_en50221_io_do_ioctl(struct file *file,
				      unsigned int cmd, void *parg)
{
	struct dvb_device *dvbdev = file->private_data;
	struct dvb_ca_private *ca = dvbdev->priv;
	int err = 0;
	int slot;

	dprintk("%s\n", __func__);

	if (mutex_lock_interruptible(&ca->ioctl_mutex))
		return -ERESTARTSYS;

	switch (cmd) {
	case CA_RESET:
		for (slot = 0; slot < ca->slot_count; slot++) {
			mutex_lock(&ca->slot_info[slot].slot_lock);
			if (ca->slot_info[slot].slot_state != DVB_CA_SLOTSTATE_NONE) {
				dvb_ca_en50221_slot_shutdown(ca, slot);
				if (ca->flags & DVB_CA_EN50221_FLAG_IRQ_CAMCHANGE)
					dvb_ca_en50221_camchange_irq(ca->pub,
								     slot,
								     DVB_CA_EN50221_CAMCHANGE_INSERTED);
			}
			mutex_unlock(&ca->slot_info[slot].slot_lock);
		}
		ca->next_read_slot = 0;
		dvb_ca_en50221_thread_wakeup(ca);
		break;

	case CA_GET_CAP: {
		struct ca_caps *caps = parg;

		caps->slot_num = ca->slot_count;
		caps->slot_type = CA_CI_LINK;
		caps->descr_num = 0;
		caps->descr_type = 0;
		break;
	}

	case CA_GET_SLOT_INFO: {
		struct ca_slot_info *info = parg;

		if ((info->num > ca->slot_count) || (info->num < 0)) {
			err = -EINVAL;
			goto out_unlock;
		}

		info->type = CA_CI_LINK;
		info->flags = 0;
		if ((ca->slot_info[info->num].slot_state != DVB_CA_SLOTSTATE_NONE)
			&& (ca->slot_info[info->num].slot_state != DVB_CA_SLOTSTATE_INVALID)) {
			info->flags = CA_CI_MODULE_PRESENT;
		}
		if (ca->slot_info[info->num].slot_state == DVB_CA_SLOTSTATE_RUNNING) {
			info->flags |= CA_CI_MODULE_READY;
		}
		break;
	}

	default:
		err = -EINVAL;
		break;
	}

out_unlock:
	mutex_unlock(&ca->ioctl_mutex);
	return err;
}


/**
 * Wrapper for ioctl implementation.
 *
 * @inode: Inode concerned.
 * @file: File concerned.
 * @cmd: IOCTL command.
 * @arg: Associated argument.
 *
 * @return 0 on success, <0 on error.
 */
static long dvb_ca_en50221_io_ioctl(struct file *file,
				    unsigned int cmd, unsigned long arg)
{
	return dvb_usercopy(file, cmd, arg, dvb_ca_en50221_io_do_ioctl);
}


/**
 * Implementation of write() syscall.
 *
 * @file: File structure.
 * @buf: Source buffer.
 * @count: Size of source buffer.
 * @ppos: Position in file (ignored).
 *
 * @return Number of bytes read, or <0 on error.
 */
static ssize_t dvb_ca_en50221_io_write(struct file *file,
				       const char __user *buf, size_t count,
				       loff_t *ppos)
{
	struct dvb_device *dvbdev = file->private_data;
	struct dvb_ca_private *ca = dvbdev->priv;
	u8 slot, connection_id;
	int status;
	u8 fragbuf[HOST_LINK_BUF_SIZE];
	int fragpos = 0;
	int fraglen;
	unsigned long timeout;
	int written;

	dprintk("%s\n", __func__);

	/* Incoming packet has a 2 byte header. hdr[0] = slot_id, hdr[1] = connection_id */
	if (count < 2)
		return -EINVAL;

	/* extract slot & connection id */
	if (copy_from_user(&slot, buf, 1))
		return -EFAULT;
	if (copy_from_user(&connection_id, buf + 1, 1))
		return -EFAULT;
	buf += 2;
	count -= 2;

	/* check if the slot is actually running */
	if (ca->slot_info[slot].slot_state != DVB_CA_SLOTSTATE_RUNNING)
		return -EINVAL;

	/* fragment the packets & store in the buffer */
	while (fragpos < count) {
		fraglen = ca->slot_info[slot].link_buf_size - 2;
		if (fraglen < 0)
			break;
		if (fraglen > HOST_LINK_BUF_SIZE - 2)
			fraglen = HOST_LINK_BUF_SIZE - 2;
		if ((count - fragpos) < fraglen)
			fraglen = count - fragpos;

		fragbuf[0] = connection_id;
		fragbuf[1] = ((fragpos + fraglen) < count) ? 0x80 : 0x00;
		status = copy_from_user(fragbuf + 2, buf + fragpos, fraglen);
		if (status) {
			status = -EFAULT;
			goto exit;
		}

		timeout = jiffies + HZ / 2;
		written = 0;
		while (!time_after(jiffies, timeout)) {
			/* check the CAM hasn't been removed/reset in the meantime */
			if (ca->slot_info[slot].slot_state != DVB_CA_SLOTSTATE_RUNNING) {
				status = -EIO;
				goto exit;
			}

			mutex_lock(&ca->slot_info[slot].slot_lock);
			status = dvb_ca_en50221_write_data(ca, slot, fragbuf, fraglen + 2);
			mutex_unlock(&ca->slot_info[slot].slot_lock);
			if (status == (fraglen + 2)) {
				written = 1;
				break;
			}
			if (status != -EAGAIN)
				goto exit;

			msleep(1);
		}
		if (!written) {
			status = -EIO;
			goto exit;
		}

		fragpos += fraglen;
	}
	status = count + 2;

exit:
	return status;
}


/**
 * Condition for waking up in dvb_ca_en50221_io_read_condition
 */
static int dvb_ca_en50221_io_read_condition(struct dvb_ca_private *ca,
					    int *result, int *_slot)
{
	int slot;
	int slot_count = 0;
	int idx;
	size_t fraglen;
	int connection_id = -1;
	int found = 0;
	u8 hdr[2];

	slot = ca->next_read_slot;
	while ((slot_count < ca->slot_count) && (!found)) {
		if (ca->slot_info[slot].slot_state != DVB_CA_SLOTSTATE_RUNNING)
			goto nextslot;

		if (ca->slot_info[slot].rx_buffer.data == NULL) {
			return 0;
		}

		idx = dvb_ringbuffer_pkt_next(&ca->slot_info[slot].rx_buffer, -1, &fraglen);
		while (idx != -1) {
			dvb_ringbuffer_pkt_read(&ca->slot_info[slot].rx_buffer, idx, 0, hdr, 2);
			if (connection_id == -1)
				connection_id = hdr[0];
			if ((hdr[0] == connection_id) && ((hdr[1] & 0x80) == 0)) {
				*_slot = slot;
				found = 1;
				break;
			}

			idx = dvb_ringbuffer_pkt_next(&ca->slot_info[slot].rx_buffer, idx, &fraglen);
		}

nextslot:
		slot = (slot + 1) % ca->slot_count;
		slot_count++;
	}

	ca->next_read_slot = slot;
	return found;
}


/**
 * Implementation of read() syscall.
 *
 * @file: File structure.
 * @buf: Destination buffer.
 * @count: Size of destination buffer.
 * @ppos: Position in file (ignored).
 *
 * @return Number of bytes read, or <0 on error.
 */
static ssize_t dvb_ca_en50221_io_read(struct file *file, char __user *buf,
				      size_t count, loff_t *ppos)
{
	struct dvb_device *dvbdev = file->private_data;
	struct dvb_ca_private *ca = dvbdev->priv;
	int status;
	int result = 0;
	u8 hdr[2];
	int slot;
	int connection_id = -1;
	size_t idx, idx2;
	int last_fragment = 0;
	size_t fraglen;
	int pktlen;
	int dispose = 0;

	dprintk("%s\n", __func__);

	/* Outgoing packet has a 2 byte header. hdr[0] = slot_id, hdr[1] = connection_id */
	if (count < 2)
		return -EINVAL;

	/* wait for some data */
	if ((status = dvb_ca_en50221_io_read_condition(ca, &result, &slot)) == 0) {

		/* if we're in nonblocking mode, exit immediately */
		if (file->f_flags & O_NONBLOCK)
			return -EWOULDBLOCK;

		/* wait for some data */
		status = wait_event_interruptible(ca->wait_queue,
						  dvb_ca_en50221_io_read_condition
						  (ca, &result, &slot));
	}
	if ((status < 0) || (result < 0)) {
		if (result)
			return result;
		return status;
	}

	idx = dvb_ringbuffer_pkt_next(&ca->slot_info[slot].rx_buffer, -1, &fraglen);
	pktlen = 2;
	do {
		if (idx == -1) {
			pr_err("dvb_ca adapter %d: BUG: read packet ended before last_fragment encountered\n",
			       ca->dvbdev->adapter->num);
			status = -EIO;
			goto exit;
		}

		dvb_ringbuffer_pkt_read(&ca->slot_info[slot].rx_buffer, idx, 0, hdr, 2);
		if (connection_id == -1)
			connection_id = hdr[0];
		if (hdr[0] == connection_id) {
			if (pktlen < count) {
				if ((pktlen + fraglen - 2) > count) {
					fraglen = count - pktlen;
				} else {
					fraglen -= 2;
				}

				if ((status = dvb_ringbuffer_pkt_read_user(&ca->slot_info[slot].rx_buffer, idx, 2,
								      buf + pktlen, fraglen)) < 0) {
					goto exit;
				}
				pktlen += fraglen;
			}

			if ((hdr[1] & 0x80) == 0)
				last_fragment = 1;
			dispose = 1;
		}

		idx2 = dvb_ringbuffer_pkt_next(&ca->slot_info[slot].rx_buffer, idx, &fraglen);
		if (dispose)
			dvb_ringbuffer_pkt_dispose(&ca->slot_info[slot].rx_buffer, idx);
		idx = idx2;
		dispose = 0;
	} while (!last_fragment);

	hdr[0] = slot;
	hdr[1] = connection_id;
	status = copy_to_user(buf, hdr, 2);
	if (status) {
		status = -EFAULT;
		goto exit;
	}
	status = pktlen;

exit:
	return status;
}


/**
 * Implementation of file open syscall.
 *
 * @inode: Inode concerned.
 * @file: File concerned.
 *
 * @return 0 on success, <0 on failure.
 */
static int dvb_ca_en50221_io_open(struct inode *inode, struct file *file)
{
	struct dvb_device *dvbdev = file->private_data;
	struct dvb_ca_private *ca = dvbdev->priv;
	int err;
	int i;

	dprintk("%s\n", __func__);

	if (!try_module_get(ca->pub->owner))
		return -EIO;

	err = dvb_generic_open(inode, file);
	if (err < 0) {
		module_put(ca->pub->owner);
		return err;
	}

	for (i = 0; i < ca->slot_count; i++) {

		if (ca->slot_info[i].slot_state == DVB_CA_SLOTSTATE_RUNNING) {
			if (ca->slot_info[i].rx_buffer.data != NULL) {
				/* it is safe to call this here without locks because
				 * ca->open == 0. Data is not read in this case */
				dvb_ringbuffer_flush(&ca->slot_info[i].rx_buffer);
			}
		}
	}

	ca->open = 1;
	dvb_ca_en50221_thread_update_delay(ca);
	dvb_ca_en50221_thread_wakeup(ca);

	dvb_ca_private_get(ca);

	return 0;
}


/**
 * Implementation of file close syscall.
 *
 * @inode: Inode concerned.
 * @file: File concerned.
 *
 * @return 0 on success, <0 on failure.
 */
static int dvb_ca_en50221_io_release(struct inode *inode, struct file *file)
{
	struct dvb_device *dvbdev = file->private_data;
	struct dvb_ca_private *ca = dvbdev->priv;
	int err;

	dprintk("%s\n", __func__);

	/* mark the CA device as closed */
	ca->open = 0;
	dvb_ca_en50221_thread_update_delay(ca);

	err = dvb_generic_release(inode, file);

	module_put(ca->pub->owner);

	dvb_ca_private_put(ca);

	return err;
}


/**
 * Implementation of poll() syscall.
 *
 * @file: File concerned.
 * @wait: poll wait table.
 *
 * @return Standard poll mask.
 */
static unsigned int dvb_ca_en50221_io_poll(struct file *file, poll_table *wait)
{
	struct dvb_device *dvbdev = file->private_data;
	struct dvb_ca_private *ca = dvbdev->priv;
	unsigned int mask = 0;
	int slot;
	int result = 0;

	dprintk("%s\n", __func__);

	if (dvb_ca_en50221_io_read_condition(ca, &result, &slot) == 1) {
		mask |= POLLIN;
	}

	/* if there is something, return now */
	if (mask)
		return mask;

	/* wait for something to happen */
	poll_wait(file, &ca->wait_queue, wait);

	if (dvb_ca_en50221_io_read_condition(ca, &result, &slot) == 1) {
		mask |= POLLIN;
	}

	return mask;
}
EXPORT_SYMBOL(dvb_ca_en50221_init);


static const struct file_operations dvb_ca_fops = {
	.owner = THIS_MODULE,
	.read = dvb_ca_en50221_io_read,
	.write = dvb_ca_en50221_io_write,
	.unlocked_ioctl = dvb_ca_en50221_io_ioctl,
	.open = dvb_ca_en50221_io_open,
	.release = dvb_ca_en50221_io_release,
	.poll = dvb_ca_en50221_io_poll,
	.llseek = noop_llseek,
};

static const struct dvb_device dvbdev_ca = {
	.priv = NULL,
	.users = 1,
	.readers = 1,
	.writers = 1,
#if defined(CONFIG_MEDIA_CONTROLLER_DVB)
	.name = "dvb-ca-en50221",
#endif
	.fops = &dvb_ca_fops,
};

/* ******************************************************************************** */
/* Initialisation/shutdown functions */


/**
 * Initialise a new DVB CA EN50221 interface device.
 *
 * @dvb_adapter: DVB adapter to attach the new CA device to.
 * @ca: The dvb_ca instance.
 * @flags: Flags describing the CA device (DVB_CA_FLAG_*).
 * @slot_count: Number of slots supported.
 *
 * @return 0 on success, nonzero on failure
 */
int dvb_ca_en50221_init(struct dvb_adapter *dvb_adapter,
			struct dvb_ca_en50221 *pubca, int flags, int slot_count)
{
	int ret;
	struct dvb_ca_private *ca = NULL;
	int i;

	dprintk("%s\n", __func__);

	if (slot_count < 1)
		return -EINVAL;

	/* initialise the system data */
	if ((ca = kzalloc(sizeof(struct dvb_ca_private), GFP_KERNEL)) == NULL) {
		ret = -ENOMEM;
		goto exit;
	}
	kref_init(&ca->refcount);
	ca->pub = pubca;
	ca->flags = flags;
	ca->slot_count = slot_count;
	if ((ca->slot_info = kcalloc(slot_count, sizeof(struct dvb_ca_slot), GFP_KERNEL)) == NULL) {
		ret = -ENOMEM;
		goto free_ca;
	}
	init_waitqueue_head(&ca->wait_queue);
	ca->open = 0;
	ca->wakeup = 0;
	ca->next_read_slot = 0;
	pubca->private = ca;

	/* register the DVB device */
	ret = dvb_register_device(dvb_adapter, &ca->dvbdev, &dvbdev_ca, ca, DVB_DEVICE_CA, 0);
	if (ret)
		goto free_slot_info;

	/* now initialise each slot */
	for (i = 0; i < slot_count; i++) {
		memset(&ca->slot_info[i], 0, sizeof(struct dvb_ca_slot));
		ca->slot_info[i].slot_state = DVB_CA_SLOTSTATE_NONE;
		atomic_set(&ca->slot_info[i].camchange_count, 0);
		ca->slot_info[i].camchange_type = DVB_CA_EN50221_CAMCHANGE_REMOVED;
		mutex_init(&ca->slot_info[i].slot_lock);
	}

	mutex_init(&ca->ioctl_mutex);

	if (signal_pending(current)) {
		ret = -EINTR;
		goto unregister_device;
	}
	mb();

	/* create a kthread for monitoring this CA device */
	ca->thread = kthread_run(dvb_ca_en50221_thread, ca, "kdvb-ca-%i:%i",
				 ca->dvbdev->adapter->num, ca->dvbdev->id);
	if (IS_ERR(ca->thread)) {
		ret = PTR_ERR(ca->thread);
		pr_err("dvb_ca_init: failed to start kernel_thread (%d)\n",
		       ret);
		goto unregister_device;
	}

	return 0;

unregister_device:
	dvb_unregister_device(ca->dvbdev);
free_slot_info:
	kfree(ca->slot_info);
free_ca:
	kfree(ca);
exit:
	pubca->private = NULL;
	return ret;
}
EXPORT_SYMBOL(dvb_ca_en50221_release);



/**
 * Release a DVB CA EN50221 interface device.
 *
 * @ca_dev: The dvb_device_t instance for the CA device.
 * @ca: The associated dvb_ca instance.
 */
void dvb_ca_en50221_release(struct dvb_ca_en50221 *pubca)
{
	struct dvb_ca_private *ca = pubca->private;
	int i;

	dprintk("%s\n", __func__);

	/* shutdown the thread if there was one */
	kthread_stop(ca->thread);

	for (i = 0; i < ca->slot_count; i++) {
		dvb_ca_en50221_slot_shutdown(ca, i);
	}
	dvb_remove_device(ca->dvbdev);
	dvb_ca_private_put(ca);
	pubca->private = NULL;
}<|MERGE_RESOLUTION|>--- conflicted
+++ resolved
@@ -349,12 +349,7 @@
 	/* read the buffer size from the CAM */
 	if ((ret = ca->pub->write_cam_control(ca->pub, slot, CTRLIF_COMMAND, IRQEN | CMDREG_SR)) != 0)
 		return ret;
-<<<<<<< HEAD
 	if ((ret = dvb_ca_en50221_wait_if_status(ca, slot, STATUSREG_DA, HZ)) != 0)
-=======
-	ret = dvb_ca_en50221_wait_if_status(ca, slot, STATUSREG_DA, HZ);
-	if (ret != 0)
->>>>>>> 2748e76d
 		return ret;
 	if ((ret = dvb_ca_en50221_read_data(ca, slot, buf, 2)) != 2)
 		return -EIO;
