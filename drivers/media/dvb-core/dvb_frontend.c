/*
 * dvb_frontend.c: DVB frontend tuning interface/thread
 *
 *
 * Copyright (C) 1999-2001 Ralph  Metzler
 *			   Marcus Metzler
 *			   Holger Waechtler
 *				      for convergence integrated media GmbH
 *
 * Copyright (C) 2004 Andrew de Quincey (tuning thread cleanup)
 *
 * This program is free software; you can redistribute it and/or
 * modify it under the terms of the GNU General Public License
 * as published by the Free Software Foundation; either version 2
 * of the License, or (at your option) any later version.
 *
 * This program is distributed in the hope that it will be useful,
 * but WITHOUT ANY WARRANTY; without even the implied warranty of
 * MERCHANTABILITY or FITNESS FOR A PARTICULAR PURPOSE.	 See the
 * GNU General Public License for more details.
 * To obtain the license, point your browser to
 * http://www.gnu.org/copyleft/gpl.html
 */

/* Enables DVBv3 compatibility bits at the headers */
#define __DVB_CORE__

#define pr_fmt(fmt) "dvb_frontend: " fmt

#include <linux/string.h>
#include <linux/kernel.h>
#include <linux/sched/signal.h>
#include <linux/wait.h>
#include <linux/slab.h>
#include <linux/poll.h>
#include <linux/semaphore.h>
#include <linux/module.h>
#include <linux/list.h>
#include <linux/freezer.h>
#include <linux/jiffies.h>
#include <linux/kthread.h>
#include <linux/ktime.h>
#include <asm/processor.h>

#include "dvb_frontend.h"
#include "dvbdev.h"
#include <linux/dvb/version.h>

static int dvb_frontend_debug;
static int dvb_shutdown_timeout;
static int dvb_force_auto_inversion;
static int dvb_override_tune_delay;
static int dvb_powerdown_on_sleep = 1;
static int dvb_mfe_wait_time = 5;

module_param_named(frontend_debug, dvb_frontend_debug, int, 0644);
MODULE_PARM_DESC(frontend_debug, "Turn on/off frontend core debugging (default:off).");
module_param(dvb_shutdown_timeout, int, 0644);
MODULE_PARM_DESC(dvb_shutdown_timeout, "wait <shutdown_timeout> seconds after close() before suspending hardware");
module_param(dvb_force_auto_inversion, int, 0644);
MODULE_PARM_DESC(dvb_force_auto_inversion, "0: normal (default), 1: INVERSION_AUTO forced always");
module_param(dvb_override_tune_delay, int, 0644);
MODULE_PARM_DESC(dvb_override_tune_delay, "0: normal (default), >0 => delay in milliseconds to wait for lock after a tune attempt");
module_param(dvb_powerdown_on_sleep, int, 0644);
MODULE_PARM_DESC(dvb_powerdown_on_sleep, "0: do not power down, 1: turn LNB voltage off on sleep (default)");
module_param(dvb_mfe_wait_time, int, 0644);
MODULE_PARM_DESC(dvb_mfe_wait_time, "Wait up to <mfe_wait_time> seconds on open() for multi-frontend to become available (default:5 seconds)");

#define dprintk(fmt, arg...) \
	printk(KERN_DEBUG pr_fmt("%s: " fmt), __func__, ##arg)

#define FESTATE_IDLE 1
#define FESTATE_RETUNE 2
#define FESTATE_TUNING_FAST 4
#define FESTATE_TUNING_SLOW 8
#define FESTATE_TUNED 16
#define FESTATE_ZIGZAG_FAST 32
#define FESTATE_ZIGZAG_SLOW 64
#define FESTATE_DISEQC 128
#define FESTATE_ERROR 256
#define FESTATE_WAITFORLOCK (FESTATE_TUNING_FAST | FESTATE_TUNING_SLOW | FESTATE_ZIGZAG_FAST | FESTATE_ZIGZAG_SLOW | FESTATE_DISEQC)
#define FESTATE_SEARCHING_FAST (FESTATE_TUNING_FAST | FESTATE_ZIGZAG_FAST)
#define FESTATE_SEARCHING_SLOW (FESTATE_TUNING_SLOW | FESTATE_ZIGZAG_SLOW)
#define FESTATE_LOSTLOCK (FESTATE_ZIGZAG_FAST | FESTATE_ZIGZAG_SLOW)

/*
 * FESTATE_IDLE. No tuning parameters have been supplied and the loop is idling.
 * FESTATE_RETUNE. Parameters have been supplied, but we have not yet performed the first tune.
 * FESTATE_TUNING_FAST. Tuning parameters have been supplied and fast zigzag scan is in progress.
 * FESTATE_TUNING_SLOW. Tuning parameters have been supplied. Fast zigzag failed, so we're trying again, but slower.
 * FESTATE_TUNED. The frontend has successfully locked on.
 * FESTATE_ZIGZAG_FAST. The lock has been lost, and a fast zigzag has been initiated to try and regain it.
 * FESTATE_ZIGZAG_SLOW. The lock has been lost. Fast zigzag has been failed, so we're trying again, but slower.
 * FESTATE_DISEQC. A DISEQC command has just been issued.
 * FESTATE_WAITFORLOCK. When we're waiting for a lock.
 * FESTATE_SEARCHING_FAST. When we're searching for a signal using a fast zigzag scan.
 * FESTATE_SEARCHING_SLOW. When we're searching for a signal using a slow zigzag scan.
 * FESTATE_LOSTLOCK. When the lock has been lost, and we're searching it again.
 */

static DEFINE_MUTEX(frontend_mutex);

struct dvb_frontend_private {
	/* thread/frontend values */
	struct dvb_device *dvbdev;
	struct dvb_frontend_parameters parameters_out;
	struct dvb_fe_events events;
	struct semaphore sem;
	struct list_head list_head;
	wait_queue_head_t wait_queue;
	struct task_struct *thread;
	unsigned long release_jiffies;
	unsigned int wakeup;
	enum fe_status status;
	unsigned long tune_mode_flags;
	unsigned int delay;
	unsigned int reinitialise;
	int tone;
	int voltage;

	/* swzigzag values */
	unsigned int state;
	unsigned int bending;
	int lnb_drift;
	unsigned int inversion;
	unsigned int auto_step;
	unsigned int auto_sub_step;
	unsigned int started_auto_step;
	unsigned int min_delay;
	unsigned int max_drift;
	unsigned int step_size;
	int quality;
	unsigned int check_wrapped;
	enum dvbfe_search algo_status;

#if defined(CONFIG_MEDIA_CONTROLLER_DVB)
	struct media_pipeline pipe;
#endif
};

static void dvb_frontend_invoke_release(struct dvb_frontend *fe,
					void (*release)(struct dvb_frontend *fe));

static void __dvb_frontend_free(struct dvb_frontend *fe)
{
	struct dvb_frontend_private *fepriv = fe->frontend_priv;

	if (fepriv)
		dvb_free_device(fepriv->dvbdev);

	dvb_frontend_invoke_release(fe, fe->ops.release);

	if (!fepriv)
		return;

	kfree(fepriv);
	fe->frontend_priv = NULL;
}

static void dvb_frontend_free(struct kref *ref)
{
	struct dvb_frontend *fe =
		container_of(ref, struct dvb_frontend, refcount);

	__dvb_frontend_free(fe);
}

static void dvb_frontend_put(struct dvb_frontend *fe)
{
	/*
	 * Check if the frontend was registered, as otherwise
	 * kref was not initialized yet.
	 */
	if (fe->frontend_priv)
		kref_put(&fe->refcount, dvb_frontend_free);
	else
		__dvb_frontend_free(fe);
}

static void dvb_frontend_get(struct dvb_frontend *fe)
{
	kref_get(&fe->refcount);
}

static void dvb_frontend_wakeup(struct dvb_frontend *fe);
static int dtv_get_frontend(struct dvb_frontend *fe,
			    struct dtv_frontend_properties *c,
			    struct dvb_frontend_parameters *p_out);
static int
dtv_property_legacy_params_sync(struct dvb_frontend *fe,
				const struct dtv_frontend_properties *c,
				struct dvb_frontend_parameters *p);

static bool has_get_frontend(struct dvb_frontend *fe)
{
	return fe->ops.get_frontend != NULL;
}

/*
 * Due to DVBv3 API calls, a delivery system should be mapped into one of
 * the 4 DVBv3 delivery systems (FE_QPSK, FE_QAM, FE_OFDM or FE_ATSC),
 * otherwise, a DVBv3 call will fail.
 */
enum dvbv3_emulation_type {
	DVBV3_UNKNOWN,
	DVBV3_QPSK,
	DVBV3_QAM,
	DVBV3_OFDM,
	DVBV3_ATSC,
};

static enum dvbv3_emulation_type dvbv3_type(u32 delivery_system)
{
	switch (delivery_system) {
	case SYS_DVBC_ANNEX_A:
	case SYS_DVBC_ANNEX_C:
		return DVBV3_QAM;
	case SYS_DVBS:
	case SYS_DVBS2:
	case SYS_TURBO:
	case SYS_ISDBS:
	case SYS_DSS:
		return DVBV3_QPSK;
	case SYS_DVBT:
	case SYS_DVBT2:
	case SYS_ISDBT:
	case SYS_DTMB:
		return DVBV3_OFDM;
	case SYS_ATSC:
	case SYS_ATSCMH:
	case SYS_DVBC_ANNEX_B:
		return DVBV3_ATSC;
	case SYS_UNDEFINED:
	case SYS_ISDBC:
	case SYS_DVBH:
	case SYS_DAB:
	default:
		/*
		 * Doesn't know how to emulate those types and/or
		 * there's no frontend driver from this type yet
		 * with some emulation code, so, we're not sure yet how
		 * to handle them, or they're not compatible with a DVBv3 call.
		 */
		return DVBV3_UNKNOWN;
	}
}

static void dvb_frontend_add_event(struct dvb_frontend *fe,
				   enum fe_status status)
{
	struct dvb_frontend_private *fepriv = fe->frontend_priv;
	struct dtv_frontend_properties *c = &fe->dtv_property_cache;
	struct dvb_fe_events *events = &fepriv->events;
	struct dvb_frontend_event *e;
	int wp;

	dev_dbg(fe->dvb->device, "%s:\n", __func__);

	if ((status & FE_HAS_LOCK) && has_get_frontend(fe))
		dtv_get_frontend(fe, c, &fepriv->parameters_out);

	mutex_lock(&events->mtx);

	wp = (events->eventw + 1) % MAX_EVENT;
	if (wp == events->eventr) {
		events->overflow = 1;
		events->eventr = (events->eventr + 1) % MAX_EVENT;
	}

	e = &events->events[events->eventw];
	e->status = status;
	e->parameters = fepriv->parameters_out;

	events->eventw = wp;

	mutex_unlock(&events->mtx);

	wake_up_interruptible (&events->wait_queue);
}

static int dvb_frontend_get_event(struct dvb_frontend *fe,
			    struct dvb_frontend_event *event, int flags)
{
	struct dvb_frontend_private *fepriv = fe->frontend_priv;
	struct dvb_fe_events *events = &fepriv->events;

	dev_dbg(fe->dvb->device, "%s:\n", __func__);

	if (events->overflow) {
		events->overflow = 0;
		return -EOVERFLOW;
	}

	if (events->eventw == events->eventr) {
		int ret;

		if (flags & O_NONBLOCK)
			return -EWOULDBLOCK;

		up(&fepriv->sem);

		ret = wait_event_interruptible (events->wait_queue,
						events->eventw != events->eventr);

		if (down_interruptible (&fepriv->sem))
			return -ERESTARTSYS;

		if (ret < 0)
			return ret;
	}

	mutex_lock(&events->mtx);
	*event = events->events[events->eventr];
	events->eventr = (events->eventr + 1) % MAX_EVENT;
	mutex_unlock(&events->mtx);

	return 0;
}

static void dvb_frontend_clear_events(struct dvb_frontend *fe)
{
	struct dvb_frontend_private *fepriv = fe->frontend_priv;
	struct dvb_fe_events *events = &fepriv->events;

	mutex_lock(&events->mtx);
	events->eventr = events->eventw;
	mutex_unlock(&events->mtx);
}

static void dvb_frontend_init(struct dvb_frontend *fe)
{
	dev_dbg(fe->dvb->device,
			"%s: initialising adapter %i frontend %i (%s)...\n",
			__func__, fe->dvb->num, fe->id, fe->ops.info.name);

	if (fe->ops.init)
		fe->ops.init(fe);
	if (fe->ops.tuner_ops.init) {
		if (fe->ops.i2c_gate_ctrl)
			fe->ops.i2c_gate_ctrl(fe, 1);
		fe->ops.tuner_ops.init(fe);
		if (fe->ops.i2c_gate_ctrl)
			fe->ops.i2c_gate_ctrl(fe, 0);
	}
}

void dvb_frontend_reinitialise(struct dvb_frontend *fe)
{
	struct dvb_frontend_private *fepriv = fe->frontend_priv;

	fepriv->reinitialise = 1;
	dvb_frontend_wakeup(fe);
}
EXPORT_SYMBOL(dvb_frontend_reinitialise);

static void dvb_frontend_swzigzag_update_delay(struct dvb_frontend_private *fepriv, int locked)
{
	int q2;
	struct dvb_frontend *fe = fepriv->dvbdev->priv;

	dev_dbg(fe->dvb->device, "%s:\n", __func__);

	if (locked)
		(fepriv->quality) = (fepriv->quality * 220 + 36*256) / 256;
	else
		(fepriv->quality) = (fepriv->quality * 220 + 0) / 256;

	q2 = fepriv->quality - 128;
	q2 *= q2;

	fepriv->delay = fepriv->min_delay + q2 * HZ / (128*128);
}

/**
 * Performs automatic twiddling of frontend parameters.
 *
 * @param fe The frontend concerned.
 * @param check_wrapped Checks if an iteration has completed. DO NOT SET ON THE FIRST ATTEMPT
 * @returns Number of complete iterations that have been performed.
 */
static int dvb_frontend_swzigzag_autotune(struct dvb_frontend *fe, int check_wrapped)
{
	int autoinversion;
	int ready = 0;
	int fe_set_err = 0;
	struct dvb_frontend_private *fepriv = fe->frontend_priv;
	struct dtv_frontend_properties *c = &fe->dtv_property_cache, tmp;
	int original_inversion = c->inversion;
	u32 original_frequency = c->frequency;

	/* are we using autoinversion? */
	autoinversion = ((!(fe->ops.info.caps & FE_CAN_INVERSION_AUTO)) &&
			 (c->inversion == INVERSION_AUTO));

	/* setup parameters correctly */
	while(!ready) {
		/* calculate the lnb_drift */
		fepriv->lnb_drift = fepriv->auto_step * fepriv->step_size;

		/* wrap the auto_step if we've exceeded the maximum drift */
		if (fepriv->lnb_drift > fepriv->max_drift) {
			fepriv->auto_step = 0;
			fepriv->auto_sub_step = 0;
			fepriv->lnb_drift = 0;
		}

		/* perform inversion and +/- zigzag */
		switch(fepriv->auto_sub_step) {
		case 0:
			/* try with the current inversion and current drift setting */
			ready = 1;
			break;

		case 1:
			if (!autoinversion) break;

			fepriv->inversion = (fepriv->inversion == INVERSION_OFF) ? INVERSION_ON : INVERSION_OFF;
			ready = 1;
			break;

		case 2:
			if (fepriv->lnb_drift == 0) break;

			fepriv->lnb_drift = -fepriv->lnb_drift;
			ready = 1;
			break;

		case 3:
			if (fepriv->lnb_drift == 0) break;
			if (!autoinversion) break;

			fepriv->inversion = (fepriv->inversion == INVERSION_OFF) ? INVERSION_ON : INVERSION_OFF;
			fepriv->lnb_drift = -fepriv->lnb_drift;
			ready = 1;
			break;

		default:
			fepriv->auto_step++;
			fepriv->auto_sub_step = -1; /* it'll be incremented to 0 in a moment */
			break;
		}

		if (!ready) fepriv->auto_sub_step++;
	}

	/* if this attempt would hit where we started, indicate a complete
	 * iteration has occurred */
	if ((fepriv->auto_step == fepriv->started_auto_step) &&
	    (fepriv->auto_sub_step == 0) && check_wrapped) {
		return 1;
	}

	dev_dbg(fe->dvb->device, "%s: drift:%i inversion:%i auto_step:%i " \
			"auto_sub_step:%i started_auto_step:%i\n",
			__func__, fepriv->lnb_drift, fepriv->inversion,
			fepriv->auto_step, fepriv->auto_sub_step,
			fepriv->started_auto_step);

	/* set the frontend itself */
	c->frequency += fepriv->lnb_drift;
	if (autoinversion)
		c->inversion = fepriv->inversion;
	tmp = *c;
	if (fe->ops.set_frontend)
		fe_set_err = fe->ops.set_frontend(fe);
	*c = tmp;
	if (fe_set_err < 0) {
		fepriv->state = FESTATE_ERROR;
		return fe_set_err;
	}

	c->frequency = original_frequency;
	c->inversion = original_inversion;

	fepriv->auto_sub_step++;
	return 0;
}

static void dvb_frontend_swzigzag(struct dvb_frontend *fe)
{
	enum fe_status s = FE_NONE;
	int retval = 0;
	struct dvb_frontend_private *fepriv = fe->frontend_priv;
	struct dtv_frontend_properties *c = &fe->dtv_property_cache, tmp;

	/* if we've got no parameters, just keep idling */
	if (fepriv->state & FESTATE_IDLE) {
		fepriv->delay = 3*HZ;
		fepriv->quality = 0;
		return;
	}

	/* in SCAN mode, we just set the frontend when asked and leave it alone */
	if (fepriv->tune_mode_flags & FE_TUNE_MODE_ONESHOT) {
		if (fepriv->state & FESTATE_RETUNE) {
			tmp = *c;
			if (fe->ops.set_frontend)
				retval = fe->ops.set_frontend(fe);
			*c = tmp;
			if (retval < 0)
				fepriv->state = FESTATE_ERROR;
			else
				fepriv->state = FESTATE_TUNED;
		}
		fepriv->delay = 3*HZ;
		fepriv->quality = 0;
		return;
	}

	/* get the frontend status */
	if (fepriv->state & FESTATE_RETUNE) {
		s = 0;
	} else {
		if (fe->ops.read_status)
			fe->ops.read_status(fe, &s);
		if (s != fepriv->status) {
			dvb_frontend_add_event(fe, s);
			fepriv->status = s;
		}
	}

	/* if we're not tuned, and we have a lock, move to the TUNED state */
	if ((fepriv->state & FESTATE_WAITFORLOCK) && (s & FE_HAS_LOCK)) {
		dvb_frontend_swzigzag_update_delay(fepriv, s & FE_HAS_LOCK);
		fepriv->state = FESTATE_TUNED;

		/* if we're tuned, then we have determined the correct inversion */
		if ((!(fe->ops.info.caps & FE_CAN_INVERSION_AUTO)) &&
		    (c->inversion == INVERSION_AUTO)) {
			c->inversion = fepriv->inversion;
		}
		return;
	}

	/* if we are tuned already, check we're still locked */
	if (fepriv->state & FESTATE_TUNED) {
		dvb_frontend_swzigzag_update_delay(fepriv, s & FE_HAS_LOCK);

		/* we're tuned, and the lock is still good... */
		if (s & FE_HAS_LOCK) {
			return;
		} else { /* if we _WERE_ tuned, but now don't have a lock */
			fepriv->state = FESTATE_ZIGZAG_FAST;
			fepriv->started_auto_step = fepriv->auto_step;
			fepriv->check_wrapped = 0;
		}
	}

	/* don't actually do anything if we're in the LOSTLOCK state,
	 * the frontend is set to FE_CAN_RECOVER, and the max_drift is 0 */
	if ((fepriv->state & FESTATE_LOSTLOCK) &&
	    (fe->ops.info.caps & FE_CAN_RECOVER) && (fepriv->max_drift == 0)) {
		dvb_frontend_swzigzag_update_delay(fepriv, s & FE_HAS_LOCK);
		return;
	}

	/* don't do anything if we're in the DISEQC state, since this
	 * might be someone with a motorized dish controlled by DISEQC.
	 * If its actually a re-tune, there will be a SET_FRONTEND soon enough.	*/
	if (fepriv->state & FESTATE_DISEQC) {
		dvb_frontend_swzigzag_update_delay(fepriv, s & FE_HAS_LOCK);
		return;
	}

	/* if we're in the RETUNE state, set everything up for a brand
	 * new scan, keeping the current inversion setting, as the next
	 * tune is _very_ likely to require the same */
	if (fepriv->state & FESTATE_RETUNE) {
		fepriv->lnb_drift = 0;
		fepriv->auto_step = 0;
		fepriv->auto_sub_step = 0;
		fepriv->started_auto_step = 0;
		fepriv->check_wrapped = 0;
	}

	/* fast zigzag. */
	if ((fepriv->state & FESTATE_SEARCHING_FAST) || (fepriv->state & FESTATE_RETUNE)) {
		fepriv->delay = fepriv->min_delay;

		/* perform a tune */
		retval = dvb_frontend_swzigzag_autotune(fe,
							fepriv->check_wrapped);
		if (retval < 0) {
			return;
		} else if (retval) {
			/* OK, if we've run out of trials at the fast speed.
			 * Drop back to slow for the _next_ attempt */
			fepriv->state = FESTATE_SEARCHING_SLOW;
			fepriv->started_auto_step = fepriv->auto_step;
			return;
		}
		fepriv->check_wrapped = 1;

		/* if we've just retuned, enter the ZIGZAG_FAST state.
		 * This ensures we cannot return from an
		 * FE_SET_FRONTEND ioctl before the first frontend tune
		 * occurs */
		if (fepriv->state & FESTATE_RETUNE) {
			fepriv->state = FESTATE_TUNING_FAST;
		}
	}

	/* slow zigzag */
	if (fepriv->state & FESTATE_SEARCHING_SLOW) {
		dvb_frontend_swzigzag_update_delay(fepriv, s & FE_HAS_LOCK);

		/* Note: don't bother checking for wrapping; we stay in this
		 * state until we get a lock */
		dvb_frontend_swzigzag_autotune(fe, 0);
	}
}

static int dvb_frontend_is_exiting(struct dvb_frontend *fe)
{
	struct dvb_frontend_private *fepriv = fe->frontend_priv;

	if (fe->exit != DVB_FE_NO_EXIT)
		return 1;

	if (fepriv->dvbdev->writers == 1)
		if (time_after_eq(jiffies, fepriv->release_jiffies +
				  dvb_shutdown_timeout * HZ))
			return 1;

	return 0;
}

static int dvb_frontend_should_wakeup(struct dvb_frontend *fe)
{
	struct dvb_frontend_private *fepriv = fe->frontend_priv;

	if (fepriv->wakeup) {
		fepriv->wakeup = 0;
		return 1;
	}
	return dvb_frontend_is_exiting(fe);
}

static void dvb_frontend_wakeup(struct dvb_frontend *fe)
{
	struct dvb_frontend_private *fepriv = fe->frontend_priv;

	fepriv->wakeup = 1;
	wake_up_interruptible(&fepriv->wait_queue);
}

static int dvb_frontend_thread(void *data)
{
	struct dvb_frontend *fe = data;
	struct dtv_frontend_properties *c = &fe->dtv_property_cache;
	struct dvb_frontend_private *fepriv = fe->frontend_priv;
	enum fe_status s = FE_NONE;
	enum dvbfe_algo algo;
	bool re_tune = false;
	bool semheld = false;

	dev_dbg(fe->dvb->device, "%s:\n", __func__);

	fepriv->check_wrapped = 0;
	fepriv->quality = 0;
	fepriv->delay = 3*HZ;
	fepriv->status = 0;
	fepriv->wakeup = 0;
	fepriv->reinitialise = 0;

	dvb_frontend_init(fe);

	set_freezable();
	while (1) {
		up(&fepriv->sem);	    /* is locked when we enter the thread... */
restart:
		wait_event_interruptible_timeout(fepriv->wait_queue,
			dvb_frontend_should_wakeup(fe) || kthread_should_stop()
				|| freezing(current),
			fepriv->delay);

		if (kthread_should_stop() || dvb_frontend_is_exiting(fe)) {
			/* got signal or quitting */
			if (!down_interruptible(&fepriv->sem))
				semheld = true;
			fe->exit = DVB_FE_NORMAL_EXIT;
			break;
		}

		if (try_to_freeze())
			goto restart;

		if (down_interruptible(&fepriv->sem))
			break;

		if (fepriv->reinitialise) {
			dvb_frontend_init(fe);
			if (fe->ops.set_tone && fepriv->tone != -1)
				fe->ops.set_tone(fe, fepriv->tone);
			if (fe->ops.set_voltage && fepriv->voltage != -1)
				fe->ops.set_voltage(fe, fepriv->voltage);
			fepriv->reinitialise = 0;
		}

		/* do an iteration of the tuning loop */
		if (fe->ops.get_frontend_algo) {
			algo = fe->ops.get_frontend_algo(fe);
			switch (algo) {
			case DVBFE_ALGO_HW:
				dev_dbg(fe->dvb->device, "%s: Frontend ALGO = DVBFE_ALGO_HW\n", __func__);

				if (fepriv->state & FESTATE_RETUNE) {
					dev_dbg(fe->dvb->device, "%s: Retune requested, FESTATE_RETUNE\n", __func__);
					re_tune = true;
					fepriv->state = FESTATE_TUNED;
				} else {
					re_tune = false;
				}

				if (fe->ops.tune)
					fe->ops.tune(fe, re_tune, fepriv->tune_mode_flags, &fepriv->delay, &s);

				if (s != fepriv->status && !(fepriv->tune_mode_flags & FE_TUNE_MODE_ONESHOT)) {
					dev_dbg(fe->dvb->device, "%s: state changed, adding current state\n", __func__);
					dvb_frontend_add_event(fe, s);
					fepriv->status = s;
				}
				break;
			case DVBFE_ALGO_SW:
				dev_dbg(fe->dvb->device, "%s: Frontend ALGO = DVBFE_ALGO_SW\n", __func__);
				dvb_frontend_swzigzag(fe);
				break;
			case DVBFE_ALGO_CUSTOM:
				dev_dbg(fe->dvb->device, "%s: Frontend ALGO = DVBFE_ALGO_CUSTOM, state=%d\n", __func__, fepriv->state);
				if (fepriv->state & FESTATE_RETUNE) {
					dev_dbg(fe->dvb->device, "%s: Retune requested, FESTAT_RETUNE\n", __func__);
					fepriv->state = FESTATE_TUNED;
				}
				/* Case where we are going to search for a carrier
				 * User asked us to retune again for some reason, possibly
				 * requesting a search with a new set of parameters
				 */
				if (fepriv->algo_status & DVBFE_ALGO_SEARCH_AGAIN) {
					if (fe->ops.search) {
						fepriv->algo_status = fe->ops.search(fe);
						/* We did do a search as was requested, the flags are
						 * now unset as well and has the flags wrt to search.
						 */
					} else {
						fepriv->algo_status &= ~DVBFE_ALGO_SEARCH_AGAIN;
					}
				}
				/* Track the carrier if the search was successful */
				if (fepriv->algo_status != DVBFE_ALGO_SEARCH_SUCCESS) {
					fepriv->algo_status |= DVBFE_ALGO_SEARCH_AGAIN;
					fepriv->delay = HZ / 2;
				}
				dtv_property_legacy_params_sync(fe, c, &fepriv->parameters_out);
				fe->ops.read_status(fe, &s);
				if (s != fepriv->status) {
					dvb_frontend_add_event(fe, s); /* update event list */
					fepriv->status = s;
					if (!(s & FE_HAS_LOCK)) {
						fepriv->delay = HZ / 10;
						fepriv->algo_status |= DVBFE_ALGO_SEARCH_AGAIN;
					} else {
						fepriv->delay = 60 * HZ;
					}
				}
				break;
			default:
				dev_dbg(fe->dvb->device, "%s: UNDEFINED ALGO !\n", __func__);
				break;
			}
		} else {
			dvb_frontend_swzigzag(fe);
		}
	}

	if (dvb_powerdown_on_sleep) {
		if (fe->ops.set_voltage)
			fe->ops.set_voltage(fe, SEC_VOLTAGE_OFF);
		if (fe->ops.tuner_ops.sleep) {
			if (fe->ops.i2c_gate_ctrl)
				fe->ops.i2c_gate_ctrl(fe, 1);
			fe->ops.tuner_ops.sleep(fe);
			if (fe->ops.i2c_gate_ctrl)
				fe->ops.i2c_gate_ctrl(fe, 0);
		}
		if (fe->ops.sleep)
			fe->ops.sleep(fe);
	}

	fepriv->thread = NULL;
	if (kthread_should_stop())
		fe->exit = DVB_FE_DEVICE_REMOVED;
	else
		fe->exit = DVB_FE_NO_EXIT;
	mb();

	if (semheld)
		up(&fepriv->sem);
	dvb_frontend_wakeup(fe);
	return 0;
}

static void dvb_frontend_stop(struct dvb_frontend *fe)
{
	struct dvb_frontend_private *fepriv = fe->frontend_priv;

	dev_dbg(fe->dvb->device, "%s:\n", __func__);

	if (fe->exit != DVB_FE_DEVICE_REMOVED)
		fe->exit = DVB_FE_NORMAL_EXIT;
	mb();

	if (!fepriv->thread)
		return;

	kthread_stop(fepriv->thread);

	sema_init(&fepriv->sem, 1);
	fepriv->state = FESTATE_IDLE;

	/* paranoia check in case a signal arrived */
	if (fepriv->thread)
		dev_warn(fe->dvb->device,
				"dvb_frontend_stop: warning: thread %p won't exit\n",
				fepriv->thread);
}

/*
 * Sleep for the amount of time given by add_usec parameter
 *
 * This needs to be as precise as possible, as it affects the detection of
 * the dish tone command at the satellite subsystem. The precision is improved
 * by using a scheduled msleep followed by udelay for the remainder.
 */
void dvb_frontend_sleep_until(ktime_t *waketime, u32 add_usec)
{
	s32 delta;

	*waketime = ktime_add_us(*waketime, add_usec);
	delta = ktime_us_delta(ktime_get_boottime(), *waketime);
	if (delta > 2500) {
		msleep((delta - 1500) / 1000);
		delta = ktime_us_delta(ktime_get_boottime(), *waketime);
	}
	if (delta > 0)
		udelay(delta);
}
EXPORT_SYMBOL(dvb_frontend_sleep_until);

static int dvb_frontend_start(struct dvb_frontend *fe)
{
	int ret;
	struct dvb_frontend_private *fepriv = fe->frontend_priv;
	struct task_struct *fe_thread;

	dev_dbg(fe->dvb->device, "%s:\n", __func__);

	if (fepriv->thread) {
		if (fe->exit == DVB_FE_NO_EXIT)
			return 0;
		else
			dvb_frontend_stop (fe);
	}

	if (signal_pending(current))
		return -EINTR;
	if (down_interruptible (&fepriv->sem))
		return -EINTR;

	fepriv->state = FESTATE_IDLE;
	fe->exit = DVB_FE_NO_EXIT;
	fepriv->thread = NULL;
	mb();

	fe_thread = kthread_run(dvb_frontend_thread, fe,
		"kdvb-ad-%i-fe-%i", fe->dvb->num,fe->id);
	if (IS_ERR(fe_thread)) {
		ret = PTR_ERR(fe_thread);
		dev_warn(fe->dvb->device,
				"dvb_frontend_start: failed to start kthread (%d)\n",
				ret);
		up(&fepriv->sem);
		return ret;
	}
	fepriv->thread = fe_thread;
	return 0;
}

static void dvb_frontend_get_frequency_limits(struct dvb_frontend *fe,
					u32 *freq_min, u32 *freq_max)
{
	*freq_min = max(fe->ops.info.frequency_min, fe->ops.tuner_ops.info.frequency_min);

	if (fe->ops.info.frequency_max == 0)
		*freq_max = fe->ops.tuner_ops.info.frequency_max;
	else if (fe->ops.tuner_ops.info.frequency_max == 0)
		*freq_max = fe->ops.info.frequency_max;
	else
		*freq_max = min(fe->ops.info.frequency_max, fe->ops.tuner_ops.info.frequency_max);

	if (*freq_min == 0 || *freq_max == 0)
		dev_warn(fe->dvb->device, "DVB: adapter %i frontend %u frequency limits undefined - fix the driver\n",
				fe->dvb->num, fe->id);
}

static int dvb_frontend_check_parameters(struct dvb_frontend *fe)
{
	struct dtv_frontend_properties *c = &fe->dtv_property_cache;
	u32 freq_min;
	u32 freq_max;

	/* range check: frequency */
	dvb_frontend_get_frequency_limits(fe, &freq_min, &freq_max);
	if ((freq_min && c->frequency < freq_min) ||
	    (freq_max && c->frequency > freq_max)) {
		dev_warn(fe->dvb->device, "DVB: adapter %i frontend %i frequency %u out of range (%u..%u)\n",
				fe->dvb->num, fe->id, c->frequency,
				freq_min, freq_max);
		return -EINVAL;
	}

	/* range check: symbol rate */
	switch (c->delivery_system) {
	case SYS_DVBS:
	case SYS_DVBS2:
	case SYS_TURBO:
	case SYS_DVBC_ANNEX_A:
	case SYS_DVBC_ANNEX_C:
		if ((fe->ops.info.symbol_rate_min &&
		     c->symbol_rate < fe->ops.info.symbol_rate_min) ||
		    (fe->ops.info.symbol_rate_max &&
		     c->symbol_rate > fe->ops.info.symbol_rate_max)) {
			dev_warn(fe->dvb->device, "DVB: adapter %i frontend %i symbol rate %u out of range (%u..%u)\n",
					fe->dvb->num, fe->id, c->symbol_rate,
					fe->ops.info.symbol_rate_min,
					fe->ops.info.symbol_rate_max);
			return -EINVAL;
		}
	default:
		break;
	}

	return 0;
}

static int dvb_frontend_clear_cache(struct dvb_frontend *fe)
{
	struct dtv_frontend_properties *c = &fe->dtv_property_cache;
	int i;
	u32 delsys;

	delsys = c->delivery_system;
	memset(c, 0, offsetof(struct dtv_frontend_properties, strength));
	c->delivery_system = delsys;

	dev_dbg(fe->dvb->device, "%s: Clearing cache for delivery system %d\n",
			__func__, c->delivery_system);

	c->transmission_mode = TRANSMISSION_MODE_AUTO;
	c->bandwidth_hz = 0;	/* AUTO */
	c->guard_interval = GUARD_INTERVAL_AUTO;
	c->hierarchy = HIERARCHY_AUTO;
	c->symbol_rate = 0;
	c->code_rate_HP = FEC_AUTO;
	c->code_rate_LP = FEC_AUTO;
	c->fec_inner = FEC_AUTO;
	c->rolloff = ROLLOFF_AUTO;
	c->voltage = SEC_VOLTAGE_OFF;
	c->sectone = SEC_TONE_OFF;
	c->pilot = PILOT_AUTO;

	c->isdbt_partial_reception = 0;
	c->isdbt_sb_mode = 0;
	c->isdbt_sb_subchannel = 0;
	c->isdbt_sb_segment_idx = 0;
	c->isdbt_sb_segment_count = 0;
	c->isdbt_layer_enabled = 0;
	for (i = 0; i < 3; i++) {
		c->layer[i].fec = FEC_AUTO;
		c->layer[i].modulation = QAM_AUTO;
		c->layer[i].interleaving = 0;
		c->layer[i].segment_count = 0;
	}

	c->stream_id = NO_STREAM_ID_FILTER;

	switch (c->delivery_system) {
	case SYS_DVBS:
	case SYS_DVBS2:
	case SYS_TURBO:
		c->modulation = QPSK;   /* implied for DVB-S in legacy API */
		c->rolloff = ROLLOFF_35;/* implied for DVB-S */
		break;
	case SYS_ATSC:
		c->modulation = VSB_8;
		break;
	case SYS_ISDBS:
		c->symbol_rate = 28860000;
		c->rolloff = ROLLOFF_35;
		c->bandwidth_hz = c->symbol_rate / 100 * 135;
		break;
	default:
		c->modulation = QAM_AUTO;
		break;
	}

	c->lna = LNA_AUTO;

	return 0;
}

#define _DTV_CMD(n, s, b) \
[n] = { \
	.name = #n, \
	.cmd  = n, \
	.set  = s,\
	.buffer = b \
}

struct dtv_cmds_h {
	char	*name;		/* A display name for debugging purposes */

	__u32	cmd;		/* A unique ID */

	/* Flags */
	__u32	set:1;		/* Either a set or get property */
	__u32	buffer:1;	/* Does this property use the buffer? */
	__u32	reserved:30;	/* Align */
};

static struct dtv_cmds_h dtv_cmds[DTV_MAX_COMMAND + 1] = {
	_DTV_CMD(DTV_TUNE, 1, 0),
	_DTV_CMD(DTV_CLEAR, 1, 0),

	/* Set */
	_DTV_CMD(DTV_FREQUENCY, 1, 0),
	_DTV_CMD(DTV_BANDWIDTH_HZ, 1, 0),
	_DTV_CMD(DTV_MODULATION, 1, 0),
	_DTV_CMD(DTV_INVERSION, 1, 0),
	_DTV_CMD(DTV_DISEQC_MASTER, 1, 1),
	_DTV_CMD(DTV_SYMBOL_RATE, 1, 0),
	_DTV_CMD(DTV_INNER_FEC, 1, 0),
	_DTV_CMD(DTV_VOLTAGE, 1, 0),
	_DTV_CMD(DTV_TONE, 1, 0),
	_DTV_CMD(DTV_PILOT, 1, 0),
	_DTV_CMD(DTV_ROLLOFF, 1, 0),
	_DTV_CMD(DTV_DELIVERY_SYSTEM, 1, 0),
	_DTV_CMD(DTV_HIERARCHY, 1, 0),
	_DTV_CMD(DTV_CODE_RATE_HP, 1, 0),
	_DTV_CMD(DTV_CODE_RATE_LP, 1, 0),
	_DTV_CMD(DTV_GUARD_INTERVAL, 1, 0),
	_DTV_CMD(DTV_TRANSMISSION_MODE, 1, 0),
	_DTV_CMD(DTV_INTERLEAVING, 1, 0),

	_DTV_CMD(DTV_ISDBT_PARTIAL_RECEPTION, 1, 0),
	_DTV_CMD(DTV_ISDBT_SOUND_BROADCASTING, 1, 0),
	_DTV_CMD(DTV_ISDBT_SB_SUBCHANNEL_ID, 1, 0),
	_DTV_CMD(DTV_ISDBT_SB_SEGMENT_IDX, 1, 0),
	_DTV_CMD(DTV_ISDBT_SB_SEGMENT_COUNT, 1, 0),
	_DTV_CMD(DTV_ISDBT_LAYER_ENABLED, 1, 0),
	_DTV_CMD(DTV_ISDBT_LAYERA_FEC, 1, 0),
	_DTV_CMD(DTV_ISDBT_LAYERA_MODULATION, 1, 0),
	_DTV_CMD(DTV_ISDBT_LAYERA_SEGMENT_COUNT, 1, 0),
	_DTV_CMD(DTV_ISDBT_LAYERA_TIME_INTERLEAVING, 1, 0),
	_DTV_CMD(DTV_ISDBT_LAYERB_FEC, 1, 0),
	_DTV_CMD(DTV_ISDBT_LAYERB_MODULATION, 1, 0),
	_DTV_CMD(DTV_ISDBT_LAYERB_SEGMENT_COUNT, 1, 0),
	_DTV_CMD(DTV_ISDBT_LAYERB_TIME_INTERLEAVING, 1, 0),
	_DTV_CMD(DTV_ISDBT_LAYERC_FEC, 1, 0),
	_DTV_CMD(DTV_ISDBT_LAYERC_MODULATION, 1, 0),
	_DTV_CMD(DTV_ISDBT_LAYERC_SEGMENT_COUNT, 1, 0),
	_DTV_CMD(DTV_ISDBT_LAYERC_TIME_INTERLEAVING, 1, 0),

	_DTV_CMD(DTV_STREAM_ID, 1, 0),
	_DTV_CMD(DTV_DVBT2_PLP_ID_LEGACY, 1, 0),
	_DTV_CMD(DTV_LNA, 1, 0),

	/* Get */
	_DTV_CMD(DTV_DISEQC_SLAVE_REPLY, 0, 1),
	_DTV_CMD(DTV_API_VERSION, 0, 0),

	_DTV_CMD(DTV_ENUM_DELSYS, 0, 0),

	_DTV_CMD(DTV_ATSCMH_PARADE_ID, 1, 0),
	_DTV_CMD(DTV_ATSCMH_RS_FRAME_ENSEMBLE, 1, 0),

	_DTV_CMD(DTV_ATSCMH_FIC_VER, 0, 0),
	_DTV_CMD(DTV_ATSCMH_NOG, 0, 0),
	_DTV_CMD(DTV_ATSCMH_TNOG, 0, 0),
	_DTV_CMD(DTV_ATSCMH_SGN, 0, 0),
	_DTV_CMD(DTV_ATSCMH_PRC, 0, 0),
	_DTV_CMD(DTV_ATSCMH_RS_FRAME_MODE, 0, 0),
	_DTV_CMD(DTV_ATSCMH_RS_CODE_MODE_PRI, 0, 0),
	_DTV_CMD(DTV_ATSCMH_RS_CODE_MODE_SEC, 0, 0),
	_DTV_CMD(DTV_ATSCMH_SCCC_BLOCK_MODE, 0, 0),
	_DTV_CMD(DTV_ATSCMH_SCCC_CODE_MODE_A, 0, 0),
	_DTV_CMD(DTV_ATSCMH_SCCC_CODE_MODE_B, 0, 0),
	_DTV_CMD(DTV_ATSCMH_SCCC_CODE_MODE_C, 0, 0),
	_DTV_CMD(DTV_ATSCMH_SCCC_CODE_MODE_D, 0, 0),

	/* Statistics API */
	_DTV_CMD(DTV_STAT_SIGNAL_STRENGTH, 0, 0),
	_DTV_CMD(DTV_STAT_CNR, 0, 0),
	_DTV_CMD(DTV_STAT_PRE_ERROR_BIT_COUNT, 0, 0),
	_DTV_CMD(DTV_STAT_PRE_TOTAL_BIT_COUNT, 0, 0),
	_DTV_CMD(DTV_STAT_POST_ERROR_BIT_COUNT, 0, 0),
	_DTV_CMD(DTV_STAT_POST_TOTAL_BIT_COUNT, 0, 0),
	_DTV_CMD(DTV_STAT_ERROR_BLOCK_COUNT, 0, 0),
	_DTV_CMD(DTV_STAT_TOTAL_BLOCK_COUNT, 0, 0),
};

/* Synchronise the legacy tuning parameters into the cache, so that demodulator
 * drivers can use a single set_frontend tuning function, regardless of whether
 * it's being used for the legacy or new API, reducing code and complexity.
 */
static int dtv_property_cache_sync(struct dvb_frontend *fe,
				   struct dtv_frontend_properties *c,
				   const struct dvb_frontend_parameters *p)
{
	c->frequency = p->frequency;
	c->inversion = p->inversion;

	switch (dvbv3_type(c->delivery_system)) {
	case DVBV3_QPSK:
		dev_dbg(fe->dvb->device, "%s: Preparing QPSK req\n", __func__);
		c->symbol_rate = p->u.qpsk.symbol_rate;
		c->fec_inner = p->u.qpsk.fec_inner;
		break;
	case DVBV3_QAM:
		dev_dbg(fe->dvb->device, "%s: Preparing QAM req\n", __func__);
		c->symbol_rate = p->u.qam.symbol_rate;
		c->fec_inner = p->u.qam.fec_inner;
		c->modulation = p->u.qam.modulation;
		break;
	case DVBV3_OFDM:
		dev_dbg(fe->dvb->device, "%s: Preparing OFDM req\n", __func__);

		switch (p->u.ofdm.bandwidth) {
		case BANDWIDTH_10_MHZ:
			c->bandwidth_hz = 10000000;
			break;
		case BANDWIDTH_8_MHZ:
			c->bandwidth_hz = 8000000;
			break;
		case BANDWIDTH_7_MHZ:
			c->bandwidth_hz = 7000000;
			break;
		case BANDWIDTH_6_MHZ:
			c->bandwidth_hz = 6000000;
			break;
		case BANDWIDTH_5_MHZ:
			c->bandwidth_hz = 5000000;
			break;
		case BANDWIDTH_1_712_MHZ:
			c->bandwidth_hz = 1712000;
			break;
		case BANDWIDTH_AUTO:
			c->bandwidth_hz = 0;
		}

		c->code_rate_HP = p->u.ofdm.code_rate_HP;
		c->code_rate_LP = p->u.ofdm.code_rate_LP;
		c->modulation = p->u.ofdm.constellation;
		c->transmission_mode = p->u.ofdm.transmission_mode;
		c->guard_interval = p->u.ofdm.guard_interval;
		c->hierarchy = p->u.ofdm.hierarchy_information;
		break;
	case DVBV3_ATSC:
		dev_dbg(fe->dvb->device, "%s: Preparing ATSC req\n", __func__);
		c->modulation = p->u.vsb.modulation;
		if (c->delivery_system == SYS_ATSCMH)
			break;
		if ((c->modulation == VSB_8) || (c->modulation == VSB_16))
			c->delivery_system = SYS_ATSC;
		else
			c->delivery_system = SYS_DVBC_ANNEX_B;
		break;
	case DVBV3_UNKNOWN:
		dev_err(fe->dvb->device,
				"%s: doesn't know how to handle a DVBv3 call to delivery system %i\n",
				__func__, c->delivery_system);
		return -EINVAL;
	}

	return 0;
}

/* Ensure the cached values are set correctly in the frontend
 * legacy tuning structures, for the advanced tuning API.
 */
static int
dtv_property_legacy_params_sync(struct dvb_frontend *fe,
				const struct dtv_frontend_properties *c,
				struct dvb_frontend_parameters *p)
{
	p->frequency = c->frequency;
	p->inversion = c->inversion;

	switch (dvbv3_type(c->delivery_system)) {
	case DVBV3_UNKNOWN:
		dev_err(fe->dvb->device,
				"%s: doesn't know how to handle a DVBv3 call to delivery system %i\n",
				__func__, c->delivery_system);
		return -EINVAL;
	case DVBV3_QPSK:
		dev_dbg(fe->dvb->device, "%s: Preparing QPSK req\n", __func__);
		p->u.qpsk.symbol_rate = c->symbol_rate;
		p->u.qpsk.fec_inner = c->fec_inner;
		break;
	case DVBV3_QAM:
		dev_dbg(fe->dvb->device, "%s: Preparing QAM req\n", __func__);
		p->u.qam.symbol_rate = c->symbol_rate;
		p->u.qam.fec_inner = c->fec_inner;
		p->u.qam.modulation = c->modulation;
		break;
	case DVBV3_OFDM:
		dev_dbg(fe->dvb->device, "%s: Preparing OFDM req\n", __func__);
		switch (c->bandwidth_hz) {
		case 10000000:
			p->u.ofdm.bandwidth = BANDWIDTH_10_MHZ;
			break;
		case 8000000:
			p->u.ofdm.bandwidth = BANDWIDTH_8_MHZ;
			break;
		case 7000000:
			p->u.ofdm.bandwidth = BANDWIDTH_7_MHZ;
			break;
		case 6000000:
			p->u.ofdm.bandwidth = BANDWIDTH_6_MHZ;
			break;
		case 5000000:
			p->u.ofdm.bandwidth = BANDWIDTH_5_MHZ;
			break;
		case 1712000:
			p->u.ofdm.bandwidth = BANDWIDTH_1_712_MHZ;
			break;
		case 0:
		default:
			p->u.ofdm.bandwidth = BANDWIDTH_AUTO;
		}
		p->u.ofdm.code_rate_HP = c->code_rate_HP;
		p->u.ofdm.code_rate_LP = c->code_rate_LP;
		p->u.ofdm.constellation = c->modulation;
		p->u.ofdm.transmission_mode = c->transmission_mode;
		p->u.ofdm.guard_interval = c->guard_interval;
		p->u.ofdm.hierarchy_information = c->hierarchy;
		break;
	case DVBV3_ATSC:
		dev_dbg(fe->dvb->device, "%s: Preparing VSB req\n", __func__);
		p->u.vsb.modulation = c->modulation;
		break;
	}
	return 0;
}

/**
 * dtv_get_frontend - calls a callback for retrieving DTV parameters
 * @fe:		struct dvb_frontend pointer
 * @c:		struct dtv_frontend_properties pointer (DVBv5 cache)
 * @p_out	struct dvb_frontend_parameters pointer (DVBv3 FE struct)
 *
 * This routine calls either the DVBv3 or DVBv5 get_frontend call.
 * If c is not null, it will update the DVBv5 cache struct pointed by it.
 * If p_out is not null, it will update the DVBv3 params pointed by it.
 */
static int dtv_get_frontend(struct dvb_frontend *fe,
			    struct dtv_frontend_properties *c,
			    struct dvb_frontend_parameters *p_out)
{
	int r;

	if (fe->ops.get_frontend) {
		r = fe->ops.get_frontend(fe, c);
		if (unlikely(r < 0))
			return r;
		if (p_out)
			dtv_property_legacy_params_sync(fe, c, p_out);
		return 0;
	}

	/* As everything is in cache, get_frontend fops are always supported */
	return 0;
}

static int dvb_frontend_handle_ioctl(struct file *file,
				     unsigned int cmd, void *parg);

static int dtv_property_process_get(struct dvb_frontend *fe,
				    const struct dtv_frontend_properties *c,
				    struct dtv_property *tvp,
				    struct file *file)
{
	int ncaps;

	switch(tvp->cmd) {
	case DTV_ENUM_DELSYS:
		ncaps = 0;
		while (ncaps < MAX_DELSYS && fe->ops.delsys[ncaps]) {
			tvp->u.buffer.data[ncaps] = fe->ops.delsys[ncaps];
			ncaps++;
		}
		tvp->u.buffer.len = ncaps;
		break;
	case DTV_FREQUENCY:
		tvp->u.data = c->frequency;
		break;
	case DTV_MODULATION:
		tvp->u.data = c->modulation;
		break;
	case DTV_BANDWIDTH_HZ:
		tvp->u.data = c->bandwidth_hz;
		break;
	case DTV_INVERSION:
		tvp->u.data = c->inversion;
		break;
	case DTV_SYMBOL_RATE:
		tvp->u.data = c->symbol_rate;
		break;
	case DTV_INNER_FEC:
		tvp->u.data = c->fec_inner;
		break;
	case DTV_PILOT:
		tvp->u.data = c->pilot;
		break;
	case DTV_ROLLOFF:
		tvp->u.data = c->rolloff;
		break;
	case DTV_DELIVERY_SYSTEM:
		tvp->u.data = c->delivery_system;
		break;
	case DTV_VOLTAGE:
		tvp->u.data = c->voltage;
		break;
	case DTV_TONE:
		tvp->u.data = c->sectone;
		break;
	case DTV_API_VERSION:
		tvp->u.data = (DVB_API_VERSION << 8) | DVB_API_VERSION_MINOR;
		break;
	case DTV_CODE_RATE_HP:
		tvp->u.data = c->code_rate_HP;
		break;
	case DTV_CODE_RATE_LP:
		tvp->u.data = c->code_rate_LP;
		break;
	case DTV_GUARD_INTERVAL:
		tvp->u.data = c->guard_interval;
		break;
	case DTV_TRANSMISSION_MODE:
		tvp->u.data = c->transmission_mode;
		break;
	case DTV_HIERARCHY:
		tvp->u.data = c->hierarchy;
		break;
	case DTV_INTERLEAVING:
		tvp->u.data = c->interleaving;
		break;

	/* ISDB-T Support here */
	case DTV_ISDBT_PARTIAL_RECEPTION:
		tvp->u.data = c->isdbt_partial_reception;
		break;
	case DTV_ISDBT_SOUND_BROADCASTING:
		tvp->u.data = c->isdbt_sb_mode;
		break;
	case DTV_ISDBT_SB_SUBCHANNEL_ID:
		tvp->u.data = c->isdbt_sb_subchannel;
		break;
	case DTV_ISDBT_SB_SEGMENT_IDX:
		tvp->u.data = c->isdbt_sb_segment_idx;
		break;
	case DTV_ISDBT_SB_SEGMENT_COUNT:
		tvp->u.data = c->isdbt_sb_segment_count;
		break;
	case DTV_ISDBT_LAYER_ENABLED:
		tvp->u.data = c->isdbt_layer_enabled;
		break;
	case DTV_ISDBT_LAYERA_FEC:
		tvp->u.data = c->layer[0].fec;
		break;
	case DTV_ISDBT_LAYERA_MODULATION:
		tvp->u.data = c->layer[0].modulation;
		break;
	case DTV_ISDBT_LAYERA_SEGMENT_COUNT:
		tvp->u.data = c->layer[0].segment_count;
		break;
	case DTV_ISDBT_LAYERA_TIME_INTERLEAVING:
		tvp->u.data = c->layer[0].interleaving;
		break;
	case DTV_ISDBT_LAYERB_FEC:
		tvp->u.data = c->layer[1].fec;
		break;
	case DTV_ISDBT_LAYERB_MODULATION:
		tvp->u.data = c->layer[1].modulation;
		break;
	case DTV_ISDBT_LAYERB_SEGMENT_COUNT:
		tvp->u.data = c->layer[1].segment_count;
		break;
	case DTV_ISDBT_LAYERB_TIME_INTERLEAVING:
		tvp->u.data = c->layer[1].interleaving;
		break;
	case DTV_ISDBT_LAYERC_FEC:
		tvp->u.data = c->layer[2].fec;
		break;
	case DTV_ISDBT_LAYERC_MODULATION:
		tvp->u.data = c->layer[2].modulation;
		break;
	case DTV_ISDBT_LAYERC_SEGMENT_COUNT:
		tvp->u.data = c->layer[2].segment_count;
		break;
	case DTV_ISDBT_LAYERC_TIME_INTERLEAVING:
		tvp->u.data = c->layer[2].interleaving;
		break;

	/* Multistream support */
	case DTV_STREAM_ID:
	case DTV_DVBT2_PLP_ID_LEGACY:
		tvp->u.data = c->stream_id;
		break;

	/* ATSC-MH */
	case DTV_ATSCMH_FIC_VER:
		tvp->u.data = fe->dtv_property_cache.atscmh_fic_ver;
		break;
	case DTV_ATSCMH_PARADE_ID:
		tvp->u.data = fe->dtv_property_cache.atscmh_parade_id;
		break;
	case DTV_ATSCMH_NOG:
		tvp->u.data = fe->dtv_property_cache.atscmh_nog;
		break;
	case DTV_ATSCMH_TNOG:
		tvp->u.data = fe->dtv_property_cache.atscmh_tnog;
		break;
	case DTV_ATSCMH_SGN:
		tvp->u.data = fe->dtv_property_cache.atscmh_sgn;
		break;
	case DTV_ATSCMH_PRC:
		tvp->u.data = fe->dtv_property_cache.atscmh_prc;
		break;
	case DTV_ATSCMH_RS_FRAME_MODE:
		tvp->u.data = fe->dtv_property_cache.atscmh_rs_frame_mode;
		break;
	case DTV_ATSCMH_RS_FRAME_ENSEMBLE:
		tvp->u.data = fe->dtv_property_cache.atscmh_rs_frame_ensemble;
		break;
	case DTV_ATSCMH_RS_CODE_MODE_PRI:
		tvp->u.data = fe->dtv_property_cache.atscmh_rs_code_mode_pri;
		break;
	case DTV_ATSCMH_RS_CODE_MODE_SEC:
		tvp->u.data = fe->dtv_property_cache.atscmh_rs_code_mode_sec;
		break;
	case DTV_ATSCMH_SCCC_BLOCK_MODE:
		tvp->u.data = fe->dtv_property_cache.atscmh_sccc_block_mode;
		break;
	case DTV_ATSCMH_SCCC_CODE_MODE_A:
		tvp->u.data = fe->dtv_property_cache.atscmh_sccc_code_mode_a;
		break;
	case DTV_ATSCMH_SCCC_CODE_MODE_B:
		tvp->u.data = fe->dtv_property_cache.atscmh_sccc_code_mode_b;
		break;
	case DTV_ATSCMH_SCCC_CODE_MODE_C:
		tvp->u.data = fe->dtv_property_cache.atscmh_sccc_code_mode_c;
		break;
	case DTV_ATSCMH_SCCC_CODE_MODE_D:
		tvp->u.data = fe->dtv_property_cache.atscmh_sccc_code_mode_d;
		break;

	case DTV_LNA:
		tvp->u.data = c->lna;
		break;

	/* Fill quality measures */
	case DTV_STAT_SIGNAL_STRENGTH:
		tvp->u.st = c->strength;
		break;
	case DTV_STAT_CNR:
		tvp->u.st = c->cnr;
		break;
	case DTV_STAT_PRE_ERROR_BIT_COUNT:
		tvp->u.st = c->pre_bit_error;
		break;
	case DTV_STAT_PRE_TOTAL_BIT_COUNT:
		tvp->u.st = c->pre_bit_count;
		break;
	case DTV_STAT_POST_ERROR_BIT_COUNT:
		tvp->u.st = c->post_bit_error;
		break;
	case DTV_STAT_POST_TOTAL_BIT_COUNT:
		tvp->u.st = c->post_bit_count;
		break;
	case DTV_STAT_ERROR_BLOCK_COUNT:
		tvp->u.st = c->block_error;
		break;
	case DTV_STAT_TOTAL_BLOCK_COUNT:
		tvp->u.st = c->block_count;
		break;
	default:
		dev_dbg(fe->dvb->device,
			"%s: FE property %d doesn't exist\n",
			__func__, tvp->cmd);
		return -EINVAL;
	}

	if (!dtv_cmds[tvp->cmd].buffer)
		dev_dbg(fe->dvb->device,
			"%s: GET cmd 0x%08x (%s) = 0x%08x\n",
			__func__, tvp->cmd, dtv_cmds[tvp->cmd].name,
			tvp->u.data);
	else
		dev_dbg(fe->dvb->device,
			"%s: GET cmd 0x%08x (%s) len %d: %*ph\n",
			__func__,
			tvp->cmd, dtv_cmds[tvp->cmd].name,
			tvp->u.buffer.len,
			tvp->u.buffer.len, tvp->u.buffer.data);

	return 0;
}

static int dtv_set_frontend(struct dvb_frontend *fe);

static bool is_dvbv3_delsys(u32 delsys)
{
	return (delsys == SYS_DVBT) || (delsys == SYS_DVBC_ANNEX_A) ||
	       (delsys == SYS_DVBS) || (delsys == SYS_ATSC);
}

/**
 * emulate_delivery_system - emulate a DVBv5 delivery system with a DVBv3 type
 * @fe:			struct frontend;
 * @delsys:			DVBv5 type that will be used for emulation
 *
 * Provides emulation for delivery systems that are compatible with the old
 * DVBv3 call. Among its usages, it provices support for ISDB-T, and allows
 * using a DVB-S2 only frontend just like it were a DVB-S, if the frontent
 * parameters are compatible with DVB-S spec.
 */
static int emulate_delivery_system(struct dvb_frontend *fe, u32 delsys)
{
	int i;
	struct dtv_frontend_properties *c = &fe->dtv_property_cache;

	c->delivery_system = delsys;

	/*
	 * If the call is for ISDB-T, put it into full-seg, auto mode, TV
	 */
	if (c->delivery_system == SYS_ISDBT) {
		dev_dbg(fe->dvb->device,
			"%s: Using defaults for SYS_ISDBT\n",
			__func__);

		if (!c->bandwidth_hz)
			c->bandwidth_hz = 6000000;

		c->isdbt_partial_reception = 0;
		c->isdbt_sb_mode = 0;
		c->isdbt_sb_subchannel = 0;
		c->isdbt_sb_segment_idx = 0;
		c->isdbt_sb_segment_count = 0;
		c->isdbt_layer_enabled = 7;
		for (i = 0; i < 3; i++) {
			c->layer[i].fec = FEC_AUTO;
			c->layer[i].modulation = QAM_AUTO;
			c->layer[i].interleaving = 0;
			c->layer[i].segment_count = 0;
		}
	}
	dev_dbg(fe->dvb->device, "%s: change delivery system on cache to %d\n",
		__func__, c->delivery_system);

	return 0;
}

/**
 * dvbv5_set_delivery_system - Sets the delivery system for a DVBv5 API call
 * @fe:			frontend struct
 * @desired_system:	delivery system requested by the user
 *
 * A DVBv5 call know what's the desired system it wants. So, set it.
 *
 * There are, however, a few known issues with early DVBv5 applications that
 * are also handled by this logic:
 *
 * 1) Some early apps use SYS_UNDEFINED as the desired delivery system.
 *    This is an API violation, but, as we don't want to break userspace,
 *    convert it to the first supported delivery system.
 * 2) Some apps might be using a DVBv5 call in a wrong way, passing, for
 *    example, SYS_DVBT instead of SYS_ISDBT. This is because early usage of
 *    ISDB-T provided backward compat with DVB-T.
 */
static int dvbv5_set_delivery_system(struct dvb_frontend *fe,
				     u32 desired_system)
{
	int ncaps;
	u32 delsys = SYS_UNDEFINED;
	struct dtv_frontend_properties *c = &fe->dtv_property_cache;
	enum dvbv3_emulation_type type;

	/*
	 * It was reported that some old DVBv5 applications were
	 * filling delivery_system with SYS_UNDEFINED. If this happens,
	 * assume that the application wants to use the first supported
	 * delivery system.
	 */
	if (desired_system == SYS_UNDEFINED)
		desired_system = fe->ops.delsys[0];

	/*
	 * This is a DVBv5 call. So, it likely knows the supported
	 * delivery systems. So, check if the desired delivery system is
	 * supported
	 */
	ncaps = 0;
	while (ncaps < MAX_DELSYS && fe->ops.delsys[ncaps]) {
		if (fe->ops.delsys[ncaps] == desired_system) {
			c->delivery_system = desired_system;
			dev_dbg(fe->dvb->device,
					"%s: Changing delivery system to %d\n",
					__func__, desired_system);
			return 0;
		}
		ncaps++;
	}

	/*
	 * The requested delivery system isn't supported. Maybe userspace
	 * is requesting a DVBv3 compatible delivery system.
	 *
	 * The emulation only works if the desired system is one of the
	 * delivery systems supported by DVBv3 API
	 */
	if (!is_dvbv3_delsys(desired_system)) {
		dev_dbg(fe->dvb->device,
			"%s: Delivery system %d not supported.\n",
			__func__, desired_system);
		return -EINVAL;
	}

	type = dvbv3_type(desired_system);

	/*
	* Get the last non-DVBv3 delivery system that has the same type
	* of the desired system
	*/
	ncaps = 0;
	while (ncaps < MAX_DELSYS && fe->ops.delsys[ncaps]) {
		if (dvbv3_type(fe->ops.delsys[ncaps]) == type)
			delsys = fe->ops.delsys[ncaps];
		ncaps++;
	}

	/* There's nothing compatible with the desired delivery system */
	if (delsys == SYS_UNDEFINED) {
		dev_dbg(fe->dvb->device,
			"%s: Delivery system %d not supported on emulation mode.\n",
			__func__, desired_system);
		return -EINVAL;
	}

	dev_dbg(fe->dvb->device,
		"%s: Using delivery system %d emulated as if it were %d\n",
		__func__, delsys, desired_system);

	return emulate_delivery_system(fe, desired_system);
}

/**
 * dvbv3_set_delivery_system - Sets the delivery system for a DVBv3 API call
 * @fe:	frontend struct
 *
 * A DVBv3 call doesn't know what's the desired system it wants. It also
 * doesn't allow to switch between different types. Due to that, userspace
 * should use DVBv5 instead.
 * However, in order to avoid breaking userspace API, limited backward
 * compatibility support is provided.
 *
 * There are some delivery systems that are incompatible with DVBv3 calls.
 *
 * This routine should work fine for frontends that support just one delivery
 * system.
 *
 * For frontends that support multiple frontends:
 * 1) It defaults to use the first supported delivery system. There's an
 *    userspace application that allows changing it at runtime;
 *
 * 2) If the current delivery system is not compatible with DVBv3, it gets
 *    the first one that it is compatible.
 *
 * NOTE: in order for this to work with applications like Kaffeine that
 *	uses a DVBv5 call for DVB-S2 and a DVBv3 call to go back to
 *	DVB-S, drivers that support both DVB-S and DVB-S2 should have the
 *	SYS_DVBS entry before the SYS_DVBS2, otherwise it won't switch back
 *	to DVB-S.
 */
static int dvbv3_set_delivery_system(struct dvb_frontend *fe)
{
	int ncaps;
	u32 delsys = SYS_UNDEFINED;
	struct dtv_frontend_properties *c = &fe->dtv_property_cache;

	/* If not set yet, defaults to the first supported delivery system */
	if (c->delivery_system == SYS_UNDEFINED)
		c->delivery_system = fe->ops.delsys[0];

	/*
	 * Trivial case: just use the current one, if it already a DVBv3
	 * delivery system
	 */
	if (is_dvbv3_delsys(c->delivery_system)) {
		dev_dbg(fe->dvb->device,
				"%s: Using delivery system to %d\n",
				__func__, c->delivery_system);
		return 0;
	}

	/*
	 * Seek for the first delivery system that it is compatible with a
	 * DVBv3 standard
	 */
	ncaps = 0;
	while (ncaps < MAX_DELSYS && fe->ops.delsys[ncaps]) {
		if (dvbv3_type(fe->ops.delsys[ncaps]) != DVBV3_UNKNOWN) {
			delsys = fe->ops.delsys[ncaps];
			break;
		}
		ncaps++;
	}
	if (delsys == SYS_UNDEFINED) {
		dev_dbg(fe->dvb->device,
			"%s: Couldn't find a delivery system that works with FE_SET_FRONTEND\n",
			__func__);
		return -EINVAL;
	}
	return emulate_delivery_system(fe, delsys);
}

/**
 * dtv_property_process_set -  Sets a single DTV property
 * @fe:		Pointer to &struct dvb_frontend
 * @file:	Pointer to &struct file
 * @cmd:	Digital TV command
 * @data:	An unsigned 32-bits number
 *
 * This routine assigns the property
 * value to the corresponding member of
 * &struct dtv_frontend_properties
 *
 * Returns:
 * Zero on success, negative errno on failure.
 */
static int dtv_property_process_set(struct dvb_frontend *fe,
					struct file *file,
					u32 cmd, u32 data)
{
	int r = 0;
	struct dtv_frontend_properties *c = &fe->dtv_property_cache;

	/** Dump DTV command name and value*/
	if (!cmd || cmd > DTV_MAX_COMMAND)
		dev_warn(fe->dvb->device, "%s: SET cmd 0x%08x undefined\n",
				 __func__, cmd);
	else
		dev_dbg(fe->dvb->device,
				"%s: SET cmd 0x%08x (%s) to 0x%08x\n",
				__func__, cmd, dtv_cmds[cmd].name, data);
	switch (cmd) {
	case DTV_CLEAR:
		/*
		 * Reset a cache of data specific to the frontend here. This does
		 * not effect hardware.
		 */
		dvb_frontend_clear_cache(fe);
		break;
	case DTV_TUNE:
		/*
		 * Use the cached Digital TV properties to tune the
		 * frontend
		 */
		dev_dbg(fe->dvb->device,
			"%s: Setting the frontend from property cache\n",
			__func__);

		r = dtv_set_frontend(fe);
		break;
	case DTV_FREQUENCY:
		c->frequency = data;
		break;
	case DTV_MODULATION:
		c->modulation = data;
		break;
	case DTV_BANDWIDTH_HZ:
		c->bandwidth_hz = data;
		break;
	case DTV_INVERSION:
		c->inversion = data;
		break;
	case DTV_SYMBOL_RATE:
		c->symbol_rate = data;
		break;
	case DTV_INNER_FEC:
		c->fec_inner = data;
		break;
	case DTV_PILOT:
		c->pilot = data;
		break;
	case DTV_ROLLOFF:
		c->rolloff = data;
		break;
	case DTV_DELIVERY_SYSTEM:
		r = dvbv5_set_delivery_system(fe, data);
		break;
	case DTV_VOLTAGE:
		c->voltage = data;
		r = dvb_frontend_handle_ioctl(file, FE_SET_VOLTAGE,
			(void *)c->voltage);
		break;
	case DTV_TONE:
		c->sectone = data;
		r = dvb_frontend_handle_ioctl(file, FE_SET_TONE,
			(void *)c->sectone);
		break;
	case DTV_CODE_RATE_HP:
		c->code_rate_HP = data;
		break;
	case DTV_CODE_RATE_LP:
		c->code_rate_LP = data;
		break;
	case DTV_GUARD_INTERVAL:
		c->guard_interval = data;
		break;
	case DTV_TRANSMISSION_MODE:
		c->transmission_mode = data;
		break;
	case DTV_HIERARCHY:
		c->hierarchy = data;
		break;
	case DTV_INTERLEAVING:
		c->interleaving = data;
		break;

	/* ISDB-T Support here */
	case DTV_ISDBT_PARTIAL_RECEPTION:
		c->isdbt_partial_reception = data;
		break;
	case DTV_ISDBT_SOUND_BROADCASTING:
		c->isdbt_sb_mode = data;
		break;
	case DTV_ISDBT_SB_SUBCHANNEL_ID:
		c->isdbt_sb_subchannel = data;
		break;
	case DTV_ISDBT_SB_SEGMENT_IDX:
		c->isdbt_sb_segment_idx = data;
		break;
	case DTV_ISDBT_SB_SEGMENT_COUNT:
		c->isdbt_sb_segment_count = data;
		break;
	case DTV_ISDBT_LAYER_ENABLED:
		c->isdbt_layer_enabled = data;
		break;
	case DTV_ISDBT_LAYERA_FEC:
		c->layer[0].fec = data;
		break;
	case DTV_ISDBT_LAYERA_MODULATION:
		c->layer[0].modulation = data;
		break;
	case DTV_ISDBT_LAYERA_SEGMENT_COUNT:
		c->layer[0].segment_count = data;
		break;
	case DTV_ISDBT_LAYERA_TIME_INTERLEAVING:
		c->layer[0].interleaving = data;
		break;
	case DTV_ISDBT_LAYERB_FEC:
		c->layer[1].fec = data;
		break;
	case DTV_ISDBT_LAYERB_MODULATION:
		c->layer[1].modulation = data;
		break;
	case DTV_ISDBT_LAYERB_SEGMENT_COUNT:
		c->layer[1].segment_count = data;
		break;
	case DTV_ISDBT_LAYERB_TIME_INTERLEAVING:
		c->layer[1].interleaving = data;
		break;
	case DTV_ISDBT_LAYERC_FEC:
		c->layer[2].fec = data;
		break;
	case DTV_ISDBT_LAYERC_MODULATION:
		c->layer[2].modulation = data;
		break;
	case DTV_ISDBT_LAYERC_SEGMENT_COUNT:
		c->layer[2].segment_count = data;
		break;
	case DTV_ISDBT_LAYERC_TIME_INTERLEAVING:
		c->layer[2].interleaving = data;
		break;

	/* Multistream support */
	case DTV_STREAM_ID:
	case DTV_DVBT2_PLP_ID_LEGACY:
		c->stream_id = data;
		break;

	/* ATSC-MH */
	case DTV_ATSCMH_PARADE_ID:
		fe->dtv_property_cache.atscmh_parade_id = data;
		break;
	case DTV_ATSCMH_RS_FRAME_ENSEMBLE:
		fe->dtv_property_cache.atscmh_rs_frame_ensemble = data;
		break;

	case DTV_LNA:
		c->lna = data;
		if (fe->ops.set_lna)
			r = fe->ops.set_lna(fe);
		if (r < 0)
			c->lna = LNA_AUTO;
		break;

	default:
		return -EINVAL;
	}

	return r;
}

static int dvb_frontend_ioctl(struct file *file, unsigned int cmd, void *parg)
{
	struct dvb_device *dvbdev = file->private_data;
	struct dvb_frontend *fe = dvbdev->priv;
	struct dvb_frontend_private *fepriv = fe->frontend_priv;
	int err;

	dev_dbg(fe->dvb->device, "%s: (%d)\n", __func__, _IOC_NR(cmd));
	if (down_interruptible(&fepriv->sem))
		return -ERESTARTSYS;

	if (fe->exit != DVB_FE_NO_EXIT) {
		up(&fepriv->sem);
		return -ENODEV;
	}

	/*
	 * If the frontend is opened in read-only mode, only the ioctls
	 * that don't interfere with the tune logic should be accepted.
	 * That allows an external application to monitor the DVB QoS and
	 * statistics parameters.
	 *
	 * That matches all _IOR() ioctls, except for two special cases:
	 *   - FE_GET_EVENT is part of the tuning logic on a DVB application;
	 *   - FE_DISEQC_RECV_SLAVE_REPLY is part of DiSEqC 2.0
	 *     setup
	 * So, those two ioctls should also return -EPERM, as otherwise
	 * reading from them would interfere with a DVB tune application
	 */
	if ((file->f_flags & O_ACCMODE) == O_RDONLY
	    && (_IOC_DIR(cmd) != _IOC_READ
		|| cmd == FE_GET_EVENT
		|| cmd == FE_DISEQC_RECV_SLAVE_REPLY)) {
		up(&fepriv->sem);
		return -EPERM;
	}

	err = dvb_frontend_handle_ioctl(file, cmd, parg);

	up(&fepriv->sem);
	return err;
}

static int dtv_set_frontend(struct dvb_frontend *fe)
{
	struct dvb_frontend_private *fepriv = fe->frontend_priv;
	struct dtv_frontend_properties *c = &fe->dtv_property_cache;
	struct dvb_frontend_tune_settings fetunesettings;
	u32 rolloff = 0;

	if (dvb_frontend_check_parameters(fe) < 0)
		return -EINVAL;

	/*
	 * Initialize output parameters to match the values given by
	 * the user. FE_SET_FRONTEND triggers an initial frontend event
	 * with status = 0, which copies output parameters to userspace.
	 */
	dtv_property_legacy_params_sync(fe, c, &fepriv->parameters_out);

	/*
	 * Be sure that the bandwidth will be filled for all
	 * non-satellite systems, as tuners need to know what
	 * low pass/Nyquist half filter should be applied, in
	 * order to avoid inter-channel noise.
	 *
	 * ISDB-T and DVB-T/T2 already sets bandwidth.
	 * ATSC and DVB-C don't set, so, the core should fill it.
	 *
	 * On DVB-C Annex A and C, the bandwidth is a function of
	 * the roll-off and symbol rate. Annex B defines different
	 * roll-off factors depending on the modulation. Fortunately,
	 * Annex B is only used with 6MHz, so there's no need to
	 * calculate it.
	 *
	 * While not officially supported, a side effect of handling it at
	 * the cache level is that a program could retrieve the bandwidth
	 * via DTV_BANDWIDTH_HZ, which may be useful for test programs.
	 */
	switch (c->delivery_system) {
	case SYS_ATSC:
	case SYS_DVBC_ANNEX_B:
		c->bandwidth_hz = 6000000;
		break;
	case SYS_DVBC_ANNEX_A:
		rolloff = 115;
		break;
	case SYS_DVBC_ANNEX_C:
		rolloff = 113;
		break;
	case SYS_DVBS:
	case SYS_TURBO:
	case SYS_ISDBS:
		rolloff = 135;
		break;
	case SYS_DVBS2:
		switch (c->rolloff) {
		case ROLLOFF_20:
			rolloff = 120;
			break;
		case ROLLOFF_25:
			rolloff = 125;
			break;
		default:
		case ROLLOFF_35:
			rolloff = 135;
		}
		break;
	default:
		break;
	}
	if (rolloff)
		c->bandwidth_hz = mult_frac(c->symbol_rate, rolloff, 100);

	/* force auto frequency inversion if requested */
	if (dvb_force_auto_inversion)
		c->inversion = INVERSION_AUTO;

	/*
	 * without hierarchical coding code_rate_LP is irrelevant,
	 * so we tolerate the otherwise invalid FEC_NONE setting
	 */
	if (c->hierarchy == HIERARCHY_NONE && c->code_rate_LP == FEC_NONE)
		c->code_rate_LP = FEC_AUTO;

	/* get frontend-specific tuning settings */
	memset(&fetunesettings, 0, sizeof(struct dvb_frontend_tune_settings));
	if (fe->ops.get_tune_settings && (fe->ops.get_tune_settings(fe, &fetunesettings) == 0)) {
		fepriv->min_delay = (fetunesettings.min_delay_ms * HZ) / 1000;
		fepriv->max_drift = fetunesettings.max_drift;
		fepriv->step_size = fetunesettings.step_size;
	} else {
		/* default values */
		switch (c->delivery_system) {
		case SYS_DVBS:
		case SYS_DVBS2:
		case SYS_ISDBS:
		case SYS_TURBO:
		case SYS_DVBC_ANNEX_A:
		case SYS_DVBC_ANNEX_C:
			fepriv->min_delay = HZ / 20;
			fepriv->step_size = c->symbol_rate / 16000;
			fepriv->max_drift = c->symbol_rate / 2000;
			break;
		case SYS_DVBT:
		case SYS_DVBT2:
		case SYS_ISDBT:
		case SYS_DTMB:
			fepriv->min_delay = HZ / 20;
			fepriv->step_size = fe->ops.info.frequency_stepsize * 2;
			fepriv->max_drift = (fe->ops.info.frequency_stepsize * 2) + 1;
			break;
		default:
			/*
			 * FIXME: This sounds wrong! if freqency_stepsize is
			 * defined by the frontend, why not use it???
			 */
			fepriv->min_delay = HZ / 20;
			fepriv->step_size = 0; /* no zigzag */
			fepriv->max_drift = 0;
			break;
		}
	}
	if (dvb_override_tune_delay > 0)
		fepriv->min_delay = (dvb_override_tune_delay * HZ) / 1000;

	fepriv->state = FESTATE_RETUNE;

	/* Request the search algorithm to search */
	fepriv->algo_status |= DVBFE_ALGO_SEARCH_AGAIN;

	dvb_frontend_clear_events(fe);
	dvb_frontend_add_event(fe, 0);
	dvb_frontend_wakeup(fe);
	fepriv->status = 0;

	return 0;
}


static int dvb_frontend_handle_ioctl(struct file *file,
				     unsigned int cmd, void *parg)
{
	struct dvb_device *dvbdev = file->private_data;
	struct dvb_frontend *fe = dvbdev->priv;
	struct dvb_frontend_private *fepriv = fe->frontend_priv;
	struct dtv_frontend_properties *c = &fe->dtv_property_cache;
	int i, err;

	dev_dbg(fe->dvb->device, "%s:\n", __func__);

	switch (cmd) {
<<<<<<< HEAD

	case FE_ECP3FW_READ:
		//printk("FE_ECP3FW_READ *****************");
		if (fe->ops.spi_read) {
			struct ecp3_info *info = parg;	
			fe->ops.spi_read(fe, info);
		}
		err = 0;
		break;
	case FE_ECP3FW_WRITE:
		//printk("FE_ECP3FW_WRITE *****************");
		if (fe->ops.spi_write) {
			struct ecp3_info *info = parg;	
			fe->ops.spi_write(fe, info);
		
		}
		err = 0;
		break;

	case FE_24CXX_READ:
		//printk("FE_24CXX_READ *****************");
		if (fe->ops.mcu_read) {
			struct mcu24cxx_info *info = parg;	
			fe->ops.mcu_read(fe, info);
		}
		err = 0;
		break;
	case FE_24CXX_WRITE:
		//printk("FE_24CXX_WRITE *****************");
		if (fe->ops.mcu_write) {
			struct mcu24cxx_info *info = parg;	
			fe->ops.mcu_write(fe, info);
		
		}
		err = 0;
		break;
=======
	case FE_SET_PROPERTY: {
		struct dtv_properties *tvps = parg;
		struct dtv_property *tvp = NULL;

		dev_dbg(fe->dvb->device, "%s: properties.num = %d\n",
			__func__, tvps->num);
		dev_dbg(fe->dvb->device, "%s: properties.props = %p\n",
			__func__, tvps->props);

		/*
		 * Put an arbitrary limit on the number of messages that can
		 * be sent at once
		 */
		if (!tvps->num || (tvps->num > DTV_IOCTL_MAX_MSGS))
			return -EINVAL;

		tvp = memdup_user(tvps->props, tvps->num * sizeof(*tvp));
		if (IS_ERR(tvp))
			return PTR_ERR(tvp);

		for (i = 0; i < tvps->num; i++) {
			err = dtv_property_process_set(fe, file,
							(tvp + i)->cmd,
							(tvp + i)->u.data);
			if (err < 0) {
				kfree(tvp);
				return err;
			}
		}
		kfree(tvp);
		break;
	}
	case FE_GET_PROPERTY: {
		struct dtv_properties *tvps = parg;
		struct dtv_property *tvp = NULL;
		struct dtv_frontend_properties getp = fe->dtv_property_cache;

		dev_dbg(fe->dvb->device, "%s: properties.num = %d\n",
			__func__, tvps->num);
		dev_dbg(fe->dvb->device, "%s: properties.props = %p\n",
			__func__, tvps->props);

		/*
		 * Put an arbitrary limit on the number of messages that can
		 * be sent at once
		 */
		if (!tvps->num || (tvps->num > DTV_IOCTL_MAX_MSGS))
			return -EINVAL;

		tvp = memdup_user(tvps->props, tvps->num * sizeof(*tvp));
		if (IS_ERR(tvp))
			return PTR_ERR(tvp);

		/*
		 * Let's use our own copy of property cache, in order to
		 * avoid mangling with DTV zigzag logic, as drivers might
		 * return crap, if they don't check if the data is available
		 * before updating the properties cache.
		 */
		if (fepriv->state != FESTATE_IDLE) {
			err = dtv_get_frontend(fe, &getp, NULL);
			if (err < 0) {
				kfree(tvp);
				return err;
			}
		}
		for (i = 0; i < tvps->num; i++) {
			err = dtv_property_process_get(fe, &getp,
						       tvp + i, file);
			if (err < 0) {
				kfree(tvp);
				return err;
			}
		}

		if (copy_to_user((void __user *)tvps->props, tvp,
				 tvps->num * sizeof(struct dtv_property))) {
			kfree(tvp);
			return -EFAULT;
		}
		kfree(tvp);
		break;
	}
>>>>>>> eb0c1994

	case FE_GET_INFO: {
		struct dvb_frontend_info* info = parg;

		memcpy(info, &fe->ops.info, sizeof(struct dvb_frontend_info));
		dvb_frontend_get_frequency_limits(fe, &info->frequency_min, &info->frequency_max);

		/*
		 * Associate the 4 delivery systems supported by DVBv3
		 * API with their DVBv5 counterpart. For the other standards,
		 * use the closest type, assuming that it would hopefully
		 * work with a DVBv3 application.
		 * It should be noticed that, on multi-frontend devices with
		 * different types (terrestrial and cable, for example),
		 * a pure DVBv3 application won't be able to use all delivery
		 * systems. Yet, changing the DVBv5 cache to the other delivery
		 * system should be enough for making it work.
		 */
		switch (dvbv3_type(c->delivery_system)) {
		case DVBV3_QPSK:
			info->type = FE_QPSK;
			break;
		case DVBV3_ATSC:
			info->type = FE_ATSC;
			break;
		case DVBV3_QAM:
			info->type = FE_QAM;
			break;
		case DVBV3_OFDM:
			info->type = FE_OFDM;
			break;
		default:
			dev_err(fe->dvb->device,
					"%s: doesn't know how to handle a DVBv3 call to delivery system %i\n",
					__func__, c->delivery_system);
			fe->ops.info.type = FE_OFDM;
		}
		dev_dbg(fe->dvb->device, "%s: current delivery system on cache: %d, V3 type: %d\n",
				 __func__, c->delivery_system, fe->ops.info.type);

		/* Set CAN_INVERSION_AUTO bit on in other than oneshot mode */
		if (!(fepriv->tune_mode_flags & FE_TUNE_MODE_ONESHOT))
			info->caps |= FE_CAN_INVERSION_AUTO;
		err = 0;
		break;
	}

	case FE_READ_STATUS: {
		enum fe_status *status = parg;

		/* if retune was requested but hasn't occurred yet, prevent
		 * that user get signal state from previous tuning */
		if (fepriv->state == FESTATE_RETUNE ||
		    fepriv->state == FESTATE_ERROR) {
			err=0;
			*status = 0;
			break;
		}

		if (fe->ops.read_status)
			err = fe->ops.read_status(fe, status);
		break;
	}

	case FE_DISEQC_RESET_OVERLOAD:
		if (fe->ops.diseqc_reset_overload) {
			err = fe->ops.diseqc_reset_overload(fe);
			fepriv->state = FESTATE_DISEQC;
			fepriv->status = 0;
		}
		break;

	case FE_DISEQC_SEND_MASTER_CMD:
		if (fe->ops.diseqc_send_master_cmd) {
			struct dvb_diseqc_master_cmd *cmd = parg;

			if (cmd->msg_len > sizeof(cmd->msg)) {
				err = -EINVAL;
				break;
			}
			err = fe->ops.diseqc_send_master_cmd(fe, cmd);
			fepriv->state = FESTATE_DISEQC;
			fepriv->status = 0;
		}
		break;

	case FE_DISEQC_SEND_BURST:
		if (fe->ops.diseqc_send_burst) {
			err = fe->ops.diseqc_send_burst(fe,
						(enum fe_sec_mini_cmd)parg);
			fepriv->state = FESTATE_DISEQC;
			fepriv->status = 0;
		}
		break;

	case FE_SET_TONE:
		if (fe->ops.set_tone) {
			err = fe->ops.set_tone(fe,
					       (enum fe_sec_tone_mode)parg);
			fepriv->tone = (enum fe_sec_tone_mode)parg;
			fepriv->state = FESTATE_DISEQC;
			fepriv->status = 0;
		}
		break;

	case FE_SET_VOLTAGE:
		if (fe->ops.set_voltage) {
			err = fe->ops.set_voltage(fe,
						  (enum fe_sec_voltage)parg);
			fepriv->voltage = (enum fe_sec_voltage)parg;
			fepriv->state = FESTATE_DISEQC;
			fepriv->status = 0;
		}
		break;

	case FE_DISEQC_RECV_SLAVE_REPLY:
		if (fe->ops.diseqc_recv_slave_reply)
			err = fe->ops.diseqc_recv_slave_reply(fe, parg);
		break;

	case FE_ENABLE_HIGH_LNB_VOLTAGE:
		if (fe->ops.enable_high_lnb_voltage)
			err = fe->ops.enable_high_lnb_voltage(fe, (long) parg);
		break;

	case FE_SET_FRONTEND_TUNE_MODE:
		fepriv->tune_mode_flags = (unsigned long) parg;
		err = 0;
		break;

	/* DEPRECATED dish control ioctls */

	case FE_DISHNETWORK_SEND_LEGACY_CMD:
		if (fe->ops.dishnetwork_send_legacy_command) {
			err = fe->ops.dishnetwork_send_legacy_command(fe,
							 (unsigned long)parg);
			fepriv->state = FESTATE_DISEQC;
			fepriv->status = 0;
		} else if (fe->ops.set_voltage) {
			/*
			 * NOTE: This is a fallback condition.  Some frontends
			 * (stv0299 for instance) take longer than 8msec to
			 * respond to a set_voltage command.  Those switches
			 * need custom routines to switch properly.  For all
			 * other frontends, the following should work ok.
			 * Dish network legacy switches (as used by Dish500)
			 * are controlled by sending 9-bit command words
			 * spaced 8msec apart.
			 * the actual command word is switch/port dependent
			 * so it is up to the userspace application to send
			 * the right command.
			 * The command must always start with a '0' after
			 * initialization, so parg is 8 bits and does not
			 * include the initialization or start bit
			 */
			unsigned long swcmd = ((unsigned long) parg) << 1;
			ktime_t nexttime;
			ktime_t tv[10];
			int i;
			u8 last = 1;
			if (dvb_frontend_debug)
				dprintk("%s switch command: 0x%04lx\n",
					__func__, swcmd);
			nexttime = ktime_get_boottime();
			if (dvb_frontend_debug)
				tv[0] = nexttime;
			/* before sending a command, initialize by sending
			 * a 32ms 18V to the switch
			 */
			fe->ops.set_voltage(fe, SEC_VOLTAGE_18);
			dvb_frontend_sleep_until(&nexttime, 32000);

			for (i = 0; i < 9; i++) {
				if (dvb_frontend_debug)
					tv[i+1] = ktime_get_boottime();
				if ((swcmd & 0x01) != last) {
					/* set voltage to (last ? 13V : 18V) */
					fe->ops.set_voltage(fe, (last) ? SEC_VOLTAGE_13 : SEC_VOLTAGE_18);
					last = (last) ? 0 : 1;
				}
				swcmd = swcmd >> 1;
				if (i != 8)
					dvb_frontend_sleep_until(&nexttime, 8000);
			}
			if (dvb_frontend_debug) {
				dprintk("%s(%d): switch delay (should be 32k followed by all 8k)\n",
					__func__, fe->dvb->num);
				for (i = 1; i < 10; i++)
					pr_info("%d: %d\n", i,
					(int) ktime_us_delta(tv[i], tv[i-1]));
			}
			err = 0;
			fepriv->state = FESTATE_DISEQC;
			fepriv->status = 0;
		}
		break;

	/* DEPRECATED statistics ioctls */

	case FE_READ_BER:
		if (fe->ops.read_ber) {
			if (fepriv->thread)
				err = fe->ops.read_ber(fe, parg);
			else
				err = -EAGAIN;
		}
		break;

	case FE_READ_SIGNAL_STRENGTH:
		if (fe->ops.read_signal_strength) {
			if (fepriv->thread)
				err = fe->ops.read_signal_strength(fe, parg);
			else
				err = -EAGAIN;
		}
		break;

	case FE_READ_SNR:
		if (fe->ops.read_snr) {
			if (fepriv->thread)
				err = fe->ops.read_snr(fe, parg);
			else
				err = -EAGAIN;
		}
		break;

	case FE_READ_UNCORRECTED_BLOCKS:
		if (fe->ops.read_ucblocks) {
			if (fepriv->thread)
				err = fe->ops.read_ucblocks(fe, parg);
			else
				err = -EAGAIN;
		}
		break;

	/* DEPRECATED DVBv3 ioctls */

	case FE_SET_FRONTEND:
		err = dvbv3_set_delivery_system(fe);
		if (err)
			break;

		err = dtv_property_cache_sync(fe, c, parg);
		if (err)
			break;
		err = dtv_set_frontend(fe);
		break;
	case FE_GET_EVENT:
		err = dvb_frontend_get_event (fe, parg, file->f_flags);
		break;

	case FE_GET_FRONTEND: {
		struct dtv_frontend_properties getp = fe->dtv_property_cache;

		/*
		 * Let's use our own copy of property cache, in order to
		 * avoid mangling with DTV zigzag logic, as drivers might
		 * return crap, if they don't check if the data is available
		 * before updating the properties cache.
		 */
		err = dtv_get_frontend(fe, &getp, parg);
		break;
	}

	default:
		return -ENOTSUPP;
	} /* switch */

	return err;
}


static unsigned int dvb_frontend_poll(struct file *file, struct poll_table_struct *wait)
{
	struct dvb_device *dvbdev = file->private_data;
	struct dvb_frontend *fe = dvbdev->priv;
	struct dvb_frontend_private *fepriv = fe->frontend_priv;

	dev_dbg_ratelimited(fe->dvb->device, "%s:\n", __func__);

	poll_wait (file, &fepriv->events.wait_queue, wait);

	if (fepriv->events.eventw != fepriv->events.eventr)
		return (POLLIN | POLLRDNORM | POLLPRI);

	return 0;
}

static int dvb_frontend_open(struct inode *inode, struct file *file)
{
	struct dvb_device *dvbdev = file->private_data;
	struct dvb_frontend *fe = dvbdev->priv;
	struct dvb_frontend_private *fepriv = fe->frontend_priv;
	struct dvb_adapter *adapter = fe->dvb;
	int ret;

	dev_dbg(fe->dvb->device, "%s:\n", __func__);
	if (fe->exit == DVB_FE_DEVICE_REMOVED)
		return -ENODEV;

	if (adapter->mfe_shared) {
		mutex_lock (&adapter->mfe_lock);

		if (adapter->mfe_dvbdev == NULL)
			adapter->mfe_dvbdev = dvbdev;

		else if (adapter->mfe_dvbdev != dvbdev) {
			struct dvb_device
				*mfedev = adapter->mfe_dvbdev;
			struct dvb_frontend
				*mfe = mfedev->priv;
			struct dvb_frontend_private
				*mfepriv = mfe->frontend_priv;
			int mferetry = (dvb_mfe_wait_time << 1);

			mutex_unlock (&adapter->mfe_lock);
			while (mferetry-- && (mfedev->users != -1 ||
					mfepriv->thread != NULL)) {
				if(msleep_interruptible(500)) {
					if(signal_pending(current))
						return -EINTR;
				}
			}

			mutex_lock (&adapter->mfe_lock);
			if(adapter->mfe_dvbdev != dvbdev) {
				mfedev = adapter->mfe_dvbdev;
				mfe = mfedev->priv;
				mfepriv = mfe->frontend_priv;
				if (mfedev->users != -1 ||
						mfepriv->thread != NULL) {
					mutex_unlock (&adapter->mfe_lock);
					return -EBUSY;
				}
				adapter->mfe_dvbdev = dvbdev;
			}
		}
	}

	if (dvbdev->users == -1 && fe->ops.ts_bus_ctrl) {
		if ((ret = fe->ops.ts_bus_ctrl(fe, 1)) < 0)
			goto err0;

		/* If we took control of the bus, we need to force
		   reinitialization.  This is because many ts_bus_ctrl()
		   functions strobe the RESET pin on the demod, and if the
		   frontend thread already exists then the dvb_init() routine
		   won't get called (which is what usually does initial
		   register configuration). */
		fepriv->reinitialise = 1;
	}

	if ((ret = dvb_generic_open (inode, file)) < 0)
		goto err1;

	if ((file->f_flags & O_ACCMODE) != O_RDONLY) {
		/* normal tune mode when opened R/W */
		fepriv->tune_mode_flags &= ~FE_TUNE_MODE_ONESHOT;
		fepriv->tone = -1;
		fepriv->voltage = -1;

#ifdef CONFIG_MEDIA_CONTROLLER_DVB
		if (fe->dvb->mdev) {
			mutex_lock(&fe->dvb->mdev->graph_mutex);
			if (fe->dvb->mdev->enable_source)
				ret = fe->dvb->mdev->enable_source(
							   dvbdev->entity,
							   &fepriv->pipe);
			mutex_unlock(&fe->dvb->mdev->graph_mutex);
			if (ret) {
				dev_err(fe->dvb->device,
					"Tuner is busy. Error %d\n", ret);
				goto err2;
			}
		}
#endif
		ret = dvb_frontend_start (fe);
		if (ret)
			goto err3;

		/*  empty event queue */
		fepriv->events.eventr = fepriv->events.eventw = 0;
	}

	dvb_frontend_get(fe);

	if (adapter->mfe_shared)
		mutex_unlock (&adapter->mfe_lock);
	return ret;

err3:
#ifdef CONFIG_MEDIA_CONTROLLER_DVB
	if (fe->dvb->mdev) {
		mutex_lock(&fe->dvb->mdev->graph_mutex);
		if (fe->dvb->mdev->disable_source)
			fe->dvb->mdev->disable_source(dvbdev->entity);
		mutex_unlock(&fe->dvb->mdev->graph_mutex);
	}
err2:
#endif
	dvb_generic_release(inode, file);
err1:
	if (dvbdev->users == -1 && fe->ops.ts_bus_ctrl)
		fe->ops.ts_bus_ctrl(fe, 0);
err0:
	if (adapter->mfe_shared)
		mutex_unlock (&adapter->mfe_lock);
	return ret;
}

static int dvb_frontend_release(struct inode *inode, struct file *file)
{
	struct dvb_device *dvbdev = file->private_data;
	struct dvb_frontend *fe = dvbdev->priv;
	struct dvb_frontend_private *fepriv = fe->frontend_priv;
	int ret;

	dev_dbg(fe->dvb->device, "%s:\n", __func__);

	if ((file->f_flags & O_ACCMODE) != O_RDONLY) {
		fepriv->release_jiffies = jiffies;
		mb();
	}

	ret = dvb_generic_release (inode, file);

	if (dvbdev->users == -1) {
		wake_up(&fepriv->wait_queue);
#ifdef CONFIG_MEDIA_CONTROLLER_DVB
		if (fe->dvb->mdev) {
			mutex_lock(&fe->dvb->mdev->graph_mutex);
			if (fe->dvb->mdev->disable_source)
				fe->dvb->mdev->disable_source(dvbdev->entity);
			mutex_unlock(&fe->dvb->mdev->graph_mutex);
		}
#endif
		if (fe->exit != DVB_FE_NO_EXIT)
			wake_up(&dvbdev->wait_queue);
		if (fe->ops.ts_bus_ctrl)
			fe->ops.ts_bus_ctrl(fe, 0);
	}

	dvb_frontend_put(fe);

	return ret;
}

static const struct file_operations dvb_frontend_fops = {
	.owner		= THIS_MODULE,
	.unlocked_ioctl	= dvb_generic_ioctl,
	.poll		= dvb_frontend_poll,
	.open		= dvb_frontend_open,
	.release	= dvb_frontend_release,
	.llseek		= noop_llseek,
};

int dvb_frontend_suspend(struct dvb_frontend *fe)
{
	int ret = 0;

	dev_dbg(fe->dvb->device, "%s: adap=%d fe=%d\n", __func__, fe->dvb->num,
			fe->id);

	if (fe->ops.tuner_ops.suspend)
		ret = fe->ops.tuner_ops.suspend(fe);
	else if (fe->ops.tuner_ops.sleep)
		ret = fe->ops.tuner_ops.sleep(fe);

	if (fe->ops.sleep)
		ret = fe->ops.sleep(fe);

	return ret;
}
EXPORT_SYMBOL(dvb_frontend_suspend);

int dvb_frontend_resume(struct dvb_frontend *fe)
{
	struct dvb_frontend_private *fepriv = fe->frontend_priv;
	int ret = 0;

	dev_dbg(fe->dvb->device, "%s: adap=%d fe=%d\n", __func__, fe->dvb->num,
			fe->id);

	fe->exit = DVB_FE_DEVICE_RESUME;
	if (fe->ops.init)
		ret = fe->ops.init(fe);

	if (fe->ops.tuner_ops.resume)
		ret = fe->ops.tuner_ops.resume(fe);
	else if (fe->ops.tuner_ops.init)
		ret = fe->ops.tuner_ops.init(fe);

	if (fe->ops.set_tone && fepriv->tone != -1)
		fe->ops.set_tone(fe, fepriv->tone);
	if (fe->ops.set_voltage && fepriv->voltage != -1)
		fe->ops.set_voltage(fe, fepriv->voltage);

	fe->exit = DVB_FE_NO_EXIT;
	fepriv->state = FESTATE_RETUNE;
	dvb_frontend_wakeup(fe);

	return ret;
}
EXPORT_SYMBOL(dvb_frontend_resume);

int dvb_register_frontend(struct dvb_adapter* dvb,
			  struct dvb_frontend* fe)
{
	struct dvb_frontend_private *fepriv;
	const struct dvb_device dvbdev_template = {
		.users = ~0,
		.writers = 1,
		.readers = (~0)-1,
		.fops = &dvb_frontend_fops,
#if defined(CONFIG_MEDIA_CONTROLLER_DVB)
		.name = fe->ops.info.name,
#endif
		.kernel_ioctl = dvb_frontend_ioctl
	};

	dev_dbg(dvb->device, "%s:\n", __func__);

	if (mutex_lock_interruptible(&frontend_mutex))
		return -ERESTARTSYS;

	fe->frontend_priv = kzalloc(sizeof(struct dvb_frontend_private), GFP_KERNEL);
	if (fe->frontend_priv == NULL) {
		mutex_unlock(&frontend_mutex);
		return -ENOMEM;
	}
	fepriv = fe->frontend_priv;

	kref_init(&fe->refcount);

	/*
	 * After initialization, there need to be two references: one
	 * for dvb_unregister_frontend(), and another one for
	 * dvb_frontend_detach().
	 */
	dvb_frontend_get(fe);

	sema_init(&fepriv->sem, 1);
	init_waitqueue_head (&fepriv->wait_queue);
	init_waitqueue_head (&fepriv->events.wait_queue);
	mutex_init(&fepriv->events.mtx);
	fe->dvb = dvb;
	fepriv->inversion = INVERSION_OFF;

	dev_info(fe->dvb->device,
			"DVB: registering adapter %i frontend %i (%s)...\n",
			fe->dvb->num, fe->id, fe->ops.info.name);

	dvb_register_device (fe->dvb, &fepriv->dvbdev, &dvbdev_template,
			     fe, DVB_DEVICE_FRONTEND, 0);

	/*
	 * Initialize the cache to the proper values according with the
	 * first supported delivery system (ops->delsys[0])
	 */

	fe->dtv_property_cache.delivery_system = fe->ops.delsys[0];
	dvb_frontend_clear_cache(fe);

	mutex_unlock(&frontend_mutex);
	return 0;
}
EXPORT_SYMBOL(dvb_register_frontend);

int dvb_unregister_frontend(struct dvb_frontend* fe)
{
	struct dvb_frontend_private *fepriv = fe->frontend_priv;
	dev_dbg(fe->dvb->device, "%s:\n", __func__);

	mutex_lock(&frontend_mutex);
	dvb_frontend_stop(fe);
	dvb_remove_device(fepriv->dvbdev);

	/* fe is invalid now */
	mutex_unlock(&frontend_mutex);
	dvb_frontend_put(fe);
	return 0;
}
EXPORT_SYMBOL(dvb_unregister_frontend);

static void dvb_frontend_invoke_release(struct dvb_frontend *fe,
					void (*release)(struct dvb_frontend *fe))
{
	if (release) {
		release(fe);
#ifdef CONFIG_MEDIA_ATTACH
		dvb_detach(release);
#endif
	}
}

void dvb_frontend_detach(struct dvb_frontend* fe)
{
	dvb_frontend_invoke_release(fe, fe->ops.release_sec);
	dvb_frontend_invoke_release(fe, fe->ops.tuner_ops.release);
	dvb_frontend_invoke_release(fe, fe->ops.analog_ops.release);
	dvb_frontend_invoke_release(fe, fe->ops.detach);
	dvb_frontend_put(fe);
}
EXPORT_SYMBOL(dvb_frontend_detach);<|MERGE_RESOLUTION|>--- conflicted
+++ resolved
@@ -2115,7 +2115,6 @@
 	dev_dbg(fe->dvb->device, "%s:\n", __func__);
 
 	switch (cmd) {
-<<<<<<< HEAD
 
 	case FE_ECP3FW_READ:
 		//printk("FE_ECP3FW_READ *****************");
@@ -2152,7 +2151,7 @@
 		}
 		err = 0;
 		break;
-=======
+
 	case FE_SET_PROPERTY: {
 		struct dtv_properties *tvps = parg;
 		struct dtv_property *tvp = NULL;
@@ -2236,8 +2235,6 @@
 		kfree(tvp);
 		break;
 	}
->>>>>>> eb0c1994
-
 	case FE_GET_INFO: {
 		struct dvb_frontend_info* info = parg;
 
