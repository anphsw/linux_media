--- conflicted
+++ resolved
@@ -1777,9 +1777,8 @@
 			 __func__, cmd);
 	else
 		dev_dbg(fe->dvb->device,
-<<<<<<< HEAD
-				"%s: SET cmd 0x%08x (%s) to 0x%08x\n",
-				__func__, cmd, dtv_cmds[cmd].name, data);
+			"%s: SET cmd 0x%08x (%s) to 0x%08x\n",
+			__func__, cmd, dtv_cmds[cmd].name, data);
 
 	/* Allow the frontend to validate incoming properties */
 	if (fe->ops.set_property) {
@@ -1789,11 +1788,6 @@
 	}
 
 	switch(cmd) {
-=======
-			"%s: SET cmd 0x%08x (%s) to 0x%08x\n",
-			__func__, cmd, dtv_cmds[cmd].name, data);
-	switch (cmd) {
->>>>>>> f2809d20
 	case DTV_CLEAR:
 		/*
 		 * Reset a cache of data specific to the frontend here. This does
