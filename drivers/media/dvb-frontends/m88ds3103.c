/*
 * Montage Technology M88DS3103/M88RS6000 demodulator driver
 *
 * Copyright (C) 2013 Antti Palosaari <crope@iki.fi>
 *
 *    This program is free software; you can redistribute it and/or modify
 *    it under the terms of the GNU General Public License as published by
 *    the Free Software Foundation; either version 2 of the License, or
 *    (at your option) any later version.
 *
 *    This program is distributed in the hope that it will be useful,
 *    but WITHOUT ANY WARRANTY; without even the implied warranty of
 *    MERCHANTABILITY or FITNESS FOR A PARTICULAR PURPOSE.  See the
 *    GNU General Public License for more details.
 */

#include "m88ds3103_priv.h"

static struct dvb_frontend_ops m88ds3103_ops;

/* write single register with mask */
static int m88ds3103_update_bits(struct m88ds3103_dev *dev,
				u8 reg, u8 mask, u8 val)
{
	int ret;
	u8 tmp;

	/* no need for read if whole reg is written */
	if (mask != 0xff) {
		ret = regmap_bulk_read(dev->regmap, reg, &tmp, 1);
		if (ret)
			return ret;

		val &= mask;
		tmp &= ~mask;
		val |= tmp;
	}

	return regmap_bulk_write(dev->regmap, reg, &val, 1);
}

/* write reg val table using reg addr auto increment */
static int m88ds3103_wr_reg_val_tab(struct m88ds3103_dev *dev,
		const struct m88ds3103_reg_val *tab, int tab_len)
{
	struct i2c_client *client = dev->client;
	int ret, i, j;
	u8 buf[83];

	dev_dbg(&client->dev, "tab_len=%d\n", tab_len);

	if (tab_len > 86) {
		ret = -EINVAL;
		goto err;
	}

	for (i = 0, j = 0; i < tab_len; i++, j++) {
		buf[j] = tab[i].val;

		if (i == tab_len - 1 || tab[i].reg != tab[i + 1].reg - 1 ||
				!((j + 1) % (dev->cfg->i2c_wr_max - 1))) {
			ret = regmap_bulk_write(dev->regmap, tab[i].reg - j, buf, j + 1);
			if (ret)
				goto err;

			j = -1;
		}
	}

	return 0;
err:
	dev_dbg(&client->dev, "failed=%d\n", ret);
	return ret;
}

/*
 * Get the demodulator AGC PWM voltage setting supplied to the tuner.
 */
int m88ds3103_get_agc_pwm(struct dvb_frontend *fe, u8 *_agc_pwm)
{
	struct m88ds3103_dev *dev = fe->demodulator_priv;
	unsigned tmp;
	int ret;

	ret = regmap_read(dev->regmap, 0x3f, &tmp);
	if (ret == 0)
		*_agc_pwm = tmp;
	return ret;
}
EXPORT_SYMBOL(m88ds3103_get_agc_pwm);

static int m88ds3103_read_status(struct dvb_frontend *fe,
				 enum fe_status *status)
{
	struct m88ds3103_dev *dev = fe->demodulator_priv;
	struct i2c_client *client = dev->client;
	struct dtv_frontend_properties *c = &fe->dtv_property_cache;
	int ret, i, itmp;
	unsigned int utmp;
	u8 buf[3];

	*status = 0;

	if (!dev->warm) {
		ret = -EAGAIN;
		goto err;
	}

	switch (c->delivery_system) {
	case SYS_DVBS:
		ret = regmap_read(dev->regmap, 0xd1, &utmp);
		if (ret)
			goto err;

		if ((utmp & 0x07) == 0x07)
			*status = FE_HAS_SIGNAL | FE_HAS_CARRIER |
					FE_HAS_VITERBI | FE_HAS_SYNC |
					FE_HAS_LOCK;
		break;
	case SYS_DVBS2:
		ret = regmap_read(dev->regmap, 0x0d, &utmp);
		if (ret)
			goto err;

		if ((utmp & 0x8f) == 0x8f)
			*status = FE_HAS_SIGNAL | FE_HAS_CARRIER |
					FE_HAS_VITERBI | FE_HAS_SYNC |
					FE_HAS_LOCK;
		break;
	default:
		dev_dbg(&client->dev, "invalid delivery_system\n");
		ret = -EINVAL;
		goto err;
	}

<<<<<<< HEAD
	priv->fe_status = *status;

	if (priv->cfg->set_lock_led)
		priv->cfg->set_lock_led(fe, *status & FE_HAS_LOCK);

	dev_dbg(&priv->i2c->dev, "%s: lock=%02x status=%02x\n",
			__func__, u8tmp, *status);
=======
	dev->fe_status = *status;
	dev_dbg(&client->dev, "lock=%02x status=%02x\n", utmp, *status);
>>>>>>> 6a2cf60b

	/* CNR */
	if (dev->fe_status & FE_HAS_VITERBI) {
		unsigned int cnr, noise, signal, noise_tot, signal_tot;

		cnr = 0;
		/* more iterations for more accurate estimation */
		#define M88DS3103_SNR_ITERATIONS 3

		switch (c->delivery_system) {
		case SYS_DVBS:
			itmp = 0;

			for (i = 0; i < M88DS3103_SNR_ITERATIONS; i++) {
				ret = regmap_read(dev->regmap, 0xff, &utmp);
				if (ret)
					goto err;

				itmp += utmp;
			}

			/* use of single register limits max value to 15 dB */
			/* SNR(X) dB = 10 * ln(X) / ln(10) dB */
			itmp = DIV_ROUND_CLOSEST(itmp, 8 * M88DS3103_SNR_ITERATIONS);
			if (itmp)
				cnr = div_u64((u64) 10000 * intlog2(itmp), intlog2(10));
			break;
		case SYS_DVBS2:
			noise_tot = 0;
			signal_tot = 0;

			for (i = 0; i < M88DS3103_SNR_ITERATIONS; i++) {
				ret = regmap_bulk_read(dev->regmap, 0x8c, buf, 3);
				if (ret)
					goto err;

				noise = buf[1] << 6;    /* [13:6] */
				noise |= buf[0] & 0x3f; /*  [5:0] */
				noise >>= 2;
				signal = buf[2] * buf[2];
				signal >>= 1;

				noise_tot += noise;
				signal_tot += signal;
			}

			noise = noise_tot / M88DS3103_SNR_ITERATIONS;
			signal = signal_tot / M88DS3103_SNR_ITERATIONS;

			/* SNR(X) dB = 10 * log10(X) dB */
			if (signal > noise) {
				itmp = signal / noise;
				cnr = div_u64((u64) 10000 * intlog10(itmp), (1 << 24));
			}
			break;
		default:
			dev_dbg(&client->dev, "invalid delivery_system\n");
			ret = -EINVAL;
			goto err;
		}

		if (cnr) {
			c->cnr.stat[0].scale = FE_SCALE_DECIBEL;
			c->cnr.stat[0].svalue = cnr;
		} else {
			c->cnr.stat[0].scale = FE_SCALE_NOT_AVAILABLE;
		}
	} else {
		c->cnr.stat[0].scale = FE_SCALE_NOT_AVAILABLE;
	}

	/* BER */
	if (dev->fe_status & FE_HAS_LOCK) {
		unsigned int utmp, post_bit_error, post_bit_count;

		switch (c->delivery_system) {
		case SYS_DVBS:
			ret = regmap_write(dev->regmap, 0xf9, 0x04);
			if (ret)
				goto err;

			ret = regmap_read(dev->regmap, 0xf8, &utmp);
			if (ret)
				goto err;

			/* measurement ready? */
			if (!(utmp & 0x10)) {
				ret = regmap_bulk_read(dev->regmap, 0xf6, buf, 2);
				if (ret)
					goto err;

				post_bit_error = buf[1] << 8 | buf[0] << 0;
				post_bit_count = 0x800000;
				dev->post_bit_error += post_bit_error;
				dev->post_bit_count += post_bit_count;
				dev->dvbv3_ber = post_bit_error;

				/* restart measurement */
				utmp |= 0x10;
				ret = regmap_write(dev->regmap, 0xf8, utmp);
				if (ret)
					goto err;
			}
			break;
		case SYS_DVBS2:
			ret = regmap_bulk_read(dev->regmap, 0xd5, buf, 3);
			if (ret)
				goto err;

			utmp = buf[2] << 16 | buf[1] << 8 | buf[0] << 0;

			/* enough data? */
			if (utmp > 4000) {
				ret = regmap_bulk_read(dev->regmap, 0xf7, buf, 2);
				if (ret)
					goto err;

				post_bit_error = buf[1] << 8 | buf[0] << 0;
				post_bit_count = 32 * utmp; /* TODO: FEC */
				dev->post_bit_error += post_bit_error;
				dev->post_bit_count += post_bit_count;
				dev->dvbv3_ber = post_bit_error;

				/* restart measurement */
				ret = regmap_write(dev->regmap, 0xd1, 0x01);
				if (ret)
					goto err;

				ret = regmap_write(dev->regmap, 0xf9, 0x01);
				if (ret)
					goto err;

				ret = regmap_write(dev->regmap, 0xf9, 0x00);
				if (ret)
					goto err;

				ret = regmap_write(dev->regmap, 0xd1, 0x00);
				if (ret)
					goto err;
			}
			break;
		default:
			dev_dbg(&client->dev, "invalid delivery_system\n");
			ret = -EINVAL;
			goto err;
		}

		c->post_bit_error.stat[0].scale = FE_SCALE_COUNTER;
		c->post_bit_error.stat[0].uvalue = dev->post_bit_error;
		c->post_bit_count.stat[0].scale = FE_SCALE_COUNTER;
		c->post_bit_count.stat[0].uvalue = dev->post_bit_count;
	} else {
		c->post_bit_error.stat[0].scale = FE_SCALE_NOT_AVAILABLE;
		c->post_bit_count.stat[0].scale = FE_SCALE_NOT_AVAILABLE;
	}

	return 0;
err:
	dev_dbg(&client->dev, "failed=%d\n", ret);
	return ret;
}

static int m88ds3103_set_frontend(struct dvb_frontend *fe)
{
	struct m88ds3103_dev *dev = fe->demodulator_priv;
	struct i2c_client *client = dev->client;
	struct dtv_frontend_properties *c = &fe->dtv_property_cache;
	int ret, len;
	const struct m88ds3103_reg_val *init;
	u8 u8tmp, u8tmp1 = 0, u8tmp2 = 0; /* silence compiler warning */
	u8 buf[3];
	u16 u16tmp, divide_ratio = 0;
	u32 tuner_frequency, target_mclk;
	s32 s32tmp;

	dev_dbg(&client->dev,
		"delivery_system=%d modulation=%d frequency=%u symbol_rate=%d inversion=%d pilot=%d rolloff=%d\n",
		c->delivery_system, c->modulation, c->frequency, c->symbol_rate,
		c->inversion, c->pilot, c->rolloff);

	if (!dev->warm) {
		ret = -EAGAIN;
		goto err;
	}

	/* reset */
	ret = regmap_write(dev->regmap, 0x07, 0x80);
	if (ret)
		goto err;

	ret = regmap_write(dev->regmap, 0x07, 0x00);
	if (ret)
		goto err;

	/* Disable demod clock path */
	if (dev->chip_id == M88RS6000_CHIP_ID) {
		ret = regmap_write(dev->regmap, 0x06, 0xe0);
		if (ret)
			goto err;
	}

	/* program tuner */
	if (fe->ops.tuner_ops.set_params) {
		ret = fe->ops.tuner_ops.set_params(fe);
		if (ret)
			goto err;
	}

	if (fe->ops.tuner_ops.get_frequency) {
		ret = fe->ops.tuner_ops.get_frequency(fe, &tuner_frequency);
		if (ret)
			goto err;
	} else {
		/*
		 * Use nominal target frequency as tuner driver does not provide
		 * actual frequency used. Carrier offset calculation is not
		 * valid.
		 */
		tuner_frequency = c->frequency;
	}

	/* select M88RS6000 demod main mclk and ts mclk from tuner die. */
	if (dev->chip_id == M88RS6000_CHIP_ID) {
		if (c->symbol_rate > 45010000)
			dev->mclk_khz = 110250;
		else
			dev->mclk_khz = 96000;

		if (c->delivery_system == SYS_DVBS)
			target_mclk = 96000;
		else
			target_mclk = 144000;

		/* Enable demod clock path */
		ret = regmap_write(dev->regmap, 0x06, 0x00);
		if (ret)
			goto err;
		usleep_range(10000, 20000);
	} else {
	/* set M88DS3103 mclk and ts mclk. */
		dev->mclk_khz = 96000;

		switch (dev->cfg->ts_mode) {
		case M88DS3103_TS_SERIAL:
		case M88DS3103_TS_SERIAL_D7:
			target_mclk = dev->cfg->ts_clk;
			break;
		case M88DS3103_TS_PARALLEL:
		case M88DS3103_TS_CI:
			if (c->delivery_system == SYS_DVBS)
				target_mclk = 96000;
			else {
				if (c->symbol_rate < 18000000)
					target_mclk = 96000;
				else if (c->symbol_rate < 28000000)
					target_mclk = 144000;
				else
					target_mclk = 192000;
			}
			break;
		default:
			dev_dbg(&client->dev, "invalid ts_mode\n");
			ret = -EINVAL;
			goto err;
		}

		switch (target_mclk) {
		case 96000:
			u8tmp1 = 0x02; /* 0b10 */
			u8tmp2 = 0x01; /* 0b01 */
			break;
		case 144000:
			u8tmp1 = 0x00; /* 0b00 */
			u8tmp2 = 0x01; /* 0b01 */
			break;
		case 192000:
			u8tmp1 = 0x03; /* 0b11 */
			u8tmp2 = 0x00; /* 0b00 */
			break;
		}
		ret = m88ds3103_update_bits(dev, 0x22, 0xc0, u8tmp1 << 6);
		if (ret)
			goto err;
		ret = m88ds3103_update_bits(dev, 0x24, 0xc0, u8tmp2 << 6);
		if (ret)
			goto err;
	}

	ret = regmap_write(dev->regmap, 0xb2, 0x01);
	if (ret)
		goto err;

	ret = regmap_write(dev->regmap, 0x00, 0x01);
	if (ret)
		goto err;

	switch (c->delivery_system) {
	case SYS_DVBS:
		if (dev->chip_id == M88RS6000_CHIP_ID) {
			len = ARRAY_SIZE(m88rs6000_dvbs_init_reg_vals);
			init = m88rs6000_dvbs_init_reg_vals;
		} else {
			len = ARRAY_SIZE(m88ds3103_dvbs_init_reg_vals);
			init = m88ds3103_dvbs_init_reg_vals;
		}
		break;
	case SYS_DVBS2:
		if (dev->chip_id == M88RS6000_CHIP_ID) {
			len = ARRAY_SIZE(m88rs6000_dvbs2_init_reg_vals);
			init = m88rs6000_dvbs2_init_reg_vals;
		} else {
			len = ARRAY_SIZE(m88ds3103_dvbs2_init_reg_vals);
			init = m88ds3103_dvbs2_init_reg_vals;
		}
		break;
	default:
		dev_dbg(&client->dev, "invalid delivery_system\n");
		ret = -EINVAL;
		goto err;
	}

	/* program init table */
	if (c->delivery_system != dev->delivery_system) {
		ret = m88ds3103_wr_reg_val_tab(dev, init, len);
		if (ret)
			goto err;
	}

	if (dev->chip_id == M88RS6000_CHIP_ID) {
		if ((c->delivery_system == SYS_DVBS2)
			&& ((c->symbol_rate / 1000) <= 5000)) {
			ret = regmap_write(dev->regmap, 0xc0, 0x04);
			if (ret)
				goto err;
			buf[0] = 0x09;
			buf[1] = 0x22;
			buf[2] = 0x88;
			ret = regmap_bulk_write(dev->regmap, 0x8a, buf, 3);
			if (ret)
				goto err;
		}
		ret = m88ds3103_update_bits(dev, 0x9d, 0x08, 0x08);
		if (ret)
			goto err;
		ret = regmap_write(dev->regmap, 0xf1, 0x01);
		if (ret)
			goto err;
		ret = m88ds3103_update_bits(dev, 0x30, 0x80, 0x80);
		if (ret)
			goto err;
	}

	switch (dev->cfg->ts_mode) {
	case M88DS3103_TS_SERIAL:
		u8tmp1 = 0x00;
		u8tmp = 0x06;
		break;
	case M88DS3103_TS_SERIAL_D7:
		u8tmp1 = 0x20;
		u8tmp = 0x06;
		break;
	case M88DS3103_TS_PARALLEL:
		u8tmp = 0x02;
		break;
	case M88DS3103_TS_CI:
		u8tmp = 0x03;
		break;
	default:
		dev_dbg(&client->dev, "invalid ts_mode\n");
		ret = -EINVAL;
		goto err;
	}

	if (dev->cfg->ts_clk_pol)
		u8tmp |= 0x40;

	/* TS mode */
	ret = regmap_write(dev->regmap, 0xfd, u8tmp);
	if (ret)
		goto err;

	switch (dev->cfg->ts_mode) {
	case M88DS3103_TS_SERIAL:
	case M88DS3103_TS_SERIAL_D7:
		ret = m88ds3103_update_bits(dev, 0x29, 0x20, u8tmp1);
		if (ret)
			goto err;
		u8tmp1 = 0;
		u8tmp2 = 0;
		break;
	default:
		if (dev->cfg->ts_clk) {
			divide_ratio = DIV_ROUND_UP(target_mclk, dev->cfg->ts_clk);
			u8tmp1 = divide_ratio / 2;
			u8tmp2 = DIV_ROUND_UP(divide_ratio, 2);
		}
	}

	dev_dbg(&client->dev,
		"target_mclk=%d ts_clk=%d divide_ratio=%d\n",
		target_mclk, dev->cfg->ts_clk, divide_ratio);

	u8tmp1--;
	u8tmp2--;
	/* u8tmp1[5:2] => fe[3:0], u8tmp1[1:0] => ea[7:6] */
	u8tmp1 &= 0x3f;
	/* u8tmp2[5:0] => ea[5:0] */
	u8tmp2 &= 0x3f;

	ret = regmap_bulk_read(dev->regmap, 0xfe, &u8tmp, 1);
	if (ret)
		goto err;

	u8tmp = ((u8tmp  & 0xf0) << 0) | u8tmp1 >> 2;
	ret = regmap_write(dev->regmap, 0xfe, u8tmp);
	if (ret)
		goto err;

	u8tmp = ((u8tmp1 & 0x03) << 6) | u8tmp2 >> 0;
	ret = regmap_write(dev->regmap, 0xea, u8tmp);
	if (ret)
		goto err;

	if (c->symbol_rate <= 3000000)
		u8tmp = 0x20;
	else if (c->symbol_rate <= 10000000)
		u8tmp = 0x10;
	else
		u8tmp = 0x06;

	ret = regmap_write(dev->regmap, 0xc3, 0x08);
	if (ret)
		goto err;

	ret = regmap_write(dev->regmap, 0xc8, u8tmp);
	if (ret)
		goto err;

	ret = regmap_write(dev->regmap, 0xc4, 0x08);
	if (ret)
		goto err;

	ret = regmap_write(dev->regmap, 0xc7, 0x00);
	if (ret)
		goto err;

	u16tmp = DIV_ROUND_CLOSEST((c->symbol_rate / 1000) << 15, dev->mclk_khz / 2);
	buf[0] = (u16tmp >> 0) & 0xff;
	buf[1] = (u16tmp >> 8) & 0xff;
	ret = regmap_bulk_write(dev->regmap, 0x61, buf, 2);
	if (ret)
		goto err;

	ret = m88ds3103_update_bits(dev, 0x4d, 0x02, dev->cfg->spec_inv << 1);
	if (ret)
		goto err;

	ret = m88ds3103_update_bits(dev, 0x30, 0x10, dev->cfg->agc_inv << 4);
	if (ret)
		goto err;

	ret = regmap_write(dev->regmap, 0x33, dev->cfg->agc);
	if (ret)
		goto err;

	dev_dbg(&client->dev, "carrier offset=%d\n",
		(tuner_frequency - c->frequency));

	s32tmp = 0x10000 * (tuner_frequency - c->frequency);
	s32tmp = DIV_ROUND_CLOSEST(s32tmp, dev->mclk_khz);
	if (s32tmp < 0)
		s32tmp += 0x10000;

	buf[0] = (s32tmp >> 0) & 0xff;
	buf[1] = (s32tmp >> 8) & 0xff;
	ret = regmap_bulk_write(dev->regmap, 0x5e, buf, 2);
	if (ret)
		goto err;

	ret = regmap_write(dev->regmap, 0x00, 0x00);
	if (ret)
		goto err;

	ret = regmap_write(dev->regmap, 0xb2, 0x00);
	if (ret)
		goto err;

	dev->delivery_system = c->delivery_system;

	return 0;
err:
	dev_dbg(&client->dev, "failed=%d\n", ret);
	return ret;
}

static int m88ds3103_init(struct dvb_frontend *fe)
{
	struct m88ds3103_dev *dev = fe->demodulator_priv;
	struct i2c_client *client = dev->client;
	struct dtv_frontend_properties *c = &fe->dtv_property_cache;
	int ret, len, remaining;
	unsigned int utmp;
	const struct firmware *fw = NULL;
	u8 *fw_file;

	dev_dbg(&client->dev, "\n");

	/* set cold state by default */
	dev->warm = false;

	/* wake up device from sleep */
	ret = m88ds3103_update_bits(dev, 0x08, 0x01, 0x01);
	if (ret)
		goto err;
	ret = m88ds3103_update_bits(dev, 0x04, 0x01, 0x00);
	if (ret)
		goto err;
	ret = m88ds3103_update_bits(dev, 0x23, 0x10, 0x00);
	if (ret)
		goto err;

	/* firmware status */
	ret = regmap_read(dev->regmap, 0xb9, &utmp);
	if (ret)
		goto err;

	dev_dbg(&client->dev, "firmware=%02x\n", utmp);

	if (utmp)
		goto skip_fw_download;

	/* global reset, global diseqc reset, golbal fec reset */
	ret = regmap_write(dev->regmap, 0x07, 0xe0);
	if (ret)
		goto err;
	ret = regmap_write(dev->regmap, 0x07, 0x00);
	if (ret)
		goto err;

	/* cold state - try to download firmware */
	dev_info(&client->dev, "found a '%s' in cold state\n",
		 m88ds3103_ops.info.name);

	if (dev->chip_id == M88RS6000_CHIP_ID)
		fw_file = M88RS6000_FIRMWARE;
	else
		fw_file = M88DS3103_FIRMWARE;
	/* request the firmware, this will block and timeout */
	ret = request_firmware(&fw, fw_file, &client->dev);
	if (ret) {
		dev_err(&client->dev, "firmware file '%s' not found\n", fw_file);
		goto err;
	}

	dev_info(&client->dev, "downloading firmware from file '%s'\n",
		 fw_file);

	ret = regmap_write(dev->regmap, 0xb2, 0x01);
	if (ret)
		goto error_fw_release;

	for (remaining = fw->size; remaining > 0;
			remaining -= (dev->cfg->i2c_wr_max - 1)) {
		len = remaining;
		if (len > (dev->cfg->i2c_wr_max - 1))
			len = (dev->cfg->i2c_wr_max - 1);

		ret = regmap_bulk_write(dev->regmap, 0xb0,
				&fw->data[fw->size - remaining], len);
		if (ret) {
			dev_err(&client->dev, "firmware download failed=%d\n",
				ret);
			goto error_fw_release;
		}
	}

	ret = regmap_write(dev->regmap, 0xb2, 0x00);
	if (ret)
		goto error_fw_release;

	release_firmware(fw);
	fw = NULL;

	ret = regmap_read(dev->regmap, 0xb9, &utmp);
	if (ret)
		goto err;

	if (!utmp) {
		dev_info(&client->dev, "firmware did not run\n");
		ret = -EFAULT;
		goto err;
	}

	dev_info(&client->dev, "found a '%s' in warm state\n",
		 m88ds3103_ops.info.name);
	dev_info(&client->dev, "firmware version: %X.%X\n",
		 (utmp >> 4) & 0xf, (utmp >> 0 & 0xf));

skip_fw_download:
	/* warm state */
	dev->warm = true;

	/* init stats here in order signal app which stats are supported */
	c->cnr.len = 1;
	c->cnr.stat[0].scale = FE_SCALE_NOT_AVAILABLE;
	c->post_bit_error.len = 1;
	c->post_bit_error.stat[0].scale = FE_SCALE_NOT_AVAILABLE;
	c->post_bit_count.len = 1;
	c->post_bit_count.stat[0].scale = FE_SCALE_NOT_AVAILABLE;

	return 0;
error_fw_release:
	release_firmware(fw);
err:
	dev_dbg(&client->dev, "failed=%d\n", ret);
	return ret;
}

static int m88ds3103_sleep(struct dvb_frontend *fe)
{
	struct m88ds3103_dev *dev = fe->demodulator_priv;
	struct i2c_client *client = dev->client;
	int ret;
	unsigned int utmp;

<<<<<<< HEAD
	dev_dbg(&priv->i2c->dev, "%s:\n", __func__);
	if (priv->cfg->set_lock_led)
		priv->cfg->set_lock_led(fe, 0);
=======
	dev_dbg(&client->dev, "\n");
>>>>>>> 6a2cf60b

	dev->fe_status = 0;
	dev->delivery_system = SYS_UNDEFINED;

	/* TS Hi-Z */
	if (dev->chip_id == M88RS6000_CHIP_ID)
		utmp = 0x29;
	else
		utmp = 0x27;
	ret = m88ds3103_update_bits(dev, utmp, 0x01, 0x00);
	if (ret)
		goto err;

	/* sleep */
	ret = m88ds3103_update_bits(dev, 0x08, 0x01, 0x00);
	if (ret)
		goto err;
	ret = m88ds3103_update_bits(dev, 0x04, 0x01, 0x01);
	if (ret)
		goto err;
	ret = m88ds3103_update_bits(dev, 0x23, 0x10, 0x10);
	if (ret)
		goto err;

	return 0;
err:
	dev_dbg(&client->dev, "failed=%d\n", ret);
	return ret;
}

static int m88ds3103_get_frontend(struct dvb_frontend *fe,
				  struct dtv_frontend_properties *c)
{
	struct m88ds3103_dev *dev = fe->demodulator_priv;
	struct i2c_client *client = dev->client;
	int ret;
	u8 buf[3];

	dev_dbg(&client->dev, "\n");

	if (!dev->warm || !(dev->fe_status & FE_HAS_LOCK)) {
		ret = 0;
		goto err;
	}

	switch (c->delivery_system) {
	case SYS_DVBS:
		ret = regmap_bulk_read(dev->regmap, 0xe0, &buf[0], 1);
		if (ret)
			goto err;

		ret = regmap_bulk_read(dev->regmap, 0xe6, &buf[1], 1);
		if (ret)
			goto err;

		switch ((buf[0] >> 2) & 0x01) {
		case 0:
			c->inversion = INVERSION_OFF;
			break;
		case 1:
			c->inversion = INVERSION_ON;
			break;
		}

		switch ((buf[1] >> 5) & 0x07) {
		case 0:
			c->fec_inner = FEC_7_8;
			break;
		case 1:
			c->fec_inner = FEC_5_6;
			break;
		case 2:
			c->fec_inner = FEC_3_4;
			break;
		case 3:
			c->fec_inner = FEC_2_3;
			break;
		case 4:
			c->fec_inner = FEC_1_2;
			break;
		default:
			dev_dbg(&client->dev, "invalid fec_inner\n");
		}

		c->modulation = QPSK;

		break;
	case SYS_DVBS2:
		ret = regmap_bulk_read(dev->regmap, 0x7e, &buf[0], 1);
		if (ret)
			goto err;

		ret = regmap_bulk_read(dev->regmap, 0x89, &buf[1], 1);
		if (ret)
			goto err;

		ret = regmap_bulk_read(dev->regmap, 0xf2, &buf[2], 1);
		if (ret)
			goto err;

		switch ((buf[0] >> 0) & 0x0f) {
		case 2:
			c->fec_inner = FEC_2_5;
			break;
		case 3:
			c->fec_inner = FEC_1_2;
			break;
		case 4:
			c->fec_inner = FEC_3_5;
			break;
		case 5:
			c->fec_inner = FEC_2_3;
			break;
		case 6:
			c->fec_inner = FEC_3_4;
			break;
		case 7:
			c->fec_inner = FEC_4_5;
			break;
		case 8:
			c->fec_inner = FEC_5_6;
			break;
		case 9:
			c->fec_inner = FEC_8_9;
			break;
		case 10:
			c->fec_inner = FEC_9_10;
			break;
		default:
			dev_dbg(&client->dev, "invalid fec_inner\n");
		}

		switch ((buf[0] >> 5) & 0x01) {
		case 0:
			c->pilot = PILOT_OFF;
			break;
		case 1:
			c->pilot = PILOT_ON;
			break;
		}

		switch ((buf[0] >> 6) & 0x07) {
		case 0:
			c->modulation = QPSK;
			break;
		case 1:
			c->modulation = PSK_8;
			break;
		case 2:
			c->modulation = APSK_16;
			break;
		case 3:
			c->modulation = APSK_32;
			break;
		default:
			dev_dbg(&client->dev, "invalid modulation\n");
		}

		switch ((buf[1] >> 7) & 0x01) {
		case 0:
			c->inversion = INVERSION_OFF;
			break;
		case 1:
			c->inversion = INVERSION_ON;
			break;
		}

		switch ((buf[2] >> 0) & 0x03) {
		case 0:
			c->rolloff = ROLLOFF_35;
			break;
		case 1:
			c->rolloff = ROLLOFF_25;
			break;
		case 2:
			c->rolloff = ROLLOFF_20;
			break;
		default:
			dev_dbg(&client->dev, "invalid rolloff\n");
		}
		break;
	default:
		dev_dbg(&client->dev, "invalid delivery_system\n");
		ret = -EINVAL;
		goto err;
	}

	ret = regmap_bulk_read(dev->regmap, 0x6d, buf, 2);
	if (ret)
		goto err;

	c->symbol_rate = 1ull * ((buf[1] << 8) | (buf[0] << 0)) *
			dev->mclk_khz * 1000 / 0x10000;

	return 0;
err:
	dev_dbg(&client->dev, "failed=%d\n", ret);
	return ret;
}

static int m88ds3103_read_snr(struct dvb_frontend *fe, u16 *snr)
{
	struct dtv_frontend_properties *c = &fe->dtv_property_cache;

	if (c->cnr.stat[0].scale == FE_SCALE_DECIBEL)
		*snr = div_s64(c->cnr.stat[0].svalue, 100);
	else
		*snr = 0;

	return 0;
}

static int m88ds3103_read_ber(struct dvb_frontend *fe, u32 *ber)
{
	struct m88ds3103_dev *dev = fe->demodulator_priv;

	*ber = dev->dvbv3_ber;

	return 0;
}

static int m88ds3103_set_tone(struct dvb_frontend *fe,
	enum fe_sec_tone_mode fe_sec_tone_mode)
{
	struct m88ds3103_dev *dev = fe->demodulator_priv;
	struct i2c_client *client = dev->client;
	int ret;
	unsigned int utmp, tone, reg_a1_mask;

	dev_dbg(&client->dev, "fe_sec_tone_mode=%d\n", fe_sec_tone_mode);

	if (!dev->warm) {
		ret = -EAGAIN;
		goto err;
	}

	switch (fe_sec_tone_mode) {
	case SEC_TONE_ON:
		tone = 0;
		reg_a1_mask = 0x47;
		break;
	case SEC_TONE_OFF:
		tone = 1;
		reg_a1_mask = 0x00;
		break;
	default:
		dev_dbg(&client->dev, "invalid fe_sec_tone_mode\n");
		ret = -EINVAL;
		goto err;
	}

	utmp = tone << 7 | dev->cfg->envelope_mode << 5;
	ret = m88ds3103_update_bits(dev, 0xa2, 0xe0, utmp);
	if (ret)
		goto err;

	utmp = 1 << 2;
	ret = m88ds3103_update_bits(dev, 0xa1, reg_a1_mask, utmp);
	if (ret)
		goto err;

	return 0;
err:
	dev_dbg(&client->dev, "failed=%d\n", ret);
	return ret;
}

static int m88ds3103_set_voltage(struct dvb_frontend *fe,
	enum fe_sec_voltage fe_sec_voltage)
{
	struct m88ds3103_dev *dev = fe->demodulator_priv;
	struct i2c_client *client = dev->client;
	int ret;
	unsigned int utmp;
	bool voltage_sel, voltage_dis;

	dev_dbg(&client->dev, "fe_sec_voltage=%d\n", fe_sec_voltage);

	if (!dev->warm) {
		ret = -EAGAIN;
		goto err;
	}

	switch (fe_sec_voltage) {
	case SEC_VOLTAGE_18:
		voltage_sel = true;
		voltage_dis = false;
		break;
	case SEC_VOLTAGE_13:
		voltage_sel = false;
		voltage_dis = false;
		break;
	case SEC_VOLTAGE_OFF:
		voltage_sel = false;
		voltage_dis = true;
		break;
	default:
		dev_dbg(&client->dev, "invalid fe_sec_voltage\n");
		ret = -EINVAL;
		goto err;
	}

	/* output pin polarity */
	voltage_sel ^= dev->cfg->lnb_hv_pol;
	voltage_dis ^= dev->cfg->lnb_en_pol;

	utmp = voltage_dis << 1 | voltage_sel << 0;
	ret = m88ds3103_update_bits(dev, 0xa2, 0x03, utmp);
	if (ret)
		goto err;

	return 0;
err:
	dev_dbg(&client->dev, "failed=%d\n", ret);
	return ret;
}

static int m88ds3103_diseqc_send_master_cmd(struct dvb_frontend *fe,
		struct dvb_diseqc_master_cmd *diseqc_cmd)
{
	struct m88ds3103_dev *dev = fe->demodulator_priv;
	struct i2c_client *client = dev->client;
	int ret;
	unsigned int utmp;
	unsigned long timeout;

	dev_dbg(&client->dev, "msg=%*ph\n",
		diseqc_cmd->msg_len, diseqc_cmd->msg);

	if (!dev->warm) {
		ret = -EAGAIN;
		goto err;
	}

	if (diseqc_cmd->msg_len < 3 || diseqc_cmd->msg_len > 6) {
		ret = -EINVAL;
		goto err;
	}

	utmp = dev->cfg->envelope_mode << 5;
	ret = m88ds3103_update_bits(dev, 0xa2, 0xe0, utmp);
	if (ret)
		goto err;

	ret = regmap_bulk_write(dev->regmap, 0xa3, diseqc_cmd->msg,
			diseqc_cmd->msg_len);
	if (ret)
		goto err;

	ret = regmap_write(dev->regmap, 0xa1,
			(diseqc_cmd->msg_len - 1) << 3 | 0x07);
	if (ret)
		goto err;

	/* wait DiSEqC TX ready */
	#define SEND_MASTER_CMD_TIMEOUT 120
	timeout = jiffies + msecs_to_jiffies(SEND_MASTER_CMD_TIMEOUT);

	/* DiSEqC message typical period is 54 ms */
	usleep_range(50000, 54000);

	for (utmp = 1; !time_after(jiffies, timeout) && utmp;) {
		ret = regmap_read(dev->regmap, 0xa1, &utmp);
		if (ret)
			goto err;
		utmp = (utmp >> 6) & 0x1;
	}

	if (utmp == 0) {
		dev_dbg(&client->dev, "diseqc tx took %u ms\n",
			jiffies_to_msecs(jiffies) -
			(jiffies_to_msecs(timeout) - SEND_MASTER_CMD_TIMEOUT));
	} else {
		dev_dbg(&client->dev, "diseqc tx timeout\n");

		ret = m88ds3103_update_bits(dev, 0xa1, 0xc0, 0x40);
		if (ret)
			goto err;
	}

	ret = m88ds3103_update_bits(dev, 0xa2, 0xc0, 0x80);
	if (ret)
		goto err;

	if (utmp == 1) {
		ret = -ETIMEDOUT;
		goto err;
	}

	return 0;
err:
	dev_dbg(&client->dev, "failed=%d\n", ret);
	return ret;
}

static int m88ds3103_diseqc_send_burst(struct dvb_frontend *fe,
	enum fe_sec_mini_cmd fe_sec_mini_cmd)
{
	struct m88ds3103_dev *dev = fe->demodulator_priv;
	struct i2c_client *client = dev->client;
	int ret;
	unsigned int utmp, burst;
	unsigned long timeout;

	dev_dbg(&client->dev, "fe_sec_mini_cmd=%d\n", fe_sec_mini_cmd);

	if (!dev->warm) {
		ret = -EAGAIN;
		goto err;
	}

	utmp = dev->cfg->envelope_mode << 5;
	ret = m88ds3103_update_bits(dev, 0xa2, 0xe0, utmp);
	if (ret)
		goto err;

	switch (fe_sec_mini_cmd) {
	case SEC_MINI_A:
		burst = 0x02;
		break;
	case SEC_MINI_B:
		burst = 0x01;
		break;
	default:
		dev_dbg(&client->dev, "invalid fe_sec_mini_cmd\n");
		ret = -EINVAL;
		goto err;
	}

	ret = regmap_write(dev->regmap, 0xa1, burst);
	if (ret)
		goto err;

	/* wait DiSEqC TX ready */
	#define SEND_BURST_TIMEOUT 40
	timeout = jiffies + msecs_to_jiffies(SEND_BURST_TIMEOUT);

	/* DiSEqC ToneBurst period is 12.5 ms */
	usleep_range(8500, 12500);

	for (utmp = 1; !time_after(jiffies, timeout) && utmp;) {
		ret = regmap_read(dev->regmap, 0xa1, &utmp);
		if (ret)
			goto err;
		utmp = (utmp >> 6) & 0x1;
	}

	if (utmp == 0) {
		dev_dbg(&client->dev, "diseqc tx took %u ms\n",
			jiffies_to_msecs(jiffies) -
			(jiffies_to_msecs(timeout) - SEND_BURST_TIMEOUT));
	} else {
		dev_dbg(&client->dev, "diseqc tx timeout\n");

		ret = m88ds3103_update_bits(dev, 0xa1, 0xc0, 0x40);
		if (ret)
			goto err;
	}

	ret = m88ds3103_update_bits(dev, 0xa2, 0xc0, 0x80);
	if (ret)
		goto err;

	if (utmp == 1) {
		ret = -ETIMEDOUT;
		goto err;
	}

	return 0;
err:
	dev_dbg(&client->dev, "failed=%d\n", ret);
	return ret;
}

static int m88ds3103_get_tune_settings(struct dvb_frontend *fe,
	struct dvb_frontend_tune_settings *s)
{
	s->min_delay_ms = 3000;

	return 0;
}

static void m88ds3103_release(struct dvb_frontend *fe)
{
	struct m88ds3103_dev *dev = fe->demodulator_priv;
	struct i2c_client *client = dev->client;

	i2c_unregister_device(client);
}

static int m88ds3103_select(struct i2c_mux_core *muxc, u32 chan)
{
	struct m88ds3103_dev *dev = i2c_mux_priv(muxc);
	struct i2c_client *client = dev->client;
	int ret;
	struct i2c_msg msg = {
		.addr = client->addr,
		.flags = 0,
		.len = 2,
		.buf = "\x03\x11",
	};

	/* Open tuner I2C repeater for 1 xfer, closes automatically */
	ret = __i2c_transfer(client->adapter, &msg, 1);
	if (ret != 1) {
		dev_warn(&client->dev, "i2c wr failed=%d\n", ret);
		if (ret >= 0)
			ret = -EREMOTEIO;
		return ret;
	}

	return 0;
}

/*
 * XXX: That is wrapper to m88ds3103_probe() via driver core in order to provide
 * proper I2C client for legacy media attach binding.
 * New users must use I2C client binding directly!
 */
struct dvb_frontend *m88ds3103_attach(const struct m88ds3103_config *cfg,
		struct i2c_adapter *i2c, struct i2c_adapter **tuner_i2c_adapter)
{
	struct i2c_client *client;
	struct i2c_board_info board_info;
	struct m88ds3103_platform_data pdata;

	pdata.clk = cfg->clock;
	pdata.i2c_wr_max = cfg->i2c_wr_max;
	pdata.ts_mode = cfg->ts_mode;
	pdata.ts_clk = cfg->ts_clk;
	pdata.ts_clk_pol = cfg->ts_clk_pol;
	pdata.spec_inv = cfg->spec_inv;
	pdata.agc = cfg->agc;
	pdata.agc_inv = cfg->agc_inv;
	pdata.clk_out = cfg->clock_out;
	pdata.envelope_mode = cfg->envelope_mode;
	pdata.lnb_hv_pol = cfg->lnb_hv_pol;
	pdata.lnb_en_pol = cfg->lnb_en_pol;
	pdata.attach_in_use = true;

	memset(&board_info, 0, sizeof(board_info));
	strlcpy(board_info.type, "m88ds3103", I2C_NAME_SIZE);
	board_info.addr = cfg->i2c_addr;
	board_info.platform_data = &pdata;
	client = i2c_new_device(i2c, &board_info);
	if (!client || !client->dev.driver)
		return NULL;

	*tuner_i2c_adapter = pdata.get_i2c_adapter(client);
	return pdata.get_dvb_frontend(client);
}
EXPORT_SYMBOL(m88ds3103_attach);

static struct dvb_frontend_ops m88ds3103_ops = {
	.delsys = {SYS_DVBS, SYS_DVBS2},
	.info = {
		.name = "Montage Technology M88DS3103",
		.frequency_min =  950000,
		.frequency_max = 2150000,
		.frequency_tolerance = 5000,
		.symbol_rate_min =  1000000,
		.symbol_rate_max = 45000000,
		.caps = FE_CAN_INVERSION_AUTO |
			FE_CAN_FEC_1_2 |
			FE_CAN_FEC_2_3 |
			FE_CAN_FEC_3_4 |
			FE_CAN_FEC_4_5 |
			FE_CAN_FEC_5_6 |
			FE_CAN_FEC_6_7 |
			FE_CAN_FEC_7_8 |
			FE_CAN_FEC_8_9 |
			FE_CAN_FEC_AUTO |
			FE_CAN_QPSK |
			FE_CAN_RECOVER |
			FE_CAN_2G_MODULATION
	},

	.release = m88ds3103_release,

	.get_tune_settings = m88ds3103_get_tune_settings,

	.init = m88ds3103_init,
	.sleep = m88ds3103_sleep,

	.set_frontend = m88ds3103_set_frontend,
	.get_frontend = m88ds3103_get_frontend,

	.read_status = m88ds3103_read_status,
	.read_snr = m88ds3103_read_snr,
	.read_ber = m88ds3103_read_ber,

	.diseqc_send_master_cmd = m88ds3103_diseqc_send_master_cmd,
	.diseqc_send_burst = m88ds3103_diseqc_send_burst,

	.set_tone = m88ds3103_set_tone,
	.set_voltage = m88ds3103_set_voltage,
};

static struct dvb_frontend *m88ds3103_get_dvb_frontend(struct i2c_client *client)
{
	struct m88ds3103_dev *dev = i2c_get_clientdata(client);

	dev_dbg(&client->dev, "\n");

	return &dev->fe;
}

static struct i2c_adapter *m88ds3103_get_i2c_adapter(struct i2c_client *client)
{
	struct m88ds3103_dev *dev = i2c_get_clientdata(client);

	dev_dbg(&client->dev, "\n");

	return dev->muxc->adapter[0];
}

static int m88ds3103_probe(struct i2c_client *client,
			const struct i2c_device_id *id)
{
	struct m88ds3103_dev *dev;
	struct m88ds3103_platform_data *pdata = client->dev.platform_data;
	int ret;
	unsigned int utmp;

	dev = kzalloc(sizeof(*dev), GFP_KERNEL);
	if (!dev) {
		ret = -ENOMEM;
		goto err;
	}

	dev->client = client;
	dev->config.clock = pdata->clk;
	dev->config.i2c_wr_max = pdata->i2c_wr_max;
	dev->config.ts_mode = pdata->ts_mode;
	dev->config.ts_clk = pdata->ts_clk;
	dev->config.ts_clk_pol = pdata->ts_clk_pol;
	dev->config.spec_inv = pdata->spec_inv;
	dev->config.agc_inv = pdata->agc_inv;
	dev->config.clock_out = pdata->clk_out;
	dev->config.envelope_mode = pdata->envelope_mode;
	dev->config.agc = pdata->agc;
	dev->config.lnb_hv_pol = pdata->lnb_hv_pol;
	dev->config.lnb_en_pol = pdata->lnb_en_pol;
	dev->cfg = &dev->config;
	/* create regmap */
	dev->regmap_config.reg_bits = 8,
	dev->regmap_config.val_bits = 8,
	dev->regmap_config.lock_arg = dev,
	dev->regmap = devm_regmap_init_i2c(client, &dev->regmap_config);
	if (IS_ERR(dev->regmap)) {
		ret = PTR_ERR(dev->regmap);
		goto err_kfree;
	}

	/* 0x00: chip id[6:0], 0x01: chip ver[7:0], 0x02: chip ver[15:8] */
	ret = regmap_read(dev->regmap, 0x00, &utmp);
	if (ret)
		goto err_kfree;

	dev->chip_id = utmp >> 1;
	dev_dbg(&client->dev, "chip_id=%02x\n", dev->chip_id);

	switch (dev->chip_id) {
	case M88RS6000_CHIP_ID:
	case M88DS3103_CHIP_ID:
		break;
	default:
		goto err_kfree;
	}

	switch (dev->cfg->clock_out) {
	case M88DS3103_CLOCK_OUT_DISABLED:
		utmp = 0x80;
		break;
	case M88DS3103_CLOCK_OUT_ENABLED:
		utmp = 0x00;
		break;
	case M88DS3103_CLOCK_OUT_ENABLED_DIV2:
		utmp = 0x10;
		break;
	default:
		ret = -EINVAL;
		goto err_kfree;
	}

	/* 0x29 register is defined differently for m88rs6000. */
	/* set internal tuner address to 0x21 */
	if (dev->chip_id == M88RS6000_CHIP_ID)
		utmp = 0x00;

	ret = regmap_write(dev->regmap, 0x29, utmp);
	if (ret)
		goto err_kfree;

	/* sleep */
	ret = m88ds3103_update_bits(dev, 0x08, 0x01, 0x00);
	if (ret)
		goto err_kfree;
	ret = m88ds3103_update_bits(dev, 0x04, 0x01, 0x01);
	if (ret)
		goto err_kfree;
	ret = m88ds3103_update_bits(dev, 0x23, 0x10, 0x10);
	if (ret)
		goto err_kfree;

	/* create mux i2c adapter for tuner */
	dev->muxc = i2c_mux_alloc(client->adapter, &client->dev, 1, 0, 0,
				  m88ds3103_select, NULL);
	if (!dev->muxc) {
		ret = -ENOMEM;
		goto err_kfree;
	}
	dev->muxc->priv = dev;
	ret = i2c_mux_add_adapter(dev->muxc, 0, 0, 0);
	if (ret)
		goto err_kfree;

	/* create dvb_frontend */
	memcpy(&dev->fe.ops, &m88ds3103_ops, sizeof(struct dvb_frontend_ops));
	if (dev->chip_id == M88RS6000_CHIP_ID)
		strncpy(dev->fe.ops.info.name, "Montage Technology M88RS6000",
			sizeof(dev->fe.ops.info.name));
	if (!pdata->attach_in_use)
		dev->fe.ops.release = NULL;
	dev->fe.demodulator_priv = dev;
	i2c_set_clientdata(client, dev);

	/* setup callbacks */
	pdata->get_dvb_frontend = m88ds3103_get_dvb_frontend;
	pdata->get_i2c_adapter = m88ds3103_get_i2c_adapter;
	return 0;
err_kfree:
	kfree(dev);
err:
	dev_dbg(&client->dev, "failed=%d\n", ret);
	return ret;
}

static int m88ds3103_remove(struct i2c_client *client)
{
	struct m88ds3103_dev *dev = i2c_get_clientdata(client);

	dev_dbg(&client->dev, "\n");

	i2c_mux_del_adapters(dev->muxc);

	kfree(dev);
	return 0;
}

static const struct i2c_device_id m88ds3103_id_table[] = {
	{"m88ds3103", 0},
	{}
};
MODULE_DEVICE_TABLE(i2c, m88ds3103_id_table);

static struct i2c_driver m88ds3103_driver = {
	.driver = {
		.name	= "m88ds3103",
		.suppress_bind_attrs = true,
	},
	.probe		= m88ds3103_probe,
	.remove		= m88ds3103_remove,
	.id_table	= m88ds3103_id_table,
};

module_i2c_driver(m88ds3103_driver);

MODULE_AUTHOR("Antti Palosaari <crope@iki.fi>");
MODULE_DESCRIPTION("Montage Technology M88DS3103 DVB-S/S2 demodulator driver");
MODULE_LICENSE("GPL");
MODULE_FIRMWARE(M88DS3103_FIRMWARE);
MODULE_FIRMWARE(M88RS6000_FIRMWARE);<|MERGE_RESOLUTION|>--- conflicted
+++ resolved
@@ -133,18 +133,8 @@
 		goto err;
 	}
 
-<<<<<<< HEAD
-	priv->fe_status = *status;
-
-	if (priv->cfg->set_lock_led)
-		priv->cfg->set_lock_led(fe, *status & FE_HAS_LOCK);
-
-	dev_dbg(&priv->i2c->dev, "%s: lock=%02x status=%02x\n",
-			__func__, u8tmp, *status);
-=======
 	dev->fe_status = *status;
 	dev_dbg(&client->dev, "lock=%02x status=%02x\n", utmp, *status);
->>>>>>> 6a2cf60b
 
 	/* CNR */
 	if (dev->fe_status & FE_HAS_VITERBI) {
@@ -770,13 +760,7 @@
 	int ret;
 	unsigned int utmp;
 
-<<<<<<< HEAD
-	dev_dbg(&priv->i2c->dev, "%s:\n", __func__);
-	if (priv->cfg->set_lock_led)
-		priv->cfg->set_lock_led(fe, 0);
-=======
 	dev_dbg(&client->dev, "\n");
->>>>>>> 6a2cf60b
 
 	dev->fe_status = 0;
 	dev->delivery_system = SYS_UNDEFINED;
