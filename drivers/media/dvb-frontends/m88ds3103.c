/*
 * Montage M88DS3103/M88RS6000 demodulator driver
 *
 * Copyright (C) 2013 Antti Palosaari <crope@iki.fi>
 *
 *    This program is free software; you can redistribute it and/or modify
 *    it under the terms of the GNU General Public License as published by
 *    the Free Software Foundation; either version 2 of the License, or
 *    (at your option) any later version.
 *
 *    This program is distributed in the hope that it will be useful,
 *    but WITHOUT ANY WARRANTY; without even the implied warranty of
 *    MERCHANTABILITY or FITNESS FOR A PARTICULAR PURPOSE.  See the
 *    GNU General Public License for more details.
 */

#include "m88ds3103_priv.h"

static struct dvb_frontend_ops m88ds3103_ops;

/* write multiple registers */
static int m88ds3103_wr_regs(struct m88ds3103_priv *priv,
		u8 reg, const u8 *val, int len)
{
#define MAX_WR_LEN 32
#define MAX_WR_XFER_LEN (MAX_WR_LEN + 1)
	int ret;
	u8 buf[MAX_WR_XFER_LEN];
	struct i2c_msg msg[1] = {
		{
			.addr = priv->cfg->i2c_addr,
			.flags = 0,
			.len = 1 + len,
			.buf = buf,
		}
	};

	if (WARN_ON(len > MAX_WR_LEN))
		return -EINVAL;

	buf[0] = reg;
	memcpy(&buf[1], val, len);

	mutex_lock(&priv->i2c_mutex);
	ret = i2c_transfer(priv->i2c, msg, 1);
	mutex_unlock(&priv->i2c_mutex);
	if (ret == 1) {
		ret = 0;
	} else {
		dev_warn(&priv->i2c->dev,
				"%s: i2c wr failed=%d reg=%02x len=%d\n",
				KBUILD_MODNAME, ret, reg, len);
		ret = -EREMOTEIO;
	}

	return ret;
}

/* read multiple registers */
static int m88ds3103_rd_regs(struct m88ds3103_priv *priv,
		u8 reg, u8 *val, int len)
{
#define MAX_RD_LEN 3
#define MAX_RD_XFER_LEN (MAX_RD_LEN)
	int ret;
	u8 buf[MAX_RD_XFER_LEN];
	struct i2c_msg msg[2] = {
		{
			.addr = priv->cfg->i2c_addr,
			.flags = 0,
			.len = 1,
			.buf = &reg,
		}, {
			.addr = priv->cfg->i2c_addr,
			.flags = I2C_M_RD,
			.len = len,
			.buf = buf,
		}
	};

	if (WARN_ON(len > MAX_RD_LEN))
		return -EINVAL;

	mutex_lock(&priv->i2c_mutex);
	ret = i2c_transfer(priv->i2c, msg, 2);
	mutex_unlock(&priv->i2c_mutex);
	if (ret == 2) {
		memcpy(val, buf, len);
		ret = 0;
	} else {
		dev_warn(&priv->i2c->dev,
				"%s: i2c rd failed=%d reg=%02x len=%d\n",
				KBUILD_MODNAME, ret, reg, len);
		ret = -EREMOTEIO;
	}

	return ret;
}

/* write single register */
static int m88ds3103_wr_reg(struct m88ds3103_priv *priv, u8 reg, u8 val)
{
	return m88ds3103_wr_regs(priv, reg, &val, 1);
}

/* read single register */
static int m88ds3103_rd_reg(struct m88ds3103_priv *priv, u8 reg, u8 *val)
{
	return m88ds3103_rd_regs(priv, reg, val, 1);
}

/* write single register with mask */
static int m88ds3103_wr_reg_mask(struct m88ds3103_priv *priv,
		u8 reg, u8 val, u8 mask)
{
	int ret;
	u8 u8tmp;

	/* no need for read if whole reg is written */
	if (mask != 0xff) {
		ret = m88ds3103_rd_regs(priv, reg, &u8tmp, 1);
		if (ret)
			return ret;

		val &= mask;
		u8tmp &= ~mask;
		val |= u8tmp;
	}

	return m88ds3103_wr_regs(priv, reg, &val, 1);
}

/* read single register with mask */
static int m88ds3103_rd_reg_mask(struct m88ds3103_priv *priv,
		u8 reg, u8 *val, u8 mask)
{
	int ret, i;
	u8 u8tmp;

	ret = m88ds3103_rd_regs(priv, reg, &u8tmp, 1);
	if (ret)
		return ret;

	u8tmp &= mask;

	/* find position of the first bit */
	for (i = 0; i < 8; i++) {
		if ((mask >> i) & 0x01)
			break;
	}
	*val = u8tmp >> i;

	return 0;
}

/* write reg val table using reg addr auto increment */
static int m88ds3103_wr_reg_val_tab(struct m88ds3103_priv *priv,
		const struct m88ds3103_reg_val *tab, int tab_len)
{
	int ret, i, j;
	u8 buf[83];

	dev_dbg(&priv->i2c->dev, "%s: tab_len=%d\n", __func__, tab_len);

	if (tab_len > 86) {
		ret = -EINVAL;
		goto err;
	}

	for (i = 0, j = 0; i < tab_len; i++, j++) {
		buf[j] = tab[i].val;

		if (i == tab_len - 1 || tab[i].reg != tab[i + 1].reg - 1 ||
				!((j + 1) % (priv->cfg->i2c_wr_max - 1))) {
			ret = m88ds3103_wr_regs(priv, tab[i].reg - j, buf, j + 1);
			if (ret)
				goto err;

			j = -1;
		}
	}

	return 0;
err:
	dev_dbg(&priv->i2c->dev, "%s: failed=%d\n", __func__, ret);
	return ret;
}

static int m88ds3103_read_status(struct dvb_frontend *fe, fe_status_t *status)
{
	struct m88ds3103_priv *priv = fe->demodulator_priv;
	struct dtv_frontend_properties *c = &fe->dtv_property_cache;
	int ret;
	u8 u8tmp;

	*status = 0;

	if (!priv->warm) {
		ret = -EAGAIN;
		goto err;
	}

	switch (c->delivery_system) {
	case SYS_DVBS:
		ret = m88ds3103_rd_reg_mask(priv, 0xd1, &u8tmp, 0x07);
		if (ret)
			goto err;

		if (u8tmp == 0x07)
			*status = FE_HAS_SIGNAL | FE_HAS_CARRIER |
					FE_HAS_VITERBI | FE_HAS_SYNC |
					FE_HAS_LOCK;
		break;
	case SYS_DVBS2:
		ret = m88ds3103_rd_reg_mask(priv, 0x0d, &u8tmp, 0x8f);
		if (ret)
			goto err;

		if (u8tmp == 0x8f)
			*status = FE_HAS_SIGNAL | FE_HAS_CARRIER |
					FE_HAS_VITERBI | FE_HAS_SYNC |
					FE_HAS_LOCK;
		break;
	default:
		dev_dbg(&priv->i2c->dev, "%s: invalid delivery_system\n",
				__func__);
		ret = -EINVAL;
		goto err;
	}

	priv->fe_status = *status;

	if (priv->cfg->set_lock_led)
		priv->cfg->set_lock_led(fe, *status & FE_HAS_LOCK);

	dev_dbg(&priv->i2c->dev, "%s: lock=%02x status=%02x\n",
			__func__, u8tmp, *status);

	return 0;
err:
	dev_dbg(&priv->i2c->dev, "%s: failed=%d\n", __func__, ret);
	return ret;
}

static int m88ds3103_set_frontend(struct dvb_frontend *fe)
{
	struct m88ds3103_priv *priv = fe->demodulator_priv;
	struct dtv_frontend_properties *c = &fe->dtv_property_cache;
	int ret, len;
	const struct m88ds3103_reg_val *init;
	u8 u8tmp, u8tmp1, u8tmp2;
	u8 buf[3];
	u16 u16tmp, divide_ratio;
	u32 tuner_frequency, target_mclk;
	s32 s32tmp;

	dev_dbg(&priv->i2c->dev,
			"%s: delivery_system=%d modulation=%d frequency=%d symbol_rate=%d inversion=%d pilot=%d rolloff=%d\n",
			__func__, c->delivery_system,
			c->modulation, c->frequency, c->symbol_rate,
			c->inversion, c->pilot, c->rolloff);

	if (!priv->warm) {
		ret = -EAGAIN;
		goto err;
	}

	/* reset */
	ret = m88ds3103_wr_reg(priv, 0x07, 0x80);
	if (ret)
		goto err;

	ret = m88ds3103_wr_reg(priv, 0x07, 0x00);
	if (ret)
		goto err;

	/* Disable demod clock path */
	if (priv->chip_id == M88RS6000_CHIP_ID) {
		ret = m88ds3103_wr_reg(priv, 0x06, 0xe0);
		if (ret)
			goto err;
	}

	/* program tuner */
	if (fe->ops.tuner_ops.set_params) {
		ret = fe->ops.tuner_ops.set_params(fe);
		if (ret)
			goto err;
	}

	if (fe->ops.tuner_ops.get_frequency) {
		ret = fe->ops.tuner_ops.get_frequency(fe, &tuner_frequency);
		if (ret)
			goto err;
	} else {
		/*
		 * Use nominal target frequency as tuner driver does not provide
		 * actual frequency used. Carrier offset calculation is not
		 * valid.
		 */
		tuner_frequency = c->frequency;
	}

	/* select M88RS6000 demod main mclk and ts mclk from tuner die. */
	if (priv->chip_id == M88RS6000_CHIP_ID) {
		if (c->symbol_rate > 45010000)
			priv->mclk_khz = 110250;
		else
			priv->mclk_khz = 96000;

		if (c->delivery_system == SYS_DVBS)
			target_mclk = 96000;
		else
			target_mclk = 144000;

		/* Enable demod clock path */
		ret = m88ds3103_wr_reg(priv, 0x06, 0x00);
		if (ret)
			goto err;
		usleep_range(10000, 20000);
	} else {
	/* set M88DS3103 mclk and ts mclk. */
		priv->mclk_khz = 96000;

		if (c->delivery_system == SYS_DVBS)
			target_mclk = 96000;
		else {
			switch (priv->cfg->ts_mode) {
			case M88DS3103_TS_SERIAL:
			case M88DS3103_TS_SERIAL_D7:
				if (c->symbol_rate < 18000000)
					target_mclk = 96000;
				else
					target_mclk = 144000;
				break;
			case M88DS3103_TS_PARALLEL:
			case M88DS3103_TS_CI:
				if (c->symbol_rate < 18000000)
					target_mclk = 96000;
				else if (c->symbol_rate < 28000000)
					target_mclk = 144000;
				else
					target_mclk = 192000;
				break;
			default:
				dev_dbg(&priv->i2c->dev, "%s: invalid ts_mode\n",
						__func__);
				ret = -EINVAL;
				goto err;
			}
		}

		switch (target_mclk) {
		case 96000:
			u8tmp1 = 0x02; /* 0b10 */
			u8tmp2 = 0x01; /* 0b01 */
			break;
		case 144000:
			u8tmp1 = 0x00; /* 0b00 */
			u8tmp2 = 0x01; /* 0b01 */
			break;
		case 192000:
			u8tmp1 = 0x03; /* 0b11 */
			u8tmp2 = 0x00; /* 0b00 */
			break;
		}
		ret = m88ds3103_wr_reg_mask(priv, 0x22, u8tmp1 << 6, 0xc0);
		if (ret)
			goto err;
		ret = m88ds3103_wr_reg_mask(priv, 0x24, u8tmp2 << 6, 0xc0);
		if (ret)
			goto err;
	}

	ret = m88ds3103_wr_reg(priv, 0xb2, 0x01);
	if (ret)
		goto err;

	ret = m88ds3103_wr_reg(priv, 0x00, 0x01);
	if (ret)
		goto err;

	switch (c->delivery_system) {
	case SYS_DVBS:
		if (priv->chip_id == M88RS6000_CHIP_ID) {
			len = ARRAY_SIZE(m88rs6000_dvbs_init_reg_vals);
			init = m88rs6000_dvbs_init_reg_vals;
		} else {
			len = ARRAY_SIZE(m88ds3103_dvbs_init_reg_vals);
			init = m88ds3103_dvbs_init_reg_vals;
		}
		break;
	case SYS_DVBS2:
		if (priv->chip_id == M88RS6000_CHIP_ID) {
			len = ARRAY_SIZE(m88rs6000_dvbs2_init_reg_vals);
			init = m88rs6000_dvbs2_init_reg_vals;
		} else {
			len = ARRAY_SIZE(m88ds3103_dvbs2_init_reg_vals);
			init = m88ds3103_dvbs2_init_reg_vals;
		}
		break;
	default:
		dev_dbg(&priv->i2c->dev, "%s: invalid delivery_system\n",
				__func__);
		ret = -EINVAL;
		goto err;
	}

	/* program init table */
	if (c->delivery_system != priv->delivery_system) {
		ret = m88ds3103_wr_reg_val_tab(priv, init, len);
		if (ret)
			goto err;
	}

	if (priv->chip_id == M88RS6000_CHIP_ID) {
		if ((c->delivery_system == SYS_DVBS2)
			&& ((c->symbol_rate / 1000) <= 5000)) {
			ret = m88ds3103_wr_reg(priv, 0xc0, 0x04);
			if (ret)
				goto err;
			buf[0] = 0x09;
			buf[1] = 0x22;
			buf[2] = 0x88;
			ret = m88ds3103_wr_regs(priv, 0x8a, buf, 3);
			if (ret)
				goto err;
		}
		ret = m88ds3103_wr_reg_mask(priv, 0x9d, 0x08, 0x08);
		if (ret)
			goto err;
		ret = m88ds3103_wr_reg(priv, 0xf1, 0x01);
		if (ret)
			goto err;
		ret = m88ds3103_wr_reg_mask(priv, 0x30, 0x80, 0x80);
		if (ret)
			goto err;
	}

	u8tmp1 = 0; /* silence compiler warning */
	switch (priv->cfg->ts_mode) {
	case M88DS3103_TS_SERIAL:
		u8tmp1 = 0x00;
		u8tmp = 0x06;
		break;
	case M88DS3103_TS_SERIAL_D7:
		u8tmp1 = 0x20;
		u8tmp = 0x06;
		break;
	case M88DS3103_TS_PARALLEL:
		u8tmp = 0x02;
		break;
	case M88DS3103_TS_CI:
		u8tmp = 0x03;
		break;
	default:
		dev_dbg(&priv->i2c->dev, "%s: invalid ts_mode\n", __func__);
		ret = -EINVAL;
		goto err;
	}

	if (priv->cfg->ts_clk_pol)
		u8tmp |= 0x40;

	/* TS mode */
	ret = m88ds3103_wr_reg(priv, 0xfd, u8tmp);
	if (ret)
		goto err;

	switch (priv->cfg->ts_mode) {
	case M88DS3103_TS_SERIAL:
	case M88DS3103_TS_SERIAL_D7:
		ret = m88ds3103_wr_reg_mask(priv, 0x29, u8tmp1, 0x20);
		if (ret)
			goto err;
	}

	if (priv->cfg->ts_clk) {
		divide_ratio = DIV_ROUND_UP(target_mclk, priv->cfg->ts_clk);
		u8tmp1 = divide_ratio / 2;
		u8tmp2 = DIV_ROUND_UP(divide_ratio, 2);
	} else {
		divide_ratio = 0;
		u8tmp1 = 0;
		u8tmp2 = 0;
	}

	dev_dbg(&priv->i2c->dev,
			"%s: target_mclk=%d ts_clk=%d divide_ratio=%d\n",
			__func__, target_mclk, priv->cfg->ts_clk, divide_ratio);

	u8tmp1--;
	u8tmp2--;
	/* u8tmp1[5:2] => fe[3:0], u8tmp1[1:0] => ea[7:6] */
	u8tmp1 &= 0x3f;
	/* u8tmp2[5:0] => ea[5:0] */
	u8tmp2 &= 0x3f;

	ret = m88ds3103_rd_reg(priv, 0xfe, &u8tmp);
	if (ret)
		goto err;

	u8tmp = ((u8tmp  & 0xf0) << 0) | u8tmp1 >> 2;
	ret = m88ds3103_wr_reg(priv, 0xfe, u8tmp);
	if (ret)
		goto err;

	u8tmp = ((u8tmp1 & 0x03) << 6) | u8tmp2 >> 0;
	ret = m88ds3103_wr_reg(priv, 0xea, u8tmp);
	if (ret)
		goto err;

	if (c->symbol_rate <= 3000000)
		u8tmp = 0x20;
	else if (c->symbol_rate <= 10000000)
		u8tmp = 0x10;
	else
		u8tmp = 0x06;

	ret = m88ds3103_wr_reg(priv, 0xc3, 0x08);
	if (ret)
		goto err;

	ret = m88ds3103_wr_reg(priv, 0xc8, u8tmp);
	if (ret)
		goto err;

	ret = m88ds3103_wr_reg(priv, 0xc4, 0x08);
	if (ret)
		goto err;

	ret = m88ds3103_wr_reg(priv, 0xc7, 0x00);
	if (ret)
		goto err;

	u16tmp = DIV_ROUND_CLOSEST((c->symbol_rate / 1000) << 15, priv->mclk_khz / 2);
	buf[0] = (u16tmp >> 0) & 0xff;
	buf[1] = (u16tmp >> 8) & 0xff;
	ret = m88ds3103_wr_regs(priv, 0x61, buf, 2);
	if (ret)
		goto err;

	ret = m88ds3103_wr_reg_mask(priv, 0x4d, priv->cfg->spec_inv << 1, 0x02);
	if (ret)
		goto err;

	ret = m88ds3103_wr_reg_mask(priv, 0x30, priv->cfg->agc_inv << 4, 0x10);
	if (ret)
		goto err;

	ret = m88ds3103_wr_reg(priv, 0x33, priv->cfg->agc);
	if (ret)
		goto err;

	dev_dbg(&priv->i2c->dev, "%s: carrier offset=%d\n", __func__,
			(tuner_frequency - c->frequency));

	s32tmp = 0x10000 * (tuner_frequency - c->frequency);
	s32tmp = DIV_ROUND_CLOSEST(s32tmp, priv->mclk_khz);
	if (s32tmp < 0)
		s32tmp += 0x10000;

	buf[0] = (s32tmp >> 0) & 0xff;
	buf[1] = (s32tmp >> 8) & 0xff;
	ret = m88ds3103_wr_regs(priv, 0x5e, buf, 2);
	if (ret)
		goto err;

	ret = m88ds3103_wr_reg(priv, 0x00, 0x00);
	if (ret)
		goto err;

	ret = m88ds3103_wr_reg(priv, 0xb2, 0x00);
	if (ret)
		goto err;

	priv->delivery_system = c->delivery_system;

	return 0;
err:
	dev_dbg(&priv->i2c->dev, "%s: failed=%d\n", __func__, ret);
	return ret;
}

static int m88ds3103_init(struct dvb_frontend *fe)
{
	struct m88ds3103_priv *priv = fe->demodulator_priv;
	int ret, len, remaining;
	const struct firmware *fw = NULL;
	u8 *fw_file;
	u8 u8tmp;

	dev_dbg(&priv->i2c->dev, "%s:\n", __func__);

	/* set cold state by default */
	priv->warm = false;

	/* wake up device from sleep */
	ret = m88ds3103_wr_reg_mask(priv, 0x08, 0x01, 0x01);
	if (ret)
		goto err;

	ret = m88ds3103_wr_reg_mask(priv, 0x04, 0x00, 0x01);
	if (ret)
		goto err;

	ret = m88ds3103_wr_reg_mask(priv, 0x23, 0x00, 0x10);
	if (ret)
		goto err;

	/* firmware status */
	ret = m88ds3103_rd_reg(priv, 0xb9, &u8tmp);
	if (ret)
		goto err;

	dev_dbg(&priv->i2c->dev, "%s: firmware=%02x\n", __func__, u8tmp);

	if (u8tmp)
		goto skip_fw_download;

	/* global reset, global diseqc reset, golbal fec reset */
	ret = m88ds3103_wr_reg(priv, 0x07, 0xe0);
	if (ret)
		goto err;

	ret = m88ds3103_wr_reg(priv, 0x07, 0x00);
	if (ret)
		goto err;

	/* cold state - try to download firmware */
	dev_info(&priv->i2c->dev, "%s: found a '%s' in cold state\n",
			KBUILD_MODNAME, m88ds3103_ops.info.name);

	if (priv->chip_id == M88RS6000_CHIP_ID)
		fw_file = M88RS6000_FIRMWARE;
	else
		fw_file = M88DS3103_FIRMWARE;
	/* request the firmware, this will block and timeout */
	ret = request_firmware(&fw, fw_file, priv->i2c->dev.parent);
	if (ret) {
		dev_err(&priv->i2c->dev, "%s: firmare file '%s' not found\n",
				KBUILD_MODNAME, fw_file);
		goto err;
	}

	dev_info(&priv->i2c->dev, "%s: downloading firmware from file '%s'\n",
			KBUILD_MODNAME, fw_file);

	ret = m88ds3103_wr_reg(priv, 0xb2, 0x01);
	if (ret)
		goto err;

	for (remaining = fw->size; remaining > 0;
			remaining -= (priv->cfg->i2c_wr_max - 1)) {
		len = remaining;
		if (len > (priv->cfg->i2c_wr_max - 1))
			len = (priv->cfg->i2c_wr_max - 1);

		ret = m88ds3103_wr_regs(priv, 0xb0,
				&fw->data[fw->size - remaining], len);
		if (ret) {
			dev_err(&priv->i2c->dev,
					"%s: firmware download failed=%d\n",
					KBUILD_MODNAME, ret);
			goto err;
		}
	}

	ret = m88ds3103_wr_reg(priv, 0xb2, 0x00);
	if (ret)
		goto err;

	release_firmware(fw);
	fw = NULL;

	ret = m88ds3103_rd_reg(priv, 0xb9, &u8tmp);
	if (ret)
		goto err;

	if (!u8tmp) {
		dev_info(&priv->i2c->dev, "%s: firmware did not run\n",
				KBUILD_MODNAME);
		ret = -EFAULT;
		goto err;
	}

	dev_info(&priv->i2c->dev, "%s: found a '%s' in warm state\n",
			KBUILD_MODNAME, m88ds3103_ops.info.name);
	dev_info(&priv->i2c->dev, "%s: firmware version %X.%X\n",
			KBUILD_MODNAME, (u8tmp >> 4) & 0xf, (u8tmp >> 0 & 0xf));

skip_fw_download:
	/* warm state */
	priv->warm = true;

	return 0;
err:
	if (fw)
		release_firmware(fw);

	dev_dbg(&priv->i2c->dev, "%s: failed=%d\n", __func__, ret);
	return ret;
}

static int m88ds3103_sleep(struct dvb_frontend *fe)
{
	struct m88ds3103_priv *priv = fe->demodulator_priv;
	int ret;
	u8 u8tmp;

	dev_dbg(&priv->i2c->dev, "%s:\n", __func__);

	if (priv->cfg->set_lock_led)
		priv->cfg->set_lock_led(fe, 0);

	priv->delivery_system = SYS_UNDEFINED;

	/* TS Hi-Z */
	if (priv->chip_id == M88RS6000_CHIP_ID)
		u8tmp = 0x29;
	else
		u8tmp = 0x27;
	ret = m88ds3103_wr_reg_mask(priv, u8tmp, 0x00, 0x01);
	if (ret)
		goto err;

	/* sleep */
	ret = m88ds3103_wr_reg_mask(priv, 0x08, 0x00, 0x01);
	if (ret)
		goto err;

	ret = m88ds3103_wr_reg_mask(priv, 0x04, 0x01, 0x01);
	if (ret)
		goto err;

	ret = m88ds3103_wr_reg_mask(priv, 0x23, 0x10, 0x10);
	if (ret)
		goto err;

	return 0;
err:
	dev_dbg(&priv->i2c->dev, "%s: failed=%d\n", __func__, ret);
	return ret;
}

static int m88ds3103_get_frontend(struct dvb_frontend *fe)
{
	struct m88ds3103_priv *priv = fe->demodulator_priv;
	struct dtv_frontend_properties *c = &fe->dtv_property_cache;
	int ret;
	u8 buf[3];

	dev_dbg(&priv->i2c->dev, "%s:\n", __func__);

	if (!priv->warm || !(priv->fe_status & FE_HAS_LOCK)) {
		ret = -EAGAIN;
		goto err;
	}

	switch (c->delivery_system) {
	case SYS_DVBS:
		ret = m88ds3103_rd_reg(priv, 0xe0, &buf[0]);
		if (ret)
			goto err;

		ret = m88ds3103_rd_reg(priv, 0xe6, &buf[1]);
		if (ret)
			goto err;

		switch ((buf[0] >> 2) & 0x01) {
		case 0:
			c->inversion = INVERSION_OFF;
			break;
		case 1:
			c->inversion = INVERSION_ON;
			break;
		}

		switch ((buf[1] >> 5) & 0x07) {
		case 0:
			c->fec_inner = FEC_7_8;
			break;
		case 1:
			c->fec_inner = FEC_5_6;
			break;
		case 2:
			c->fec_inner = FEC_3_4;
			break;
		case 3:
			c->fec_inner = FEC_2_3;
			break;
		case 4:
			c->fec_inner = FEC_1_2;
			break;
		default:
			dev_dbg(&priv->i2c->dev, "%s: invalid fec_inner\n",
					__func__);
		}

		c->modulation = QPSK;

		break;
	case SYS_DVBS2:
		ret = m88ds3103_rd_reg(priv, 0x7e, &buf[0]);
		if (ret)
			goto err;

		ret = m88ds3103_rd_reg(priv, 0x89, &buf[1]);
		if (ret)
			goto err;

		ret = m88ds3103_rd_reg(priv, 0xf2, &buf[2]);
		if (ret)
			goto err;

		switch ((buf[0] >> 0) & 0x0f) {
		case 2:
			c->fec_inner = FEC_2_5;
			break;
		case 3:
			c->fec_inner = FEC_1_2;
			break;
		case 4:
			c->fec_inner = FEC_3_5;
			break;
		case 5:
			c->fec_inner = FEC_2_3;
			break;
		case 6:
			c->fec_inner = FEC_3_4;
			break;
		case 7:
			c->fec_inner = FEC_4_5;
			break;
		case 8:
			c->fec_inner = FEC_5_6;
			break;
		case 9:
			c->fec_inner = FEC_8_9;
			break;
		case 10:
			c->fec_inner = FEC_9_10;
			break;
		default:
			dev_dbg(&priv->i2c->dev, "%s: invalid fec_inner\n",
					__func__);
		}

		switch ((buf[0] >> 5) & 0x01) {
		case 0:
			c->pilot = PILOT_OFF;
			break;
		case 1:
			c->pilot = PILOT_ON;
			break;
		}

		switch ((buf[0] >> 6) & 0x07) {
		case 0:
			c->modulation = QPSK;
			break;
		case 1:
			c->modulation = PSK_8;
			break;
		case 2:
			c->modulation = APSK_16;
			break;
		case 3:
			c->modulation = APSK_32;
			break;
		default:
			dev_dbg(&priv->i2c->dev, "%s: invalid modulation\n",
					__func__);
		}

		switch ((buf[1] >> 7) & 0x01) {
		case 0:
			c->inversion = INVERSION_OFF;
			break;
		case 1:
			c->inversion = INVERSION_ON;
			break;
		}

		switch ((buf[2] >> 0) & 0x03) {
		case 0:
			c->rolloff = ROLLOFF_35;
			break;
		case 1:
			c->rolloff = ROLLOFF_25;
			break;
		case 2:
			c->rolloff = ROLLOFF_20;
			break;
		default:
			dev_dbg(&priv->i2c->dev, "%s: invalid rolloff\n",
					__func__);
		}
		break;
	default:
		dev_dbg(&priv->i2c->dev, "%s: invalid delivery_system\n",
				__func__);
		ret = -EINVAL;
		goto err;
	}

	ret = m88ds3103_rd_regs(priv, 0x6d, buf, 2);
	if (ret)
		goto err;

	c->symbol_rate = 1ull * ((buf[1] << 8) | (buf[0] << 0)) *
			priv->mclk_khz * 1000 / 0x10000;

	return 0;
err:
	dev_dbg(&priv->i2c->dev, "%s: failed=%d\n", __func__, ret);
	return ret;
}

static int m88ds3103_read_snr(struct dvb_frontend *fe, u16 *snr)
{
	struct m88ds3103_priv *priv = fe->demodulator_priv;
	struct dtv_frontend_properties *c = &fe->dtv_property_cache;
	int ret, i, tmp;
	u8 buf[3];
	u16 noise, signal;
	u32 noise_tot, signal_tot;

	dev_dbg(&priv->i2c->dev, "%s:\n", __func__);
	/* reports SNR in resolution of 0.1 dB */

	/* more iterations for more accurate estimation */
	#define M88DS3103_SNR_ITERATIONS 3

	switch (c->delivery_system) {
	case SYS_DVBS:
		tmp = 0;

		for (i = 0; i < M88DS3103_SNR_ITERATIONS; i++) {
			ret = m88ds3103_rd_reg(priv, 0xff, &buf[0]);
			if (ret)
				goto err;

			tmp += buf[0];
		}

		/* use of one register limits max value to 15 dB */
		/* SNR(X) dB = 10 * ln(X) / ln(10) dB */
		tmp = DIV_ROUND_CLOSEST(tmp, 8 * M88DS3103_SNR_ITERATIONS);
		if (tmp)
			*snr = div_u64((u64) 100 * intlog2(tmp), intlog2(10));
		else
			*snr = 0;
		break;
	case SYS_DVBS2:
		noise_tot = 0;
		signal_tot = 0;

		for (i = 0; i < M88DS3103_SNR_ITERATIONS; i++) {
			ret = m88ds3103_rd_regs(priv, 0x8c, buf, 3);
			if (ret)
				goto err;

			noise = buf[1] << 6;    /* [13:6] */
			noise |= buf[0] & 0x3f; /*  [5:0] */
			noise >>= 2;
			signal = buf[2] * buf[2];
			signal >>= 1;

			noise_tot += noise;
			signal_tot += signal;
		}

		noise = noise_tot / M88DS3103_SNR_ITERATIONS;
		signal = signal_tot / M88DS3103_SNR_ITERATIONS;

		/* SNR(X) dB = 10 * log10(X) dB */
		if (signal > noise) {
			tmp = signal / noise;
			*snr = div_u64((u64) 100 * intlog10(tmp), (1 << 24));
		} else {
			*snr = 0;
		}
		break;
	default:
		dev_dbg(&priv->i2c->dev, "%s: invalid delivery_system\n",
				__func__);
		ret = -EINVAL;
		goto err;
	}

	return 0;
err:
	dev_dbg(&priv->i2c->dev, "%s: failed=%d\n", __func__, ret);
	return ret;
}

static int m88ds3103_read_ber(struct dvb_frontend *fe, u32 *ber)
{
	struct m88ds3103_priv *priv = fe->demodulator_priv;
	struct dtv_frontend_properties *c = &fe->dtv_property_cache;
	int ret;
	unsigned int utmp;
	u8 buf[3], u8tmp;

	dev_dbg(&priv->i2c->dev, "%s:\n", __func__);

	switch (c->delivery_system) {
	case SYS_DVBS:
		ret = m88ds3103_wr_reg(priv, 0xf9, 0x04);
		if (ret)
			goto err;

		ret = m88ds3103_rd_reg(priv, 0xf8, &u8tmp);
		if (ret)
			goto err;

		if (!(u8tmp & 0x10)) {
			u8tmp |= 0x10;

			ret = m88ds3103_rd_regs(priv, 0xf6, buf, 2);
			if (ret)
				goto err;

			priv->ber = (buf[1] << 8) | (buf[0] << 0);

			/* restart counters */
			ret = m88ds3103_wr_reg(priv, 0xf8, u8tmp);
			if (ret)
				goto err;
		}
		break;
	case SYS_DVBS2:
		ret = m88ds3103_rd_regs(priv, 0xd5, buf, 3);
		if (ret)
			goto err;

		utmp = (buf[2] << 16) | (buf[1] << 8) | (buf[0] << 0);

		if (utmp > 3000) {
			ret = m88ds3103_rd_regs(priv, 0xf7, buf, 2);
			if (ret)
				goto err;

			priv->ber = (buf[1] << 8) | (buf[0] << 0);

			/* restart counters */
			ret = m88ds3103_wr_reg(priv, 0xd1, 0x01);
			if (ret)
				goto err;

			ret = m88ds3103_wr_reg(priv, 0xf9, 0x01);
			if (ret)
				goto err;

			ret = m88ds3103_wr_reg(priv, 0xf9, 0x00);
			if (ret)
				goto err;

			ret = m88ds3103_wr_reg(priv, 0xd1, 0x00);
			if (ret)
				goto err;
		}
		break;
	default:
		dev_dbg(&priv->i2c->dev, "%s: invalid delivery_system\n",
				__func__);
		ret = -EINVAL;
		goto err;
	}

	*ber = priv->ber;

	return 0;
err:
	dev_dbg(&priv->i2c->dev, "%s: failed=%d\n", __func__, ret);
	return ret;
}

static int m88ds3103_set_tone(struct dvb_frontend *fe,
	fe_sec_tone_mode_t fe_sec_tone_mode)
{
	struct m88ds3103_priv *priv = fe->demodulator_priv;
	int ret;
	u8 u8tmp, tone, reg_a1_mask;

	dev_dbg(&priv->i2c->dev, "%s: fe_sec_tone_mode=%d\n", __func__,
			fe_sec_tone_mode);

	if (!priv->warm) {
		ret = -EAGAIN;
		goto err;
	}

	switch (fe_sec_tone_mode) {
	case SEC_TONE_ON:
		tone = 0;
		reg_a1_mask = 0x47;
		break;
	case SEC_TONE_OFF:
		tone = 1;
		reg_a1_mask = 0x00;
		break;
	default:
		dev_dbg(&priv->i2c->dev, "%s: invalid fe_sec_tone_mode\n",
				__func__);
		ret = -EINVAL;
		goto err;
	}

	u8tmp = tone << 7 | priv->cfg->envelope_mode << 5;
	ret = m88ds3103_wr_reg_mask(priv, 0xa2, u8tmp, 0xe0);
	if (ret)
		goto err;

	u8tmp = 1 << 2;
	ret = m88ds3103_wr_reg_mask(priv, 0xa1, u8tmp, reg_a1_mask);
	if (ret)
		goto err;

	return 0;
err:
	dev_dbg(&priv->i2c->dev, "%s: failed=%d\n", __func__, ret);
	return ret;
}

static int m88ds3103_set_voltage(struct dvb_frontend *fe,
	fe_sec_voltage_t fe_sec_voltage)
{
	struct m88ds3103_priv *priv = fe->demodulator_priv;
	int ret;
	u8 u8tmp;
	bool voltage_sel, voltage_dis;

	dev_dbg(&priv->i2c->dev, "%s: fe_sec_voltage=%d\n", __func__,
			fe_sec_voltage);

	if (!priv->warm) {
		ret = -EAGAIN;
		goto err;
	}

	switch (fe_sec_voltage) {
	case SEC_VOLTAGE_18:
		voltage_sel = true;
		voltage_dis = false;
		break;
	case SEC_VOLTAGE_13:
		voltage_sel = false;
		voltage_dis = false;
		break;
	case SEC_VOLTAGE_OFF:
		voltage_sel = false;
		voltage_dis = true;
		break;
	default:
		dev_dbg(&priv->i2c->dev, "%s: invalid fe_sec_voltage\n",
				__func__);
		ret = -EINVAL;
		goto err;
	}

	/* output pin polarity */
	voltage_sel ^= priv->cfg->lnb_hv_pol;
	voltage_dis ^= priv->cfg->lnb_en_pol;

	u8tmp = voltage_dis << 1 | voltage_sel << 0;
	ret = m88ds3103_wr_reg_mask(priv, 0xa2, u8tmp, 0x03);
	if (ret)
		goto err;

	return 0;
err:
	dev_dbg(&priv->i2c->dev, "%s: failed=%d\n", __func__, ret);
	return ret;
}

static int m88ds3103_diseqc_send_master_cmd(struct dvb_frontend *fe,
		struct dvb_diseqc_master_cmd *diseqc_cmd)
{
	struct m88ds3103_priv *priv = fe->demodulator_priv;
	int ret, i;
	u8 u8tmp;

	dev_dbg(&priv->i2c->dev, "%s: msg=%*ph\n", __func__,
			diseqc_cmd->msg_len, diseqc_cmd->msg);

	if (!priv->warm) {
		ret = -EAGAIN;
		goto err;
	}

	if (diseqc_cmd->msg_len < 3 || diseqc_cmd->msg_len > 6) {
		ret = -EINVAL;
		goto err;
	}

	u8tmp = priv->cfg->envelope_mode << 5;
	ret = m88ds3103_wr_reg_mask(priv, 0xa2, u8tmp, 0xe0);
	if (ret)
		goto err;

	ret = m88ds3103_wr_regs(priv, 0xa3, diseqc_cmd->msg,
			diseqc_cmd->msg_len);
	if (ret)
		goto err;

	ret = m88ds3103_wr_reg(priv, 0xa1,
			(diseqc_cmd->msg_len - 1) << 3 | 0x07);
	if (ret)
		goto err;

	/* DiSEqC message typical period is 54 ms */
	usleep_range(40000, 60000);

	/* wait DiSEqC TX ready */
	for (i = 20, u8tmp = 1; i && u8tmp; i--) {
		usleep_range(5000, 10000);

		ret = m88ds3103_rd_reg_mask(priv, 0xa1, &u8tmp, 0x40);
		if (ret)
			goto err;
	}

	dev_dbg(&priv->i2c->dev, "%s: loop=%d\n", __func__, i);

	if (i == 0) {
		dev_dbg(&priv->i2c->dev, "%s: diseqc tx timeout\n", __func__);

		ret = m88ds3103_wr_reg_mask(priv, 0xa1, 0x40, 0xc0);
		if (ret)
			goto err;
	}

	ret = m88ds3103_wr_reg_mask(priv, 0xa2, 0x80, 0xc0);
	if (ret)
		goto err;

	if (i == 0) {
		ret = -ETIMEDOUT;
		goto err;
	}

	return 0;
err:
	dev_dbg(&priv->i2c->dev, "%s: failed=%d\n", __func__, ret);
	return ret;
}

static int m88ds3103_diseqc_send_burst(struct dvb_frontend *fe,
	fe_sec_mini_cmd_t fe_sec_mini_cmd)
{
	struct m88ds3103_priv *priv = fe->demodulator_priv;
	int ret, i;
	u8 u8tmp, burst;

	dev_dbg(&priv->i2c->dev, "%s: fe_sec_mini_cmd=%d\n", __func__,
			fe_sec_mini_cmd);

	if (!priv->warm) {
		ret = -EAGAIN;
		goto err;
	}

	u8tmp = priv->cfg->envelope_mode << 5;
	ret = m88ds3103_wr_reg_mask(priv, 0xa2, u8tmp, 0xe0);
	if (ret)
		goto err;

	switch (fe_sec_mini_cmd) {
	case SEC_MINI_A:
		burst = 0x02;
		break;
	case SEC_MINI_B:
		burst = 0x01;
		break;
	default:
		dev_dbg(&priv->i2c->dev, "%s: invalid fe_sec_mini_cmd\n",
				__func__);
		ret = -EINVAL;
		goto err;
	}

	ret = m88ds3103_wr_reg(priv, 0xa1, burst);
	if (ret)
		goto err;

	/* DiSEqC ToneBurst period is 12.5 ms */
	usleep_range(11000, 20000);

	/* wait DiSEqC TX ready */
	for (i = 5, u8tmp = 1; i && u8tmp; i--) {
		usleep_range(800, 2000);

		ret = m88ds3103_rd_reg_mask(priv, 0xa1, &u8tmp, 0x40);
		if (ret)
			goto err;
	}

	dev_dbg(&priv->i2c->dev, "%s: loop=%d\n", __func__, i);

	ret = m88ds3103_wr_reg_mask(priv, 0xa2, 0x80, 0xc0);
	if (ret)
		goto err;

	if (i == 0) {
		dev_dbg(&priv->i2c->dev, "%s: diseqc tx timeout\n", __func__);
		ret = -ETIMEDOUT;
		goto err;
	}

	return 0;
err:
	dev_dbg(&priv->i2c->dev, "%s: failed=%d\n", __func__, ret);
	return ret;
}

static int m88ds3103_get_tune_settings(struct dvb_frontend *fe,
	struct dvb_frontend_tune_settings *s)
{
	s->min_delay_ms = 3000;

	return 0;
}

static void m88ds3103_release(struct dvb_frontend *fe)
{
	struct m88ds3103_priv *priv = fe->demodulator_priv;

<<<<<<< HEAD
	if (priv->cfg->set_lock_led)
		priv->cfg->set_lock_led(fe, 0);

=======
>>>>>>> 4895cc47
	i2c_del_mux_adapter(priv->i2c_adapter);
	kfree(priv);
}

static int m88ds3103_select(struct i2c_adapter *adap, void *mux_priv, u32 chan)
{
	struct m88ds3103_priv *priv = mux_priv;
	int ret;
	struct i2c_msg gate_open_msg[1] = {
		{
			.addr = priv->cfg->i2c_addr,
			.flags = 0,
			.len = 2,
			.buf = "\x03\x11",
		}
	};

	mutex_lock(&priv->i2c_mutex);

	/* open tuner I2C repeater for 1 xfer, closes automatically */
	ret = __i2c_transfer(priv->i2c, gate_open_msg, 1);
	if (ret != 1) {
		dev_warn(&priv->i2c->dev, "%s: i2c wr failed=%d\n",
				KBUILD_MODNAME, ret);
		if (ret >= 0)
			ret = -EREMOTEIO;

		return ret;
	}

	return 0;
}

static int m88ds3103_deselect(struct i2c_adapter *adap, void *mux_priv,
		u32 chan)
{
	struct m88ds3103_priv *priv = mux_priv;

	mutex_unlock(&priv->i2c_mutex);

	return 0;
}

struct dvb_frontend *m88ds3103_attach(const struct m88ds3103_config *cfg,
		struct i2c_adapter *i2c, struct i2c_adapter **tuner_i2c_adapter)
{
	int ret;
	struct m88ds3103_priv *priv;
	u8 chip_id, u8tmp;

	/* allocate memory for the internal priv */
	priv = kzalloc(sizeof(*priv), GFP_KERNEL);
	if (!priv) {
		ret = -ENOMEM;
		dev_err(&i2c->dev, "%s: kzalloc() failed\n", KBUILD_MODNAME);
		goto err;
	}

	priv->cfg = cfg;
	priv->i2c = i2c;
	mutex_init(&priv->i2c_mutex);

	/* 0x00: chip id[6:0], 0x01: chip ver[7:0], 0x02: chip ver[15:8] */
	ret = m88ds3103_rd_reg(priv, 0x00, &chip_id);
	if (ret)
		goto err;

	chip_id >>= 1;
	dev_info(&priv->i2c->dev, "%s: chip_id=%02x\n", __func__, chip_id);

	switch (chip_id) {
	case M88RS6000_CHIP_ID:
	case M88DS3103_CHIP_ID:
		break;
	default:
		goto err;
	}
	priv->chip_id = chip_id;

	switch (priv->cfg->clock_out) {
	case M88DS3103_CLOCK_OUT_DISABLED:
		u8tmp = 0x80;
		break;
	case M88DS3103_CLOCK_OUT_ENABLED:
		u8tmp = 0x00;
		break;
	case M88DS3103_CLOCK_OUT_ENABLED_DIV2:
		u8tmp = 0x10;
		break;
	default:
		goto err;
	}

	/* 0x29 register is defined differently for m88rs6000. */
	/* set internal tuner address to 0x21 */
	if (chip_id == M88RS6000_CHIP_ID)
		u8tmp = 0x00;

	ret = m88ds3103_wr_reg(priv, 0x29, u8tmp);
	if (ret)
		goto err;

	/* sleep */
	ret = m88ds3103_wr_reg_mask(priv, 0x08, 0x00, 0x01);
	if (ret)
		goto err;

	ret = m88ds3103_wr_reg_mask(priv, 0x04, 0x01, 0x01);
	if (ret)
		goto err;

	ret = m88ds3103_wr_reg_mask(priv, 0x23, 0x10, 0x10);
	if (ret)
		goto err;

	/* create mux i2c adapter for tuner */
	priv->i2c_adapter = i2c_add_mux_adapter(i2c, &i2c->dev, priv, 0, 0, 0,
			m88ds3103_select, m88ds3103_deselect);
	if (priv->i2c_adapter == NULL)
		goto err;

	*tuner_i2c_adapter = priv->i2c_adapter;

	/* create dvb_frontend */
	memcpy(&priv->fe.ops, &m88ds3103_ops, sizeof(struct dvb_frontend_ops));
	if (priv->chip_id == M88RS6000_CHIP_ID)
		strncpy(priv->fe.ops.info.name,
			"Montage M88RS6000", sizeof(priv->fe.ops.info.name));
	priv->fe.demodulator_priv = priv;

	return &priv->fe;
err:
	dev_dbg(&i2c->dev, "%s: failed=%d\n", __func__, ret);
	kfree(priv);
	return NULL;
}
EXPORT_SYMBOL(m88ds3103_attach);

static struct dvb_frontend_ops m88ds3103_ops = {
	.delsys = { SYS_DVBS, SYS_DVBS2 },
	.info = {
		.name = "Montage M88DS3103",
		.frequency_min =  950000,
		.frequency_max = 2150000,
		.frequency_tolerance = 5000,
		.symbol_rate_min =  1000000,
		.symbol_rate_max = 45000000,
		.caps = FE_CAN_INVERSION_AUTO |
			FE_CAN_FEC_1_2 |
			FE_CAN_FEC_2_3 |
			FE_CAN_FEC_3_4 |
			FE_CAN_FEC_4_5 |
			FE_CAN_FEC_5_6 |
			FE_CAN_FEC_6_7 |
			FE_CAN_FEC_7_8 |
			FE_CAN_FEC_8_9 |
			FE_CAN_FEC_AUTO |
			FE_CAN_QPSK |
			FE_CAN_RECOVER |
			FE_CAN_2G_MODULATION
	},

	.release = m88ds3103_release,

	.get_tune_settings = m88ds3103_get_tune_settings,

	.init = m88ds3103_init,
	.sleep = m88ds3103_sleep,

	.set_frontend = m88ds3103_set_frontend,
	.get_frontend = m88ds3103_get_frontend,

	.read_status = m88ds3103_read_status,
	.read_snr = m88ds3103_read_snr,
	.read_ber = m88ds3103_read_ber,

	.diseqc_send_master_cmd = m88ds3103_diseqc_send_master_cmd,
	.diseqc_send_burst = m88ds3103_diseqc_send_burst,

	.set_tone = m88ds3103_set_tone,
	.set_voltage = m88ds3103_set_voltage,
};

MODULE_AUTHOR("Antti Palosaari <crope@iki.fi>");
MODULE_DESCRIPTION("Montage M88DS3103 DVB-S/S2 demodulator driver");
MODULE_LICENSE("GPL");
MODULE_FIRMWARE(M88DS3103_FIRMWARE);
MODULE_FIRMWARE(M88RS6000_FIRMWARE);<|MERGE_RESOLUTION|>--- conflicted
+++ resolved
@@ -709,7 +709,6 @@
 	u8 u8tmp;
 
 	dev_dbg(&priv->i2c->dev, "%s:\n", __func__);
-
 	if (priv->cfg->set_lock_led)
 		priv->cfg->set_lock_led(fe, 0);
 
@@ -1327,12 +1326,6 @@
 {
 	struct m88ds3103_priv *priv = fe->demodulator_priv;
 
-<<<<<<< HEAD
-	if (priv->cfg->set_lock_led)
-		priv->cfg->set_lock_led(fe, 0);
-
-=======
->>>>>>> 4895cc47
 	i2c_del_mux_adapter(priv->i2c_adapter);
 	kfree(priv);
 }
