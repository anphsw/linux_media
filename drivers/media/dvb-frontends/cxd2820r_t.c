--- conflicted
+++ resolved
@@ -290,39 +290,14 @@
 	dev_dbg(&client->dev, "status=%02x raw=%*ph sync=%u ts=%u\n",
 		*status, 2, buf, utmp1, utmp2);
 
-<<<<<<< HEAD
-int cxd2820r_read_snr_t(struct dvb_frontend *fe, u16 *snr)
-{
-	struct cxd2820r_priv *priv = fe->demodulator_priv;
-	struct dtv_frontend_properties *c = &fe->dtv_property_cache;
-	int ret;
-	u8 buf[2];
-	u16 tmp;
-=======
 	/* Signal strength */
 	if (*status & FE_HAS_SIGNAL) {
 		unsigned int strength;
->>>>>>> 9fce0c22
 
 		ret = regmap_bulk_read(priv->regmap[0], 0x0026, buf, 2);
 		if (ret)
 			goto error;
 
-<<<<<<< HEAD
-	tmp = (buf[0] & 0x1f) << 8 | buf[1];
-	#define CXD2820R_LOG10_8_24 15151336 /* log10(8) << 24 */
-	if (tmp)
-	{
-  		c->cnr.len = 1;
-		c->cnr.stat[0].scale = FE_SCALE_DECIBEL;
-		c->cnr.stat[0].svalue = 100 * ((intlog10(tmp) - CXD2820R_LOG10_8_24) / ((1 << 24) / 100));
-		*snr = ((s32)c->cnr.stat[0].svalue / 500) * 656;
-	}
-	else
-	{
-		c->cnr.stat[0].scale = FE_SCALE_NOT_AVAILABLE;
-		*snr = 0;
-=======
 		utmp = buf[0] << 8 | buf[1] << 0;
 		utmp = ~utmp & 0x0fff;
 		/* Scale value to 0x0000-0xffff */
@@ -334,7 +309,6 @@
 	} else {
 		c->strength.len = 1;
 		c->strength.stat[0].scale = FE_SCALE_NOT_AVAILABLE;
->>>>>>> 9fce0c22
 	}
 
 	/* CNR */
