/*
 * Sony CXD2820R demodulator driver
 *
 * Copyright (C) 2010 Antti Palosaari <crope@iki.fi>
 *
 *    This program is free software; you can redistribute it and/or modify
 *    it under the terms of the GNU General Public License as published by
 *    the Free Software Foundation; either version 2 of the License, or
 *    (at your option) any later version.
 *
 *    This program is distributed in the hope that it will be useful,
 *    but WITHOUT ANY WARRANTY; without even the implied warranty of
 *    MERCHANTABILITY or FITNESS FOR A PARTICULAR PURPOSE.  See the
 *    GNU General Public License for more details.
 *
 *    You should have received a copy of the GNU General Public License along
 *    with this program; if not, write to the Free Software Foundation, Inc.,
 *    51 Franklin Street, Fifth Floor, Boston, MA 02110-1301 USA.
 */


#include "cxd2820r_priv.h"

/* Write register table */
int cxd2820r_wr_reg_val_mask_tab(struct cxd2820r_priv *priv,
				 const struct reg_val_mask *tab, int tab_len)
{
	struct i2c_client *client = priv->client[0];
	int ret;
	unsigned int i, reg, mask, val;
	struct regmap *regmap;

	dev_dbg(&client->dev, "tab_len=%d\n", tab_len);

	for (i = 0; i < tab_len; i++) {
		if ((tab[i].reg >> 16) & 0x1)
			regmap = priv->regmap[1];
		else
			regmap = priv->regmap[0];

		reg = (tab[i].reg >> 0) & 0xffff;
		val = tab[i].val;
		mask = tab[i].mask;

		if (mask == 0xff)
			ret = regmap_write(regmap, reg, val);
		else
			ret = regmap_write_bits(regmap, reg, mask, val);
		if (ret)
			goto error;
	}

	return 0;
error:
	dev_dbg(&client->dev, "failed=%d\n", ret);
	return ret;
}

int cxd2820r_gpio(struct dvb_frontend *fe, u8 *gpio)
{
	struct cxd2820r_priv *priv = fe->demodulator_priv;
	struct i2c_client *client = priv->client[0];
	struct dtv_frontend_properties *c = &fe->dtv_property_cache;
	int ret, i;
	u8 tmp0, tmp1;

	dev_dbg(&client->dev, "delivery_system=%d\n", c->delivery_system);

	/* update GPIOs only when needed */
	if (!memcmp(gpio, priv->gpio, sizeof(priv->gpio)))
		return 0;

	tmp0 = 0x00;
	tmp1 = 0x00;
	for (i = 0; i < sizeof(priv->gpio); i++) {
		/* enable / disable */
		if (gpio[i] & CXD2820R_GPIO_E)
			tmp0 |= (2 << 6) >> (2 * i);
		else
			tmp0 |= (1 << 6) >> (2 * i);

		/* input / output */
		if (gpio[i] & CXD2820R_GPIO_I)
			tmp1 |= (1 << (3 + i));
		else
			tmp1 |= (0 << (3 + i));

		/* high / low */
		if (gpio[i] & CXD2820R_GPIO_H)
			tmp1 |= (1 << (0 + i));
		else
			tmp1 |= (0 << (0 + i));

		dev_dbg(&client->dev, "gpio i=%d %02x %02x\n", i, tmp0, tmp1);
	}

	dev_dbg(&client->dev, "wr gpio=%02x %02x\n", tmp0, tmp1);

	/* write bits [7:2] */
	ret = regmap_update_bits(priv->regmap[0], 0x0089, 0xfc, tmp0);
	if (ret)
		goto error;

	/* write bits [5:0] */
	ret = regmap_update_bits(priv->regmap[0], 0x008e, 0x3f, tmp1);
	if (ret)
		goto error;

	memcpy(priv->gpio, gpio, sizeof(priv->gpio));

	return ret;
error:
	dev_dbg(&client->dev, "failed=%d\n", ret);
	return ret;
}

static int cxd2820r_set_frontend(struct dvb_frontend *fe)
{
	struct cxd2820r_priv *priv = fe->demodulator_priv;
	struct i2c_client *client = priv->client[0];
	struct dtv_frontend_properties *c = &fe->dtv_property_cache;
	int ret;

	dev_dbg(&client->dev, "delivery_system=%d\n", c->delivery_system);

	switch (c->delivery_system) {
	case SYS_DVBT:
		ret = cxd2820r_init_t(fe);
		if (ret < 0)
			goto err;
		ret = cxd2820r_set_frontend_t(fe);
		if (ret < 0)
			goto err;
		break;
	case SYS_DVBT2:
		ret = cxd2820r_init_t(fe);
		if (ret < 0)
			goto err;
		ret = cxd2820r_set_frontend_t2(fe);
		if (ret < 0)
			goto err;
		break;
	case SYS_DVBC_ANNEX_A:
		ret = cxd2820r_init_c(fe);
		if (ret < 0)
			goto err;
		ret = cxd2820r_set_frontend_c(fe);
		if (ret < 0)
			goto err;
		break;
	default:
		dev_dbg(&client->dev, "invalid delivery_system\n");
		ret = -EINVAL;
		break;
	}
err:
	return ret;
}

static int cxd2820r_read_status(struct dvb_frontend *fe, enum fe_status *status)
{
	struct cxd2820r_priv *priv = fe->demodulator_priv;
	struct i2c_client *client = priv->client[0];
	struct dtv_frontend_properties *c = &fe->dtv_property_cache;
	int ret;

	dev_dbg(&client->dev, "delivery_system=%d\n", c->delivery_system);

	switch (c->delivery_system) {
	case SYS_DVBT:
		ret = cxd2820r_read_status_t(fe, status);
		break;
	case SYS_DVBT2:
		ret = cxd2820r_read_status_t2(fe, status);
		break;
	case SYS_DVBC_ANNEX_A:
		ret = cxd2820r_read_status_c(fe, status);
		break;
	default:
		ret = -EINVAL;
		break;
	}

	if (priv->cfg.set_lock_led)
		priv->cfg.set_lock_led(fe, *status & FE_HAS_LOCK);

	return ret;
}

static int cxd2820r_get_frontend(struct dvb_frontend *fe,
				 struct dtv_frontend_properties *p)
{
	struct cxd2820r_priv *priv = fe->demodulator_priv;
	struct i2c_client *client = priv->client[0];
	struct dtv_frontend_properties *c = &fe->dtv_property_cache;
	int ret;

	dev_dbg(&client->dev, "delivery_system=%d\n", c->delivery_system);

	if (priv->delivery_system == SYS_UNDEFINED)
		return 0;

	switch (c->delivery_system) {
	case SYS_DVBT:
		ret = cxd2820r_get_frontend_t(fe, p);
		break;
	case SYS_DVBT2:
		ret = cxd2820r_get_frontend_t2(fe, p);
		break;
	case SYS_DVBC_ANNEX_A:
		ret = cxd2820r_get_frontend_c(fe, p);
		break;
	default:
		ret = -EINVAL;
		break;
	}
	return ret;
}

static int cxd2820r_read_ber(struct dvb_frontend *fe, u32 *ber)
{
	struct cxd2820r_priv *priv = fe->demodulator_priv;
	struct i2c_client *client = priv->client[0];
	struct dtv_frontend_properties *c = &fe->dtv_property_cache;

	dev_dbg(&client->dev, "delivery_system=%d\n", c->delivery_system);

	*ber = (priv->post_bit_error - priv->post_bit_error_prev_dvbv3);
	priv->post_bit_error_prev_dvbv3 = priv->post_bit_error;

	return 0;
}

static int cxd2820r_read_signal_strength(struct dvb_frontend *fe, u16 *strength)
{
	struct cxd2820r_priv *priv = fe->demodulator_priv;
	struct i2c_client *client = priv->client[0];
	struct dtv_frontend_properties *c = &fe->dtv_property_cache;

	dev_dbg(&client->dev, "delivery_system=%d\n", c->delivery_system);

	if (c->strength.stat[0].scale == FE_SCALE_RELATIVE)
		*strength = c->strength.stat[0].uvalue;
	else
		*strength = 0;

	return 0;
}

static int cxd2820r_read_snr(struct dvb_frontend *fe, u16 *snr)
{
	struct cxd2820r_priv *priv = fe->demodulator_priv;
	struct i2c_client *client = priv->client[0];
	struct dtv_frontend_properties *c = &fe->dtv_property_cache;

	dev_dbg(&client->dev, "delivery_system=%d\n", c->delivery_system);

	if (c->cnr.stat[0].scale == FE_SCALE_DECIBEL)
		*snr = div_s64(c->cnr.stat[0].svalue, 100);
	else
		*snr = 0;

	return 0;
}

static int cxd2820r_read_ucblocks(struct dvb_frontend *fe, u32 *ucblocks)
{
	struct cxd2820r_priv *priv = fe->demodulator_priv;
	struct i2c_client *client = priv->client[0];
	struct dtv_frontend_properties *c = &fe->dtv_property_cache;

	dev_dbg(&client->dev, "delivery_system=%d\n", c->delivery_system);

	*ucblocks = 0;

	return 0;
}

static int cxd2820r_init(struct dvb_frontend *fe)
{
	return 0;
}

static int cxd2820r_sleep(struct dvb_frontend *fe)
{
	struct cxd2820r_priv *priv = fe->demodulator_priv;
	struct i2c_client *client = priv->client[0];
	struct dtv_frontend_properties *c = &fe->dtv_property_cache;
	int ret;

<<<<<<< HEAD
	if (priv->cfg.set_lock_led)
		priv->cfg.set_lock_led(fe, 0);

	dev_dbg(&priv->i2c->dev, "%s: delsys=%d\n", __func__,
			fe->dtv_property_cache.delivery_system);
=======
	dev_dbg(&client->dev, "delivery_system=%d\n", c->delivery_system);
>>>>>>> 9fce0c22

	switch (c->delivery_system) {
	case SYS_DVBT:
		ret = cxd2820r_sleep_t(fe);
		break;
	case SYS_DVBT2:
		ret = cxd2820r_sleep_t2(fe);
		break;
	case SYS_DVBC_ANNEX_A:
		ret = cxd2820r_sleep_c(fe);
		break;
	default:
		ret = -EINVAL;
		break;
	}
	return ret;
}

static int cxd2820r_get_tune_settings(struct dvb_frontend *fe,
				      struct dvb_frontend_tune_settings *s)
{
	struct cxd2820r_priv *priv = fe->demodulator_priv;
	struct i2c_client *client = priv->client[0];
	struct dtv_frontend_properties *c = &fe->dtv_property_cache;
	int ret;

	dev_dbg(&client->dev, "delivery_system=%d\n", c->delivery_system);

	switch (c->delivery_system) {
	case SYS_DVBT:
		ret = cxd2820r_get_tune_settings_t(fe, s);
		break;
	case SYS_DVBT2:
		ret = cxd2820r_get_tune_settings_t2(fe, s);
		break;
	case SYS_DVBC_ANNEX_A:
		ret = cxd2820r_get_tune_settings_c(fe, s);
		break;
	default:
		ret = -EINVAL;
		break;
	}
	return ret;
}

static enum dvbfe_search cxd2820r_search(struct dvb_frontend *fe)
{
	struct cxd2820r_priv *priv = fe->demodulator_priv;
	struct i2c_client *client = priv->client[0];
	struct dtv_frontend_properties *c = &fe->dtv_property_cache;
	int ret, i;
	enum fe_status status = 0;

	dev_dbg(&client->dev, "delivery_system=%d\n", c->delivery_system);

	/* switch between DVB-T and DVB-T2 when tune fails */
	if (priv->last_tune_failed) {
		if (priv->delivery_system == SYS_DVBT) {
			ret = cxd2820r_sleep_t(fe);
			if (ret)
				goto error;

			c->delivery_system = SYS_DVBT2;
		} else if (priv->delivery_system == SYS_DVBT2) {
			ret = cxd2820r_sleep_t2(fe);
			if (ret)
				goto error;

			c->delivery_system = SYS_DVBT;
		}
	}

	/* set frontend */
	ret = cxd2820r_set_frontend(fe);
	if (ret)
		goto error;

	/* frontend lock wait loop count */
	switch (priv->delivery_system) {
	case SYS_DVBT:
	case SYS_DVBC_ANNEX_A:
		i = 20;
		break;
	case SYS_DVBT2:
		i = 40;
		break;
	case SYS_UNDEFINED:
	default:
		i = 0;
		break;
	}

	/* wait frontend lock */
	for (; i > 0; i--) {
		dev_dbg(&client->dev, "loop=%d\n", i);
		msleep(50);
		ret = cxd2820r_read_status(fe, &status);
		if (ret)
			goto error;

		if (status & FE_HAS_LOCK)
			break;
	}

	/* check if we have a valid signal */
	if (status & FE_HAS_LOCK) {
		priv->last_tune_failed = false;
		return DVBFE_ALGO_SEARCH_SUCCESS;
	} else {
		priv->last_tune_failed = true;
		return DVBFE_ALGO_SEARCH_AGAIN;
	}

error:
	dev_dbg(&client->dev, "failed=%d\n", ret);
	return DVBFE_ALGO_SEARCH_ERROR;
}

static int cxd2820r_get_frontend_algo(struct dvb_frontend *fe)
{
	return DVBFE_ALGO_CUSTOM;
}

static void cxd2820r_release(struct dvb_frontend *fe)
{
	struct cxd2820r_priv *priv = fe->demodulator_priv;
	struct i2c_client *client = priv->client[0];

	dev_dbg(&client->dev, "\n");

<<<<<<< HEAD
	if (priv->cfg.set_lock_led)
		priv->cfg.set_lock_led(fe, 0);

#ifdef CONFIG_GPIOLIB
	/* remove GPIOs */
	if (priv->gpio_chip.label)
		gpiochip_remove(&priv->gpio_chip);
=======
	i2c_unregister_device(client);
>>>>>>> 9fce0c22

	return;
}

static int cxd2820r_i2c_gate_ctrl(struct dvb_frontend *fe, int enable)
{
	struct cxd2820r_priv *priv = fe->demodulator_priv;
	struct i2c_client *client = priv->client[0];

	dev_dbg_ratelimited(&client->dev, "enable=%d\n", enable);

	return regmap_update_bits(priv->regmap[0], 0x00db, 0x01, enable ? 1 : 0);
}

#ifdef CONFIG_GPIOLIB
static int cxd2820r_gpio_direction_output(struct gpio_chip *chip, unsigned nr,
		int val)
{
	struct cxd2820r_priv *priv = gpiochip_get_data(chip);
	struct i2c_client *client = priv->client[0];
	u8 gpio[GPIO_COUNT];

	dev_dbg(&client->dev, "nr=%u val=%d\n", nr, val);

	memcpy(gpio, priv->gpio, sizeof(gpio));
	gpio[nr] = CXD2820R_GPIO_E | CXD2820R_GPIO_O | (val << 2);

	return cxd2820r_gpio(&priv->fe, gpio);
}

static void cxd2820r_gpio_set(struct gpio_chip *chip, unsigned nr, int val)
{
	struct cxd2820r_priv *priv = gpiochip_get_data(chip);
	struct i2c_client *client = priv->client[0];
	u8 gpio[GPIO_COUNT];

	dev_dbg(&client->dev, "nr=%u val=%d\n", nr, val);

	memcpy(gpio, priv->gpio, sizeof(gpio));
	gpio[nr] = CXD2820R_GPIO_E | CXD2820R_GPIO_O | (val << 2);

	(void) cxd2820r_gpio(&priv->fe, gpio);

	return;
}

static int cxd2820r_gpio_get(struct gpio_chip *chip, unsigned nr)
{
	struct cxd2820r_priv *priv = gpiochip_get_data(chip);
	struct i2c_client *client = priv->client[0];

	dev_dbg(&client->dev, "nr=%u\n", nr);

	return (priv->gpio[nr] >> 2) & 0x01;
}
#endif

static const struct dvb_frontend_ops cxd2820r_ops = {
	.delsys = { SYS_DVBT, SYS_DVBT2, SYS_DVBC_ANNEX_A },
	/* default: DVB-T/T2 */
	.info = {
		.name = "Sony CXD2820R",

		.caps =	FE_CAN_FEC_1_2			|
			FE_CAN_FEC_2_3			|
			FE_CAN_FEC_3_4			|
			FE_CAN_FEC_5_6			|
			FE_CAN_FEC_7_8			|
			FE_CAN_FEC_AUTO			|
			FE_CAN_QPSK			|
			FE_CAN_QAM_16			|
			FE_CAN_QAM_32			|
			FE_CAN_QAM_64			|
			FE_CAN_QAM_128			|
			FE_CAN_QAM_256			|
			FE_CAN_QAM_AUTO			|
			FE_CAN_TRANSMISSION_MODE_AUTO	|
			FE_CAN_GUARD_INTERVAL_AUTO	|
			FE_CAN_HIERARCHY_AUTO		|
			FE_CAN_MUTE_TS			|
			FE_CAN_2G_MODULATION		|
			FE_CAN_MULTISTREAM
		},

	.release		= cxd2820r_release,
	.init			= cxd2820r_init,
	.sleep			= cxd2820r_sleep,

	.get_tune_settings	= cxd2820r_get_tune_settings,
	.i2c_gate_ctrl		= cxd2820r_i2c_gate_ctrl,

	.get_frontend		= cxd2820r_get_frontend,

	.get_frontend_algo	= cxd2820r_get_frontend_algo,
	.search			= cxd2820r_search,

	.read_status		= cxd2820r_read_status,
	.read_snr		= cxd2820r_read_snr,
	.read_ber		= cxd2820r_read_ber,
	.read_ucblocks		= cxd2820r_read_ucblocks,
	.read_signal_strength	= cxd2820r_read_signal_strength,
};

/*
 * XXX: That is wrapper to cxd2820r_probe() via driver core in order to provide
 * proper I2C client for legacy media attach binding.
 * New users must use I2C client binding directly!
 */
struct dvb_frontend *cxd2820r_attach(const struct cxd2820r_config *config,
				     struct i2c_adapter *adapter,
				     int *gpio_chip_base)
{
	struct i2c_client *client;
	struct i2c_board_info board_info;
	struct cxd2820r_platform_data pdata;

	pdata.ts_mode = config->ts_mode;
	pdata.ts_clk_inv = config->ts_clock_inv;
	pdata.if_agc_polarity = config->if_agc_polarity;
	pdata.spec_inv = config->spec_inv;
	pdata.gpio_chip_base = &gpio_chip_base;
	pdata.attach_in_use = true;

	memset(&board_info, 0, sizeof(board_info));
	strlcpy(board_info.type, "cxd2820r", I2C_NAME_SIZE);
	board_info.addr = config->i2c_address;
	board_info.platform_data = &pdata;
	client = i2c_new_device(adapter, &board_info);
	if (!client || !client->dev.driver)
		return NULL;

	return pdata.get_dvb_frontend(client);
}
EXPORT_SYMBOL(cxd2820r_attach);

static struct dvb_frontend *cxd2820r_get_dvb_frontend(struct i2c_client *client)
{
	struct cxd2820r_priv *priv = i2c_get_clientdata(client);

	dev_dbg(&client->dev, "\n");

	return &priv->fe;
}

static int cxd2820r_probe(struct i2c_client *client,
			  const struct i2c_device_id *id)
{
	struct cxd2820r_platform_data *pdata = client->dev.platform_data;
	struct cxd2820r_priv *priv;
	int ret, *gpio_chip_base;
	unsigned int utmp;
	static const struct regmap_range_cfg regmap_range_cfg0[] = {
		{
			.range_min        = 0x0000,
			.range_max        = 0x3fff,
			.selector_reg     = 0x00,
			.selector_mask    = 0xff,
			.selector_shift   = 0,
			.window_start     = 0x00,
			.window_len       = 0x100,
		},
	};
	static const struct regmap_range_cfg regmap_range_cfg1[] = {
		{
			.range_min        = 0x0000,
			.range_max        = 0x01ff,
			.selector_reg     = 0x00,
			.selector_mask    = 0xff,
			.selector_shift   = 0,
			.window_start     = 0x00,
			.window_len       = 0x100,
		},
	};
	static const struct regmap_config regmap_config0 = {
		.reg_bits = 8,
		.val_bits = 8,
		.max_register = 0x3fff,
		.ranges = regmap_range_cfg0,
		.num_ranges = ARRAY_SIZE(regmap_range_cfg0),
		.cache_type = REGCACHE_NONE,
	};
	static const struct regmap_config regmap_config1 = {
		.reg_bits = 8,
		.val_bits = 8,
		.max_register = 0x01ff,
		.ranges = regmap_range_cfg1,
		.num_ranges = ARRAY_SIZE(regmap_range_cfg1),
		.cache_type = REGCACHE_NONE,
	};

	dev_dbg(&client->dev, "\n");

	priv = kzalloc(sizeof(*priv), GFP_KERNEL);
	if (!priv) {
		ret = -ENOMEM;
		goto err;
	}

	priv->client[0] = client;
	priv->i2c = client->adapter;
	priv->ts_mode = pdata->ts_mode;
	priv->ts_clk_inv = pdata->ts_clk_inv;
	priv->if_agc_polarity = pdata->if_agc_polarity;
	priv->spec_inv = pdata->spec_inv;
	gpio_chip_base = *pdata->gpio_chip_base;
	priv->regmap[0] = regmap_init_i2c(priv->client[0], &regmap_config0);
	if (IS_ERR(priv->regmap[0])) {
		ret = PTR_ERR(priv->regmap[0]);
		goto err_kfree;
	}

	/* Check demod answers with correct chip id */
	ret = regmap_read(priv->regmap[0], 0x00fd, &utmp);
	if (ret)
		goto err_regmap_0_regmap_exit;

	dev_dbg(&client->dev, "chip_id=%02x\n", utmp);

	if (utmp != 0xe1) {
		ret = -ENODEV;
		goto err_regmap_0_regmap_exit;
	}

	/*
	 * Chip has two I2C addresses for different register banks. We register
	 * one dummy I2C client in in order to get own I2C client for each
	 * register bank.
	 */
	priv->client[1] = i2c_new_dummy(client->adapter, client->addr | (1 << 1));
	if (!priv->client[1]) {
		ret = -ENODEV;
		dev_err(&client->dev, "I2C registration failed\n");
		if (ret)
			goto err_regmap_0_regmap_exit;
	}

	priv->regmap[1] = regmap_init_i2c(priv->client[1], &regmap_config1);
	if (IS_ERR(priv->regmap[1])) {
		ret = PTR_ERR(priv->regmap[1]);
		goto err_client_1_i2c_unregister_device;
	}

	if (gpio_chip_base) {
#ifdef CONFIG_GPIOLIB
		/* Add GPIOs */
		priv->gpio_chip.label = KBUILD_MODNAME;
		priv->gpio_chip.parent = &client->dev;
		priv->gpio_chip.owner = THIS_MODULE;
		priv->gpio_chip.direction_output = cxd2820r_gpio_direction_output;
		priv->gpio_chip.set = cxd2820r_gpio_set;
		priv->gpio_chip.get = cxd2820r_gpio_get;
		priv->gpio_chip.base = -1; /* Dynamic allocation */
		priv->gpio_chip.ngpio = GPIO_COUNT;
		priv->gpio_chip.can_sleep = 1;
		ret = gpiochip_add_data(&priv->gpio_chip, priv);
		if (ret)
			goto err_regmap_1_regmap_exit;

		dev_dbg(&client->dev, "gpio_chip.base=%d\n",
			priv->gpio_chip.base);

		*gpio_chip_base = priv->gpio_chip.base;
#else
		/*
		 * Use static GPIO configuration if GPIOLIB is undefined.
		 * This is fallback condition.
		 */
		u8 gpio[GPIO_COUNT];
		gpio[0] = (*gpio_chip_base >> 0) & 0x07;
		gpio[1] = (*gpio_chip_base >> 3) & 0x07;
		gpio[2] = 0;
		ret = cxd2820r_gpio(&priv->fe, gpio);
		if (ret)
			goto err_regmap_1_regmap_exit;
#endif
	}

	/* Create dvb frontend */
	memcpy(&priv->fe.ops, &cxd2820r_ops, sizeof(priv->fe.ops));
	if (!pdata->attach_in_use)
		priv->fe.ops.release = NULL;
	priv->fe.demodulator_priv = priv;
	i2c_set_clientdata(client, priv);

	/* Setup callbacks */
	pdata->get_dvb_frontend = cxd2820r_get_dvb_frontend;

	dev_info(&client->dev, "Sony CXD2820R successfully identified\n");

	return 0;
err_regmap_1_regmap_exit:
	regmap_exit(priv->regmap[1]);
err_client_1_i2c_unregister_device:
	i2c_unregister_device(priv->client[1]);
err_regmap_0_regmap_exit:
	regmap_exit(priv->regmap[0]);
err_kfree:
	kfree(priv);
err:
	dev_dbg(&client->dev, "failed=%d\n", ret);
	return ret;
}

static int cxd2820r_remove(struct i2c_client *client)
{
	struct cxd2820r_priv *priv = i2c_get_clientdata(client);

	dev_dbg(&client->dev, "\n");

#ifdef CONFIG_GPIOLIB
	if (priv->gpio_chip.label)
		gpiochip_remove(&priv->gpio_chip);
#endif
	regmap_exit(priv->regmap[1]);
	i2c_unregister_device(priv->client[1]);

	regmap_exit(priv->regmap[0]);

	kfree(priv);

	return 0;
}

static const struct i2c_device_id cxd2820r_id_table[] = {
	{"cxd2820r", 0},
	{}
};
MODULE_DEVICE_TABLE(i2c, cxd2820r_id_table);

static struct i2c_driver cxd2820r_driver = {
	.driver = {
		.name                = "cxd2820r",
		.suppress_bind_attrs = true,
	},
	.probe    = cxd2820r_probe,
	.remove   = cxd2820r_remove,
	.id_table = cxd2820r_id_table,
};

module_i2c_driver(cxd2820r_driver);

MODULE_AUTHOR("Antti Palosaari <crope@iki.fi>");
MODULE_DESCRIPTION("Sony CXD2820R demodulator driver");
MODULE_LICENSE("GPL");<|MERGE_RESOLUTION|>--- conflicted
+++ resolved
@@ -181,8 +181,8 @@
 		break;
 	}
 
-	if (priv->cfg.set_lock_led)
-		priv->cfg.set_lock_led(fe, *status & FE_HAS_LOCK);
+	if (priv->set_lock_led)
+		priv->set_lock_led(fe, *status & FE_HAS_LOCK);
 
 	return ret;
 }
@@ -288,15 +288,10 @@
 	struct dtv_frontend_properties *c = &fe->dtv_property_cache;
 	int ret;
 
-<<<<<<< HEAD
-	if (priv->cfg.set_lock_led)
-		priv->cfg.set_lock_led(fe, 0);
-
-	dev_dbg(&priv->i2c->dev, "%s: delsys=%d\n", __func__,
-			fe->dtv_property_cache.delivery_system);
-=======
-	dev_dbg(&client->dev, "delivery_system=%d\n", c->delivery_system);
->>>>>>> 9fce0c22
+	if (priv->set_lock_led)
+		priv->set_lock_led(fe, 0);
+
+	dev_dbg(&client->dev, "delivery_system=%d\n", c->delivery_system);
 
 	switch (c->delivery_system) {
 	case SYS_DVBT:
@@ -427,17 +422,10 @@
 
 	dev_dbg(&client->dev, "\n");
 
-<<<<<<< HEAD
-	if (priv->cfg.set_lock_led)
-		priv->cfg.set_lock_led(fe, 0);
-
-#ifdef CONFIG_GPIOLIB
-	/* remove GPIOs */
-	if (priv->gpio_chip.label)
-		gpiochip_remove(&priv->gpio_chip);
-=======
+	if (priv->set_lock_led)
+		priv->set_lock_led(fe, 0);
+
 	i2c_unregister_device(client);
->>>>>>> 9fce0c22
 
 	return;
 }
@@ -558,6 +546,7 @@
 	pdata.ts_clk_inv = config->ts_clock_inv;
 	pdata.if_agc_polarity = config->if_agc_polarity;
 	pdata.spec_inv = config->spec_inv;
+	pdata.set_lock_led = config->set_lock_led;
 	pdata.gpio_chip_base = &gpio_chip_base;
 	pdata.attach_in_use = true;
 
@@ -642,6 +631,7 @@
 	priv->ts_clk_inv = pdata->ts_clk_inv;
 	priv->if_agc_polarity = pdata->if_agc_polarity;
 	priv->spec_inv = pdata->spec_inv;
+	priv->set_lock_led = pdata->set_lock_led;
 	gpio_chip_base = *pdata->gpio_chip_base;
 	priv->regmap[0] = regmap_init_i2c(priv->client[0], &regmap_config0);
 	if (IS_ERR(priv->regmap[0])) {
