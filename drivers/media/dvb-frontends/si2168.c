--- conflicted
+++ resolved
@@ -375,8 +375,6 @@
 			goto err;
 	}
 
-<<<<<<< HEAD
-=======
 	cmd_init(&cmd, "\x88\x02\x02\x02\x02", 5, 5);
 	ret = si2168_cmd_execute(client, &cmd);
 	if (ret)
@@ -393,7 +391,6 @@
 	if (ret)
 		goto err;
 
->>>>>>> d50ed37a
 	if (c->delivery_system == SYS_DVBT2) {
 		/* select PLP */
 		cmd.args[0] = 0x52;
@@ -470,23 +467,11 @@
 	if (ret)
 		goto err;
 
-<<<<<<< HEAD
-
-	memcpy(cmd.args, "\x14\x00\x08\x10\xdf\x17", 6);
-	cmd.args[4] = dev->ts_clock_inv ? 0xdf : 0xcf;
-	cmd.args[5] = dev->ts_clock_inv ? 0x17 : 0x33;
-    cmd.wlen = 6;
-    cmd.rlen = 4;
-    ret = si2168_cmd_execute(client, &cmd);
-    if (ret)
-        goto err;	
-=======
 	cmd_init(&cmd, "\x14\x00\x08\x10\xd7\x05", 6, 4);
 	cmd.args[5] |= dev->ts_clock_inv ? 0x00 : 0x10;
 	ret = si2168_cmd_execute(client, &cmd);
 	if (ret)
 		goto err;
->>>>>>> d50ed37a
 
 	cmd_init(&cmd, "\x14\x00\x01\x12\x00\x00", 6, 4);
 	ret = si2168_cmd_execute(client, &cmd);
