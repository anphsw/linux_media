--- conflicted
+++ resolved
@@ -47,7 +47,6 @@
 	/* TS clock gapped */
 	bool ts_clock_gapped;
 
-<<<<<<< HEAD
 	/* Tuner control pins */
 #define SI2168_MP_NOT_USED	1
 #define SI2168_MP_A		2
@@ -58,10 +57,9 @@
 	bool agc_inv;
 	int fef_pin;
 	bool fef_inv;
-=======
+
 	/* Inverted spectrum */
 	bool spectral_inversion;
->>>>>>> 3f127ce1
 };
 
 #endif