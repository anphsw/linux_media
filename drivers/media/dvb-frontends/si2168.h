/* SPDX-License-Identifier: GPL-2.0-or-later */
/*
 * Silicon Labs Si2168 DVB-T/T2/C demodulator driver
 *
 * Copyright (C) 2014 Antti Palosaari <crope@iki.fi>
 */

#ifndef SI2168_H
#define SI2168_H

#include <linux/dvb/frontend.h>
/**
 * struct si2168_config - configuration parameters for si2168
 *
 * @fe:
 *	frontend returned by driver
 * @i2c_adapter:
 *	tuner I2C adapter returned by driver
 * @ts_mode:
 *	Transport Stream mode. Can be:
 *	- %SI2168_TS_PARALLEL
 *	- %SI2168_TS_SERIAL
 *	- %SI2168_TS_TRISTATE
 *	- %SI2168_TS_CLK_MANUAL
 * @ts_clock_inv:
 *	TS clock inverted
 * @ts_clock_gapped:
 *	TS clock gapped
 * @spectral_inversion:
 *	Inverted spectrum
 *
 * Note:
 *	The I2C address of this demod is 0x64.
 */
struct si2168_config {
	struct dvb_frontend **fe;
	struct i2c_adapter **i2c_adapter;

#define SI2168_TS_PARALLEL	0x06
#define SI2168_TS_SERIAL	0x03
#define SI2168_TS_TRISTATE	0x00
#define SI2168_TS_CLK_MANUAL	0x20
	u8 ts_mode;

<<<<<<< HEAD
	/* TS clock inverted */
	bool ts_clock_inv;

	/* TS clock gapped */
	bool ts_clock_gapped;

	/* Tuner control pins */
#define SI2168_MP_NOT_USED	1
#define SI2168_MP_A		2
#define SI2168_MP_B		3
#define SI2168_MP_C		4
#define SI2168_MP_D		5
	int agc_pin;
	bool agc_inv;
	int fef_pin;
	bool fef_inv;

	/* Inverted spectrum */
	bool spectral_inversion;
=======
	/* Flags */
	unsigned int ts_clock_inv:1;
	unsigned int ts_clock_gapped:1;
	unsigned int spectral_inversion:1;
>>>>>>> 902b4573
};

#endif<|MERGE_RESOLUTION|>--- conflicted
+++ resolved
@@ -42,13 +42,6 @@
 #define SI2168_TS_CLK_MANUAL	0x20
 	u8 ts_mode;
 
-<<<<<<< HEAD
-	/* TS clock inverted */
-	bool ts_clock_inv;
-
-	/* TS clock gapped */
-	bool ts_clock_gapped;
-
 	/* Tuner control pins */
 #define SI2168_MP_NOT_USED	1
 #define SI2168_MP_A		2
@@ -59,15 +52,10 @@
 	bool agc_inv;
 	int fef_pin;
 	bool fef_inv;
-
-	/* Inverted spectrum */
-	bool spectral_inversion;
-=======
 	/* Flags */
 	unsigned int ts_clock_inv:1;
 	unsigned int ts_clock_gapped:1;
 	unsigned int spectral_inversion:1;
->>>>>>> 902b4573
 };
 
 #endif