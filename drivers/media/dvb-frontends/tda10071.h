--- conflicted
+++ resolved
@@ -47,15 +47,7 @@
 	u8 ts_mode;
 	bool spec_inv;
 	u8 pll_multiplier;
-<<<<<<< HEAD
-
-	/* Hook for Lock LED */
-	void (*set_lock_led)(struct dvb_frontend *fe, int offon);
-};
-
-=======
 	u8 tuner_i2c_addr;
->>>>>>> 6a2cf60b
 
 	struct dvb_frontend* (*get_dvb_frontend)(struct i2c_client *);
 };
