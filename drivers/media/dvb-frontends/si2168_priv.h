/*
 *Silicon Labs Si2168 DVB-T/T2/C demodulator driver
 *
 * Copyright (C) 2014 Antti Palosaari <crope@iki.fi>
 *
 *    This program is free software; you can redistribute it and/or modify
 *    it under the terms of the GNU General Public License as published by
 *    the Free Software Foundation; either version 2 of the License, or
 *    (at your option) any later version.
 *
 *    This program is distributed in the hope that it will be useful,
 *    but WITHOUT ANY WARRANTY; without even the implied warranty of
 *    MERCHANTABILITY or FITNESS FOR A PARTICULAR PURPOSE.  See the
 *    GNU General Public License for more details.
 */

#ifndef SI2168_PRIV_H
#define SI2168_PRIV_H

#include "si2168.h"
#include "dvb_frontend.h"
#include <linux/firmware.h>
#include <linux/i2c-mux.h>

#define SI2168_A20_FIRMWARE "dvb-demod-si2168-a20-01.fw"
#define SI2168_A30_FIRMWARE "dvb-demod-si2168-a30-01.fw"
#define SI2168_B40_FIRMWARE "dvb-demod-si2168-b40-01.fw"
#define SI2168_B40_FIRMWARE_FALLBACK "dvb-demod-si2168-02.fw"

/* state struct */
struct si2168_dev {
	struct mutex i2c_mutex;
	struct i2c_mux_core *muxc;
	struct dvb_frontend fe;
	enum fe_delivery_system delivery_system;
	enum fe_status fe_status;
<<<<<<< HEAD
	u8 stat_resp;	
	u16 snr;	
	#define SI2168_CHIP_ID_A20 ('A' << 24 | 68 << 16 | '2' << 8 | '0' << 0)	
	#define SI2168_CHIP_ID_A30 ('A' << 24 | 68 << 16 | '3' << 8 | '0' << 0)	
	#define SI2168_CHIP_ID_B40 ('B' << 24 | 68 << 16 | '4' << 8 | '0' << 0)	
	unsigned int chip_id;	
	unsigned int version;	
	const char *firmware_name;
	bool active;
	bool fw_loaded;
=======
	#define SI2168_CHIP_ID_A20 ('A' << 24 | 68 << 16 | '2' << 8 | '0' << 0)
	#define SI2168_CHIP_ID_A30 ('A' << 24 | 68 << 16 | '3' << 8 | '0' << 0)
	#define SI2168_CHIP_ID_B40 ('B' << 24 | 68 << 16 | '4' << 8 | '0' << 0)
	unsigned int chip_id;
	unsigned int version;
	const char *firmware_name;
	bool active;
>>>>>>> 292eaf50
	bool warm;
	u8 ts_mode;
	bool ts_clock_inv;
	bool ts_clock_gapped;
};

/* firmware command struct */
#define SI2168_ARGLEN      30
struct si2168_cmd {
	u8 args[SI2168_ARGLEN];
	unsigned wlen;
	unsigned rlen;
};

#endif
<|MERGE_RESOLUTION|>--- conflicted
+++ resolved
@@ -34,7 +34,6 @@
 	struct dvb_frontend fe;
 	enum fe_delivery_system delivery_system;
 	enum fe_status fe_status;
-<<<<<<< HEAD
 	u8 stat_resp;	
 	u16 snr;	
 	#define SI2168_CHIP_ID_A20 ('A' << 24 | 68 << 16 | '2' << 8 | '0' << 0)	
@@ -44,16 +43,6 @@
 	unsigned int version;	
 	const char *firmware_name;
 	bool active;
-	bool fw_loaded;
-=======
-	#define SI2168_CHIP_ID_A20 ('A' << 24 | 68 << 16 | '2' << 8 | '0' << 0)
-	#define SI2168_CHIP_ID_A30 ('A' << 24 | 68 << 16 | '3' << 8 | '0' << 0)
-	#define SI2168_CHIP_ID_B40 ('B' << 24 | 68 << 16 | '4' << 8 | '0' << 0)
-	unsigned int chip_id;
-	unsigned int version;
-	const char *firmware_name;
-	bool active;
->>>>>>> 292eaf50
 	bool warm;
 	u8 ts_mode;
 	bool ts_clock_inv;
