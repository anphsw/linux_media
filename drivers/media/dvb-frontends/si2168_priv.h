--- conflicted
+++ resolved
@@ -36,21 +36,15 @@
 	unsigned int version;
 	const char *firmware_name;
 	u8 ts_mode;
-<<<<<<< HEAD
-	bool ts_clock_inv;
-	bool ts_clock_gapped;
 	int fef_pin;
 	bool fef_inv;
 	int agc_pin;
 	bool agc_inv;
-	bool spectral_inversion;
-=======
 	unsigned int active:1;
 	unsigned int warm:1;
 	unsigned int ts_clock_inv:1;
 	unsigned int ts_clock_gapped:1;
 	unsigned int spectral_inversion:1;
->>>>>>> 902b4573
 };
 
 /* firmware command struct */
