--- conflicted
+++ resolved
@@ -846,27 +846,26 @@
 	depends on DVB_CORE && I2C
 	default m if !MEDIA_SUBDRV_AUTOSELECT
 
-<<<<<<< HEAD
+config DVB_HORUS3A
+	tristate "Sony Horus3A tuner"
+	depends on DVB_CORE && I2C
+	default m if !MEDIA_SUBDRV_AUTOSELECT
+	help
+	  Say Y when you want to support this frontend.
+
+config DVB_ASCOT2E
+	tristate "Sony Ascot2E tuner"
+	depends on DVB_CORE && I2C
+	default m if !MEDIA_SUBDRV_AUTOSELECT
+	help
+	  Say Y when you want to support this frontend.
+
 config DVB_TAS2101
 	tristate "Tmax TAS2101 based"
 	depends on DVB_CORE && I2C
 	default m if !MEDIA_SUBDRV_AUTOSELECT
 	help
 	  A DVB-S demod and tuner module.
-=======
-config DVB_HORUS3A
-	tristate "Sony Horus3A tuner"
-	depends on DVB_CORE && I2C
-	default m if !MEDIA_SUBDRV_AUTOSELECT
-	help
-	  Say Y when you want to support this frontend.
-
-config DVB_ASCOT2E
-	tristate "Sony Ascot2E tuner"
-	depends on DVB_CORE && I2C
-	default m if !MEDIA_SUBDRV_AUTOSELECT
-	help
->>>>>>> 6a2cf60b
 	  Say Y when you want to support this frontend.
 
 comment "Tools to develop new frontends"
