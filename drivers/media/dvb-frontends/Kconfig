menu "Customise DVB Frontends"
	visible if !MEDIA_SUBDRV_AUTOSELECT || COMPILE_TEST || EXPERT

comment "Multistandard (satellite) frontends"
	depends on DVB_CORE

config DVB_CX24116
	tristate "Conexant CX24116 based"
	depends on DVB_CORE && I2C
	default m if !MEDIA_SUBDRV_AUTOSELECT
	help
	  A DVB-S/S2 tuner module. Say Y when you want to support this frontend.

config DVB_CX24117
	tristate "Conexant CX24117 based"
	depends on DVB_CORE && I2C
	default m if !MEDIA_SUBDRV_AUTOSELECT
	help
	  A Dual DVB-S/S2 tuner module. Say Y when you want to support this frontend.

config DVB_CX24120
	tristate "Conexant CX24120 based"
	depends on DVB_CORE && I2C
	default m if !MEDIA_SUBDRV_AUTOSELECT
	help
	  A DVB-S/S2 tuner module. Say Y when you want to support this frontend.

config DVB_STB0899
	tristate "STB0899 based"
	depends on DVB_CORE && I2C
	default m if !MEDIA_SUBDRV_AUTOSELECT
	help
	  A DVB-S/S2/DSS Multistandard demodulator. Say Y when you want
	  to support this demodulator based frontends

config DVB_STB6100
	tristate "STB6100 based tuners"
	depends on DVB_CORE && I2C
	default m if !MEDIA_SUBDRV_AUTOSELECT
	help
	  A Silicon tuner from ST used in conjunction with the STB0899
	  demodulator. Say Y when you want to support this tuner.

config DVB_STV6110
	tristate "ST STV6110 silicon tuner"
	depends on DVB_CORE && I2C
	default m if !MEDIA_SUBDRV_AUTOSELECT
	help
	  A DVB-S silicon tuner module. Say Y when you want to support this tuner.

config DVB_STV0900
	tristate "ST STV0900 based"
	depends on DVB_CORE && I2C
	default m if !MEDIA_SUBDRV_AUTOSELECT
	help
	  A DVB-S/S2 demodulator. Say Y when you want to support this frontend.

config DVB_STV090x
	tristate "STV0900/STV0903(A/B) based"
	depends on DVB_CORE && I2C
	default m if !MEDIA_SUBDRV_AUTOSELECT
	help
	  DVB-S/S2/DSS Multistandard Professional/Broadcast demodulators.
	  Say Y when you want to support these frontends.

config DVB_STV6110x
	tristate "STV6110/(A) based tuners"
	depends on DVB_CORE && I2C
	default m if !MEDIA_SUBDRV_AUTOSELECT
	help
	  A Silicon tuner that supports DVB-S and DVB-S2 modes

config DVB_TS2020
	tristate "Montage Tehnology TS2020 based tuners"
	depends on DVB_CORE && I2C
	select REGMAP_I2C
	default m if !MEDIA_SUBDRV_AUTOSELECT
	help
	  A DVB-S/S2 silicon tuner. Say Y when you want to support this tuner.

config DVB_DS3000
	tristate "Montage Tehnology DS3000 based"
	depends on DVB_CORE && I2C
	default m if !MEDIA_SUBDRV_AUTOSELECT
	help
	  A DVB-S/S2 tuner module. Say Y when you want to support this frontend.

config DVB_M88DS3103
	tristate "Montage Technology M88DS3103"
	depends on DVB_CORE && I2C && I2C_MUX
	select REGMAP_I2C
	default m if !MEDIA_SUBDRV_AUTOSELECT
	help
	  Say Y when you want to support this frontend.

config DVB_GP8PSK_FE
	tristate
	depends on DVB_CORE
	default DVB_USB_GP8PSK

config DVB_STV0910
	tristate "STV0910 based"
	depends on DVB_CORE && I2C
	default m if !MEDIA_SUBDRV_AUTOSELECT
	help
	  ST STV0910 DVB-S/S2 demodulator driver.

	  Say Y when you want to support these frontends.

config DVB_STV6111
	tristate "STV6111 based tuners"
	depends on DVB_CORE && I2C
	default m if !MEDIA_SUBDRV_AUTOSELECT
	help
	  A Silicon tuner that supports DVB-S and DVB-S2 modes

	  Say Y when you want to support these frontends.

config DVB_MXL5XX
	tristate "MaxLinear MxL5xx based tuner-demodulators"
	depends on DVB_CORE && I2C
	default m if !MEDIA_SUBDRV_AUTOSELECT
	help
	  MaxLinear MxL5xx family of DVB-S/S2 tuners/demodulators.

	  Say Y when you want to support these frontends.

config DVB_TAS2101
	tristate "Tmax TAS2101 based"
	depends on DVB_CORE && I2C
	default m if !MEDIA_SUBDRV_AUTOSELECT
	help
	Say Y when you want to support this frontend.

config DVB_STV091X
	tristate "STV091x based"
	depends on DVB_CORE && I2C
	default m if !MEDIA_SUBDRV_AUTOSELECT
	help
	  DVB-S/S2/DSS Multistandard Professional/Broadcast demodulators.
	  Say Y when you want to support these frontends.

config DVB_MXL58X
	tristate "MaxLinear MXL58X based"
	depends on DVB_CORE && I2C
	default m if !MEDIA_SUBDRV_AUTOSELECT
	help
	  A DVB-S demod and tuner module.
	  Say Y when you want to support this frontend.

config DVB_TBSPRIV
	tristate "TBS private virtual demodulator "
	depends on DVB_CORE && I2C
	default m if !MEDIA_SUBDRV_AUTOSELECT
	help
	  A DVB-S demod and tuner module.
	  Say Y when you want to support this frontend.

comment "Multistandard (cable + terrestrial) frontends"
	depends on DVB_CORE

config DVB_DRXK
	tristate "Micronas DRXK based"
	depends on DVB_CORE && I2C
	default m if !MEDIA_SUBDRV_AUTOSELECT
	help
	  Micronas DRX-K DVB-C/T demodulator.

	  Say Y when you want to support this frontend.

config DVB_TDA18271C2DD
	tristate "NXP TDA18271C2 silicon tuner"
	depends on DVB_CORE && I2C
	default m if !MEDIA_SUBDRV_AUTOSELECT
	help
	  NXP TDA18271 silicon tuner.

	  Say Y when you want to support this tuner.

config DVB_SI2165
	tristate "Silicon Labs si2165 based"
	depends on DVB_CORE && I2C
	select REGMAP_I2C
	default m if !MEDIA_SUBDRV_AUTOSELECT
	help
	  A DVB-C/T demodulator.

	  Say Y when you want to support this frontend.

config DVB_MN88472
	tristate "Panasonic MN88472"
	depends on DVB_CORE && I2C
	select REGMAP_I2C
	default m if !MEDIA_SUBDRV_AUTOSELECT
	help
	  Say Y when you want to support this frontend.

config DVB_MN88473
	tristate "Panasonic MN88473"
	depends on DVB_CORE && I2C
	select REGMAP_I2C
	default m if !MEDIA_SUBDRV_AUTOSELECT
	help
	  Say Y when you want to support this frontend.

comment "DVB-S (satellite) frontends"
	depends on DVB_CORE

config DVB_CX24110
	tristate "Conexant CX24110 based"
	depends on DVB_CORE && I2C
	default m if !MEDIA_SUBDRV_AUTOSELECT
	help
	  A DVB-S tuner module. Say Y when you want to support this frontend.

config DVB_CX24123
	tristate "Conexant CX24123 based"
	depends on DVB_CORE && I2C
	default m if !MEDIA_SUBDRV_AUTOSELECT
	help
	  A DVB-S tuner module. Say Y when you want to support this frontend.

config DVB_MT312
	tristate "Zarlink VP310/MT312/ZL10313 based"
	depends on DVB_CORE && I2C
	default m if !MEDIA_SUBDRV_AUTOSELECT
	help
	  A DVB-S tuner module. Say Y when you want to support this frontend.

config DVB_ZL10036
	tristate "Zarlink ZL10036 silicon tuner"
	depends on DVB_CORE && I2C
	default m if !MEDIA_SUBDRV_AUTOSELECT
	help
	  A DVB-S tuner module. Say Y when you want to support this frontend.

config DVB_ZL10039
	tristate "Zarlink ZL10039 silicon tuner"
	depends on DVB_CORE && I2C
	default m if !MEDIA_SUBDRV_AUTOSELECT
	help
	  A DVB-S tuner module. Say Y when you want to support this frontend.

config DVB_S5H1420
	tristate "Samsung S5H1420 based"
	depends on DVB_CORE && I2C
	default m if !MEDIA_SUBDRV_AUTOSELECT
	help
	  A DVB-S tuner module. Say Y when you want to support this frontend.

config DVB_STV0288
	tristate "ST STV0288 based"
	depends on DVB_CORE && I2C
	default m if !MEDIA_SUBDRV_AUTOSELECT
	help
	  A DVB-S tuner module. Say Y when you want to support this frontend.

config DVB_STB6000
	tristate "ST STB6000 silicon tuner"
	depends on DVB_CORE && I2C
	default m if !MEDIA_SUBDRV_AUTOSELECT
	help
	  A DVB-S silicon tuner module. Say Y when you want to support this tuner.

config DVB_STV0299
	tristate "ST STV0299 based"
	depends on DVB_CORE && I2C
	default m if !MEDIA_SUBDRV_AUTOSELECT
	help
	  A DVB-S tuner module. Say Y when you want to support this frontend.

config DVB_TDA8083
	tristate "Philips TDA8083 based"
	depends on DVB_CORE && I2C
	default m if !MEDIA_SUBDRV_AUTOSELECT
	help
	  A DVB-S tuner module. Say Y when you want to support this frontend.

config DVB_TDA10086
	tristate "Philips TDA10086 based"
	depends on DVB_CORE && I2C
	default m if !MEDIA_SUBDRV_AUTOSELECT
	help
	  A DVB-S tuner module. Say Y when you want to support this frontend.

config DVB_TDA8261
	tristate "Philips TDA8261 based"
	depends on DVB_CORE && I2C
	default m if !MEDIA_SUBDRV_AUTOSELECT
	help
	  A DVB-S tuner module. Say Y when you want to support this frontend.

config DVB_VES1X93
	tristate "VLSI VES1893 or VES1993 based"
	depends on DVB_CORE && I2C
	default m if !MEDIA_SUBDRV_AUTOSELECT
	help
	  A DVB-S tuner module. Say Y when you want to support this frontend.

config DVB_TUNER_ITD1000
	tristate "Integrant ITD1000 Zero IF tuner for DVB-S/DSS"
	depends on DVB_CORE && I2C
	default m if !MEDIA_SUBDRV_AUTOSELECT
	help
	  A DVB-S tuner module. Say Y when you want to support this frontend.

config DVB_TUNER_CX24113
	tristate "Conexant CX24113/CX24128 tuner for DVB-S/DSS"
	depends on DVB_CORE && I2C
	default m if !MEDIA_SUBDRV_AUTOSELECT
	help
	  A DVB-S tuner module. Say Y when you want to support this frontend.


config DVB_TDA826X
	tristate "Philips TDA826X silicon tuner"
	depends on DVB_CORE && I2C
	default m if !MEDIA_SUBDRV_AUTOSELECT
	help
	  A DVB-S silicon tuner module. Say Y when you want to support this tuner.

config DVB_TUA6100
	tristate "Infineon TUA6100 PLL"
	depends on DVB_CORE && I2C
	default m if !MEDIA_SUBDRV_AUTOSELECT
	help
	  A DVB-S PLL chip.

config DVB_SI21XX
	tristate "Silicon Labs SI21XX based"
	depends on DVB_CORE && I2C
	default m if !MEDIA_SUBDRV_AUTOSELECT
	help
	  A DVB-S tuner module. Say Y when you want to support this frontend.

config DVB_M88RS2000
	tristate "M88RS2000 DVB-S demodulator and tuner"
	depends on DVB_CORE && I2C
	default m if !MEDIA_SUBDRV_AUTOSELECT
	help
	  A DVB-S tuner module.
	  Say Y when you want to support this frontend.

config DVB_MB86A16
	tristate "Fujitsu MB86A16 based"
	depends on DVB_CORE && I2C
	default m if !MEDIA_SUBDRV_AUTOSELECT
	help
	  A DVB-S/DSS Direct Conversion reveiver.
	  Say Y when you want to support this frontend.

config DVB_TDA10071
	tristate "NXP TDA10071"
	depends on DVB_CORE && I2C
	select REGMAP_I2C
	default m if !MEDIA_SUBDRV_AUTOSELECT
	help
	  Say Y when you want to support this frontend.

comment "DVB-T (terrestrial) frontends"
	depends on DVB_CORE

config DVB_SP8870
	tristate "Spase sp8870 based"
	depends on DVB_CORE && I2C
	default m if !MEDIA_SUBDRV_AUTOSELECT
	help
	  A DVB-T tuner module. Say Y when you want to support this frontend.

	  This driver needs external firmware. Please use the command
	  "<kerneldir>/scripts/get_dvb_firmware sp8870" to
	  download/extract it, and then copy it to /usr/lib/hotplug/firmware
	  or /lib/firmware (depending on configuration of firmware hotplug).

config DVB_SP887X
	tristate "Spase sp887x based"
	depends on DVB_CORE && I2C
	default m if !MEDIA_SUBDRV_AUTOSELECT
	help
	  A DVB-T tuner module. Say Y when you want to support this frontend.

	  This driver needs external firmware. Please use the command
	  "<kerneldir>/scripts/get_dvb_firmware sp887x" to
	  download/extract it, and then copy it to /usr/lib/hotplug/firmware
	  or /lib/firmware (depending on configuration of firmware hotplug).

config DVB_CX22700
	tristate "Conexant CX22700 based"
	depends on DVB_CORE && I2C
	default m if !MEDIA_SUBDRV_AUTOSELECT
	help
	  A DVB-T tuner module. Say Y when you want to support this frontend.

config DVB_CX22702
	tristate "Conexant cx22702 demodulator (OFDM)"
	depends on DVB_CORE && I2C
	default m if !MEDIA_SUBDRV_AUTOSELECT
	help
	  A DVB-T tuner module. Say Y when you want to support this frontend.

config DVB_S5H1432
	tristate "Samsung s5h1432 demodulator (OFDM)"
	depends on DVB_CORE && I2C
	default m if !MEDIA_SUBDRV_AUTOSELECT
	help
	  A DVB-T tuner module. Say Y when you want to support this frontend.

config DVB_DRXD
	tristate "Micronas DRXD driver"
	depends on DVB_CORE && I2C
	default m if !MEDIA_SUBDRV_AUTOSELECT
	help
	  A DVB-T tuner module. Say Y when you want to support this frontend.

	  Note: this driver was based on vendor driver reference code (released
	  under the GPL) as opposed to the existing drx397xd driver, which
	  was written via reverse engineering.

config DVB_L64781
	tristate "LSI L64781"
	depends on DVB_CORE && I2C
	default m if !MEDIA_SUBDRV_AUTOSELECT
	help
	  A DVB-T tuner module. Say Y when you want to support this frontend.

config DVB_TDA1004X
	tristate "Philips TDA10045H/TDA10046H based"
	depends on DVB_CORE && I2C
	default m if !MEDIA_SUBDRV_AUTOSELECT
	help
	  A DVB-T tuner module. Say Y when you want to support this frontend.

	  This driver needs external firmware. Please use the commands
	  "<kerneldir>/scripts/get_dvb_firmware tda10045",
	  "<kerneldir>/scripts/get_dvb_firmware tda10046" to
	  download/extract them, and then copy them to /usr/lib/hotplug/firmware
	  or /lib/firmware (depending on configuration of firmware hotplug).

config DVB_NXT6000
	tristate "NxtWave Communications NXT6000 based"
	depends on DVB_CORE && I2C
	default m if !MEDIA_SUBDRV_AUTOSELECT
	help
	  A DVB-T tuner module. Say Y when you want to support this frontend.

config DVB_MT352
	tristate "Zarlink MT352 based"
	depends on DVB_CORE && I2C
	default m if !MEDIA_SUBDRV_AUTOSELECT
	help
	  A DVB-T tuner module. Say Y when you want to support this frontend.

config DVB_ZL10353
	tristate "Zarlink ZL10353 based"
	depends on DVB_CORE && I2C
	default m if !MEDIA_SUBDRV_AUTOSELECT
	help
	  A DVB-T tuner module. Say Y when you want to support this frontend.

config DVB_DIB3000MB
	tristate "DiBcom 3000M-B"
	depends on DVB_CORE && I2C
	default m if !MEDIA_SUBDRV_AUTOSELECT
	help
	  A DVB-T tuner module. Designed for mobile usage. Say Y when you want
	  to support this frontend.

config DVB_DIB3000MC
	tristate "DiBcom 3000P/M-C"
	depends on DVB_CORE && I2C
	default m if !MEDIA_SUBDRV_AUTOSELECT
	help
	  A DVB-T tuner module. Designed for mobile usage. Say Y when you want
	  to support this frontend.

config DVB_DIB7000M
	tristate "DiBcom 7000MA/MB/PA/PB/MC"
	depends on DVB_CORE && I2C
	default m if !MEDIA_SUBDRV_AUTOSELECT
	help
	  A DVB-T tuner module. Designed for mobile usage. Say Y when you want
	  to support this frontend.

config DVB_DIB7000P
	tristate "DiBcom 7000PC"
	depends on DVB_CORE && I2C
	default m if !MEDIA_SUBDRV_AUTOSELECT
	help
	  A DVB-T tuner module. Designed for mobile usage. Say Y when you want
	  to support this frontend.

config DVB_DIB9000
	tristate "DiBcom 9000"
	depends on DVB_CORE && I2C
	default m if !MEDIA_SUBDRV_AUTOSELECT
	help
	  A DVB-T tuner module. Designed for mobile usage. Say Y when you want
	  to support this frontend.

config DVB_TDA10048
	tristate "Philips TDA10048HN based"
	depends on DVB_CORE && I2C
	default m if !MEDIA_SUBDRV_AUTOSELECT
	help
	  A DVB-T tuner module. Say Y when you want to support this frontend.

config DVB_AF9013
	tristate "Afatech AF9013 demodulator"
	depends on DVB_CORE && I2C && I2C_MUX
	select REGMAP
	default m if !MEDIA_SUBDRV_AUTOSELECT
	help
	  Say Y when you want to support this frontend.

config DVB_EC100
	tristate "E3C EC100"
	depends on DVB_CORE && I2C
	default m if !MEDIA_SUBDRV_AUTOSELECT
	help
	  Say Y when you want to support this frontend.

config DVB_STV0367
	tristate "ST STV0367 based"
	depends on DVB_CORE && I2C
	default m if !MEDIA_SUBDRV_AUTOSELECT
	help
	  A DVB-T/C tuner module. Say Y when you want to support this frontend.

config DVB_CXD2820R
	tristate "Sony CXD2820R"
	depends on DVB_CORE && I2C
	select REGMAP_I2C
	default m if !MEDIA_SUBDRV_AUTOSELECT
	help
	  Say Y when you want to support this frontend.

config DVB_CXD2841ER
	tristate "Sony CXD2841ER"
	depends on DVB_CORE && I2C
	default m if !MEDIA_SUBDRV_AUTOSELECT
	help
	  Say Y when you want to support this frontend.

config DVB_RTL2830
	tristate "Realtek RTL2830 DVB-T"
	depends on DVB_CORE && I2C && I2C_MUX
	select REGMAP
	default m if !MEDIA_SUBDRV_AUTOSELECT
	help
	  Say Y when you want to support this frontend.

config DVB_RTL2832
	tristate "Realtek RTL2832 DVB-T"
	depends on DVB_CORE && I2C && I2C_MUX
	select REGMAP
	default m if !MEDIA_SUBDRV_AUTOSELECT
	help
	  Say Y when you want to support this frontend.

config DVB_RTL2832_SDR
	tristate "Realtek RTL2832 SDR"
	depends on DVB_CORE && I2C && I2C_MUX && VIDEO_V4L2 && MEDIA_SDR_SUPPORT && USB
	select DVB_RTL2832
	select VIDEOBUF2_VMALLOC
	default m if !MEDIA_SUBDRV_AUTOSELECT
	help
	  Say Y when you want to support this SDR module.

config DVB_SI2168
	tristate "Silicon Labs Si2168"
	depends on DVB_CORE && I2C && I2C_MUX
	default m if !MEDIA_SUBDRV_AUTOSELECT
	help
	  Say Y when you want to support this frontend.

config DVB_AS102_FE
	tristate
	depends on DVB_CORE
	default DVB_AS102

config DVB_ZD1301_DEMOD
	tristate "ZyDAS ZD1301"
	depends on DVB_CORE && I2C
	default m if !MEDIA_SUBDRV_AUTOSELECT
	help
	  Say Y when you want to support this frontend.

config DVB_AF9033
	tristate "Afatech AF9033 DVB-T demodulator"
	depends on DVB_CORE && I2C
	select REGMAP_I2C
	default m if !MEDIA_SUBDRV_AUTOSELECT

source "drivers/media/dvb-frontends/cxd2880/Kconfig"

comment "DVB-C (cable) frontends"
	depends on DVB_CORE

config DVB_VES1820
	tristate "VLSI VES1820 based"
	depends on DVB_CORE && I2C
	default m if !MEDIA_SUBDRV_AUTOSELECT
	help
	  A DVB-C tuner module. Say Y when you want to support this frontend.

config DVB_TDA10021
	tristate "Philips TDA10021 based"
	depends on DVB_CORE && I2C
	default m if !MEDIA_SUBDRV_AUTOSELECT
	help
	  A DVB-C tuner module. Say Y when you want to support this frontend.

config DVB_TDA10023
	tristate "Philips TDA10023 based"
	depends on DVB_CORE && I2C
	default m if !MEDIA_SUBDRV_AUTOSELECT
	help
	  A DVB-C tuner module. Say Y when you want to support this frontend.

config DVB_STV0297
	tristate "ST STV0297 based"
	depends on DVB_CORE && I2C
	default m if !MEDIA_SUBDRV_AUTOSELECT
	help
	  A DVB-C tuner module. Say Y when you want to support this frontend.

comment "ATSC (North American/Korean Terrestrial/Cable DTV) frontends"
	depends on DVB_CORE

config DVB_NXT200X
	tristate "NxtWave Communications NXT2002/NXT2004 based"
	depends on DVB_CORE && I2C
	default m if !MEDIA_SUBDRV_AUTOSELECT
	help
	  An ATSC 8VSB and QAM64/256 tuner module. Say Y when you want
	  to support this frontend.

	  This driver needs external firmware. Please use the commands
	  "<kerneldir>/scripts/get_dvb_firmware nxt2002" and
	  "<kerneldir>/scripts/get_dvb_firmware nxt2004" to
	  download/extract them, and then copy them to /usr/lib/hotplug/firmware
	  or /lib/firmware (depending on configuration of firmware hotplug).

config DVB_OR51211
	tristate "Oren OR51211 based"
	depends on DVB_CORE && I2C
	default m if !MEDIA_SUBDRV_AUTOSELECT
	help
	  An ATSC 8VSB tuner module. Say Y when you want to support this frontend.

	  This driver needs external firmware. Please use the command
	  "<kerneldir>/scripts/get_dvb_firmware or51211" to
	  download it, and then copy it to /usr/lib/hotplug/firmware
	  or /lib/firmware (depending on configuration of firmware hotplug).

config DVB_OR51132
	tristate "Oren OR51132 based"
	depends on DVB_CORE && I2C
	default m if !MEDIA_SUBDRV_AUTOSELECT
	help
	  An ATSC 8VSB and QAM64/256 tuner module. Say Y when you want
	  to support this frontend.

	  This driver needs external firmware. Please use the commands
	  "<kerneldir>/scripts/get_dvb_firmware or51132_vsb" and/or
	  "<kerneldir>/scripts/get_dvb_firmware or51132_qam" to
	  download firmwares for 8VSB and QAM64/256, respectively. Copy them to
	  /usr/lib/hotplug/firmware or /lib/firmware (depending on
	  configuration of firmware hotplug).

config DVB_BCM3510
	tristate "Broadcom BCM3510"
	depends on DVB_CORE && I2C
	default m if !MEDIA_SUBDRV_AUTOSELECT
	help
	  An ATSC 8VSB/16VSB and QAM64/256 tuner module. Say Y when you want to
	  support this frontend.

config DVB_LGDT330X
	tristate "LG Electronics LGDT3302/LGDT3303 based"
	depends on DVB_CORE && I2C
	default m if !MEDIA_SUBDRV_AUTOSELECT
	help
	  An ATSC 8VSB and QAM64/256 tuner module. Say Y when you want
	  to support this frontend.

config DVB_LGDT3305
	tristate "LG Electronics LGDT3304 and LGDT3305 based"
	depends on DVB_CORE && I2C
	default m if !MEDIA_SUBDRV_AUTOSELECT
	help
	  An ATSC 8VSB and QAM64/256 tuner module. Say Y when you want
	  to support this frontend.

config DVB_LGDT3306A
	tristate "LG Electronics LGDT3306A based"
	depends on DVB_CORE && I2C && I2C_MUX
	default m if !MEDIA_SUBDRV_AUTOSELECT
	help
	  An ATSC 8VSB and QAM-B 64/256 demodulator module. Say Y when you want
	  to support this frontend.

config DVB_LG2160
	tristate "LG Electronics LG216x based"
	depends on DVB_CORE && I2C
	default m if !MEDIA_SUBDRV_AUTOSELECT
	help
	  An ATSC/MH demodulator module. Say Y when you want
	  to support this frontend.

config DVB_S5H1409
	tristate "Samsung S5H1409 based"
	depends on DVB_CORE && I2C
	default m if !MEDIA_SUBDRV_AUTOSELECT
	help
	  An ATSC 8VSB and QAM64/256 tuner module. Say Y when you want
	  to support this frontend.

config DVB_AU8522
	depends on DVB_CORE && I2C
	tristate

config DVB_AU8522_DTV
	tristate "Auvitek AU8522 based DTV demod"
	depends on DVB_CORE && I2C
	select DVB_AU8522
	default m if !MEDIA_SUBDRV_AUTOSELECT
	help
	  An ATSC 8VSB, QAM64/256 & NTSC demodulator module. Say Y when
	  you want to enable DTV demodulation support for this frontend.

config DVB_AU8522_V4L
	tristate "Auvitek AU8522 based ATV demod"
	depends on VIDEO_V4L2 && DVB_CORE && I2C
	select DVB_AU8522
	default m if !MEDIA_SUBDRV_AUTOSELECT
	help
	  An ATSC 8VSB, QAM64/256 & NTSC demodulator module. Say Y when
	  you want to enable ATV demodulation support for this frontend.

config DVB_S5H1411
	tristate "Samsung S5H1411 based"
	depends on DVB_CORE && I2C
	default m if !MEDIA_SUBDRV_AUTOSELECT
	help
	  An ATSC 8VSB and QAM64/256 tuner module. Say Y when you want
	  to support this frontend.

config DVB_MN88436
	tristate "Panasonic MN88436"
	depends on DVB_CORE && I2C
	default m if !MEDIA_SUBDRV_AUTOSELECT
	help
	  An ATSC 8VSB and QAM64/256 tuner module. Say Y when you want
	  to support this frontend.

comment "ISDB-T (terrestrial) frontends"
	depends on DVB_CORE

config DVB_S921
	tristate "Sharp S921 frontend"
	depends on DVB_CORE && I2C
	default m if !MEDIA_SUBDRV_AUTOSELECT
	help
	  AN ISDB-T DQPSK, QPSK, 16QAM and 64QAM 1seg tuner module.
	  Say Y when you want to support this frontend.

config DVB_DIB8000
	tristate "DiBcom 8000MB/MC"
	depends on DVB_CORE && I2C
	default m if !MEDIA_SUBDRV_AUTOSELECT
	help
	  A driver for DiBcom's DiB8000 ISDB-T/ISDB-Tsb demodulator.
	  Say Y when you want to support this frontend.

config DVB_MB86A20S
	tristate "Fujitsu mb86a20s"
	depends on DVB_CORE && I2C
	default m if !MEDIA_SUBDRV_AUTOSELECT
	help
	  A driver for Fujitsu mb86a20s ISDB-T/ISDB-Tsb demodulator.
	  Say Y when you want to support this frontend.

config DVB_MTV23X
	tristate "RAONTECH mtv23x"
	depends on DVB_CORE && I2C
	default m if !MEDIA_SUBDRV_AUTOSELECT
	help
	  A driver for RAONTECH mtv23x DVB-T/ISDB-T demodulator.
	  Say Y when you want to support this frontend.

comment "ISDB-S (satellite) & ISDB-T (terrestrial) frontends"
	depends on DVB_CORE

config DVB_TC90522
	tristate "Toshiba TC90522"
	depends on DVB_CORE && I2C
	default m if !MEDIA_SUBDRV_AUTOSELECT
	help
	  Toshiba TC90522 2xISDB-S 8PSK + 2xISDB-T OFDM demodulator.
	  Say Y when you want to support this frontend.

config DVB_MN88443X
	tristate "Socionext MN88443x"
	depends on DVB_CORE && I2C
	select REGMAP_I2C
	default m if !MEDIA_SUBDRV_AUTOSELECT
	help
	  A driver for Socionext/Panasonic MN884433 and MN884434
	  ISDB-S + ISDB-T demodulator.
	  Say Y when you want to support this frontend.

comment "Digital terrestrial only tuners/PLL"
	depends on DVB_CORE

config DVB_PLL
	tristate "Generic I2C PLL based tuners"
	depends on DVB_CORE && I2C
	default m if !MEDIA_SUBDRV_AUTOSELECT
	help
	  This module drives a number of tuners based on PLL chips with a
	  common I2C interface. Say Y when you want to support these tuners.

config DVB_TUNER_DIB0070
	tristate "DiBcom DiB0070 silicon base-band tuner"
	depends on DVB_CORE && I2C
	default m if !MEDIA_SUBDRV_AUTOSELECT
	help
	  A driver for the silicon baseband tuner DiB0070 from DiBcom.
	  This device is only used inside a SiP called together with a
	  demodulator for now.

config DVB_TUNER_DIB0090
	tristate "DiBcom DiB0090 silicon base-band tuner"
	depends on DVB_CORE && I2C
	default m if !MEDIA_SUBDRV_AUTOSELECT
	help
	  A driver for the silicon baseband tuner DiB0090 from DiBcom.
	  This device is only used inside a SiP called together with a
	  demodulator for now.

comment "SEC control devices for DVB-S"
	depends on DVB_CORE

source "drivers/media/dvb-frontends/drx39xyj/Kconfig"

config DVB_LNBH25
	tristate "LNBH25 SEC controller"
	depends on DVB_CORE && I2C
	default m if !MEDIA_SUBDRV_AUTOSELECT
	help
	  An SEC control chip.
	  Say Y when you want to support this chip.

config DVB_LNBH29
	tristate "LNBH29 SEC controller"
	depends on DVB_CORE && I2C
	default m if !MEDIA_SUBDRV_AUTOSELECT
	help
	  LNB power supply and control voltage
	  regulator chip with step-up converter
	  and I2C interface for STMicroelectronics LNBH29.
	  Say Y when you want to support this chip.

config DVB_LNBP21
	tristate "LNBP21/LNBH24 SEC controllers"
	depends on DVB_CORE && I2C
	default m if !MEDIA_SUBDRV_AUTOSELECT
	help
	  An SEC control chips.

config DVB_LNBP22
	tristate "LNBP22 SEC controllers"
	depends on DVB_CORE && I2C
	default m if !MEDIA_SUBDRV_AUTOSELECT
	help
	  LNB power supply and control voltage
	  regulator chip with step-up converter
	  and I2C interface.
	  Say Y when you want to support this chip.

config DVB_ISL6405
	tristate "ISL6405 SEC controller"
	depends on DVB_CORE && I2C
	default m if !MEDIA_SUBDRV_AUTOSELECT
	help
	  An SEC control chip.

config DVB_ISL6421
	tristate "ISL6421 SEC controller"
	depends on DVB_CORE && I2C
	default m if !MEDIA_SUBDRV_AUTOSELECT
	help
	  An SEC control chip.

config DVB_ISL6422
	tristate "ISL6422[B] SEC controller"
	depends on DVB_CORE && I2C
	default m if !MEDIA_SUBDRV_AUTOSELECT
	help
	  A Dual SEC controller chip from Intersil

config DVB_ISL6423
	tristate "ISL6423 SEC controller"
	depends on DVB_CORE && I2C
	default m if !MEDIA_SUBDRV_AUTOSELECT
	help
	  A SEC controller chip from Intersil

config DVB_A8293
	tristate "Allegro A8293"
	depends on DVB_CORE && I2C
	default m if !MEDIA_SUBDRV_AUTOSELECT

comment "DTMB(DTMB) frontends"
	depends on DVB_CORE

config DVB_GX1503
	tristate "National Chip GX1503b DMB-TH demodulator"
	depends on DVB_CORE && I2C && I2C_MUX
	default m if !MEDIA_SUBDRV_AUTOSELECT
	help
	  A DMB-TH tuner module. Say Y when you want to support this frontend.

config DVB_LGS8GL5
	tristate "Silicon Legend LGS-8GL5 demodulator (OFDM)"
	depends on DVB_CORE && I2C
	default m if !MEDIA_SUBDRV_AUTOSELECT
	help
	  A DMB-TH tuner module. Say Y when you want to support this frontend.

config DVB_LGS8GXX
	tristate "Legend Silicon LGS8913/LGS8GL5/LGS8GXX DMB-TH demodulator"
	depends on DVB_CORE && I2C
	select FW_LOADER
	default m if !MEDIA_SUBDRV_AUTOSELECT
	help
	  A DMB-TH tuner module. Say Y when you want to support this frontend.

config DVB_ATBM8830
	tristate "AltoBeam ATBM8830/8831 DMB-TH demodulator"
	depends on DVB_CORE && I2C
	default m if !MEDIA_SUBDRV_AUTOSELECT
	help
	  A DMB-TH tuner module. Say Y when you want to support this frontend.

comment "Multistandard (satellite + cable + terrestrial) frontends"
	depends on DVB_CORE

config DVB_AVL6882
        tristate "Availink AVL6882 DVB-T/T2/C/S/S2 demodulator"
        depends on DVB_CORE && I2C
        default m if !MEDIA_SUBDRV_AUTOSELECT
        help
          Say Y when you want to support this frontend.

config DVB_SI2183
	tristate "Silicon Labs Si2183 DVB-T/T2/C/C2/S/S2/S2X/ISDB-T demodulator"
	depends on DVB_CORE && I2C
	default m if !MEDIA_SUBDRV_AUTOSELECT
	help
	  Say Y when you want to support this frontend.

source "drivers/media/dvb-frontends/stid135/Kconfig"

comment "Silicon tuners"
	depends on DVB_CORE

config DVB_TDA665x
	tristate "TDA665x tuner"
	depends on DVB_CORE && I2C
	default m if !MEDIA_SUBDRV_AUTOSELECT
	help
	  Support for tuner modules based on Philips TDA6650/TDA6651 chips.
	  Say Y when you want to support this chip.

	  Currently supported tuners:
	  * Panasonic ENV57H12D5 (ET-50DT)

config DVB_IX2505V
	tristate "Sharp IX2505V silicon tuner"
	depends on DVB_CORE && I2C
	default m if !MEDIA_SUBDRV_AUTOSELECT
	help
	  A DVB-S tuner module. Say Y when you want to support this frontend.

config DVB_HORUS3A
	tristate "Sony Horus3A tuner"
	depends on DVB_CORE && I2C
	default m if !MEDIA_SUBDRV_AUTOSELECT
	help
	  Say Y when you want to support this frontend.

config DVB_ASCOT2E
	tristate "Sony Ascot2E tuner"
	depends on DVB_CORE && I2C
	default m if !MEDIA_SUBDRV_AUTOSELECT
	help
	  Say Y when you want to support this frontend.

config DVB_HELENE
	tristate "Sony HELENE Sat/Ter tuner (CXD2858ER)"
	depends on DVB_CORE && I2C
	default m if !MEDIA_SUBDRV_AUTOSELECT
	help
	  Say Y when you want to support this frontend.

comment "Common Interface (EN50221) controller drivers"
	depends on DVB_CORE

config DVB_CXD2099
	tristate "Sony CXD2099AR Common Interface driver"
	depends on DVB_CORE && I2C
	select REGMAP_I2C
	default m if !MEDIA_SUBDRV_AUTOSELECT
	help
	  A driver for the CI controller currently found mostly on
	  Digital Devices DuoFlex CI (single) addon modules.

	  Say Y when you want to support these devices.

config DVB_SP2
	tristate "CIMaX SP2"
	depends on DVB_CORE && I2C
	default m if !MEDIA_SUBDRV_AUTOSELECT
	help
	  CIMaX SP2/SP2HF Common Interface module.

comment "Tools to develop new frontends"

config DVB_DUMMY_FE
	tristate "Dummy frontend driver"
	depends on DVB_CORE
<<<<<<< HEAD
	default n
endmenu

config DVB_TAS2971
	tristate "Tmax TAS2971 based"
	depends on DVB_CORE && I2C
	default m if !MEDIA_SUBDRV_AUTOSELECT
	help
	Say Y when you want to support this frontend.
=======
endmenu
>>>>>>> b7cc5373
<|MERGE_RESOLUTION|>--- conflicted
+++ resolved
@@ -1031,8 +1031,6 @@
 config DVB_DUMMY_FE
 	tristate "Dummy frontend driver"
 	depends on DVB_CORE
-<<<<<<< HEAD
-	default n
 endmenu
 
 config DVB_TAS2971
@@ -1040,7 +1038,4 @@
 	depends on DVB_CORE && I2C
 	default m if !MEDIA_SUBDRV_AUTOSELECT
 	help
-	Say Y when you want to support this frontend.
-=======
-endmenu
->>>>>>> b7cc5373
+	Say Y when you want to support this frontend.