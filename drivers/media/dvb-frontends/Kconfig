--- conflicted
+++ resolved
@@ -162,6 +162,13 @@
 	help
 	  A DVB-S demod and tuner module.
 	  Say Y when you want to support this frontend.
+
+config DVB_TAS2971
+	tristate "Tmax TAS2971 based"
+	depends on DVB_CORE && I2C
+	default m if !MEDIA_SUBDRV_AUTOSELECT
+	help
+	Say Y when you want to support this frontend.
 
 comment "Multistandard (cable + terrestrial) frontends"
 	depends on DVB_CORE
@@ -1042,18 +1049,6 @@
 
 config DVB_DUMMY_FE
 	tristate "Dummy frontend driver"
-<<<<<<< HEAD
-	depends on DVB_CORE
-endmenu
-
-config DVB_TAS2971
-	tristate "Tmax TAS2971 based"
-	depends on DVB_CORE && I2C
-	default m if !MEDIA_SUBDRV_AUTOSELECT
-	help
-	Say Y when you want to support this frontend.
-=======
 	depends on MEDIA_TEST_SUPPORT && DVB_CORE
 	help
-	  Dummy skeleton frontend driver.
->>>>>>> e6936b6f
+	  Dummy skeleton frontend driver.