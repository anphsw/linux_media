--- conflicted
+++ resolved
@@ -96,10 +96,6 @@
 	 */
 	u8 agc;
 
-<<<<<<< HEAD
-	/* Hook for Lock LED */
-	void (*set_lock_led)(struct dvb_frontend *fe, int offon);
-=======
 	/*
 	 * LNB H/V pin polarity
 	 * Default: 0.
@@ -115,7 +111,8 @@
 	 * 0: pin high to disable, pin low to enable.
 	 */
 	u8 lnb_en_pol:1;
->>>>>>> 4895cc47
+	/* Hook for Lock LED */
+	void (*set_lock_led)(struct dvb_frontend *fe, int offon);
 };
 
 /*
