--- conflicted
+++ resolved
@@ -339,19 +339,11 @@
 	FEC_29_45,
 	FEC_31_45,
 	FEC_32_45,
-<<<<<<< HEAD
 	FEC_77_90, 
 	FEC_R_58,
 	FEC_R_60,
 	FEC_R_62,
 	FEC_R_5E,
-=======
-	FEC_77_90,
-	FEC_11_45,
-	FEC_4_15,
-	FEC_14_45,
-	FEC_7_15,
->>>>>>> 35f059b8
 };
 
 /**
